--- conflicted
+++ resolved
@@ -16,19 +16,15 @@
 *.pyc
 *.pyo
 *.pyd
-<<<<<<< HEAD
+
+# Coverage reports
+*.lcov
+coverage/
+coverage.json
 # Trigger CI re-run to validate current formatting fixes
 
 # Backup files
 *.backup
 *.bak
 *.old
-*.orig
-=======
-
-# Coverage reports
-*.lcov
-coverage/
-coverage.json
-# Trigger CI re-run to validate current formatting fixes
->>>>>>> ec48b95e
+*.orig