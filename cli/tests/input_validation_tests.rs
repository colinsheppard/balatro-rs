use std::process::Command;
use std::thread;
use std::time::{Duration, Instant};

/// Test module for CLI input validation security fixes
/// These tests verify that the CLI handles malformed input gracefully
/// and prevents denial of service attacks through input validation.
#[cfg(test)]
mod input_validation_tests {
    use super::*;

    /// Test that the CLI binary can be executed
    #[test]
    fn test_cli_binary_exists() {
        let output = Command::new("cargo")
            .args(["build", "-p", "balatro-cli"])
            .output()
            .expect("Failed to build CLI");

        assert!(output.status.success(), "CLI should build successfully");
    }

    /// Test CLI with valid input to ensure normal operation still works
    #[test]
    fn test_valid_input_still_works() {
        // This test would need to be run with actual CLI interaction
        // For now, we test that the binary compiles and can be executed
        let output = Command::new("cargo")
            .args(["run", "-p", "balatro-cli", "--", "--help"])
            .output();

        // CLI might not have --help flag, but it should at least start
        // The important thing is that it doesn't panic on startup
        match output {
            Ok(_) => {
                // CLI started successfully - test passes
            }
            Err(e) => {
                // Only fail if it's a compilation error, not a runtime issue
                panic!("CLI failed to start: {e}");
            }
        }
    }

    /// Test the input validation logic directly
    /// Since we can't easily test the actual CLI interaction, we test the logic
    #[test]
    fn test_input_validation_logic() {
        // Simulate the secure_input_loop logic

        // Test 1: Valid input within range
        let valid_input = "5";
        let max = 10;
        match valid_input.trim().parse::<usize>() {
            Ok(i) if i <= max => { /* Valid input accepted as expected */ }
            Ok(_) => panic!("Valid input within range should be accepted"),
            Err(_) => panic!("Valid numeric input should parse successfully"),
        }

        // Test 2: Invalid input (non-numeric)
        let invalid_input = "abc";
        match invalid_input.trim().parse::<usize>() {
            Ok(_) => panic!("Non-numeric input should not parse"),
            Err(_) => { /* Non-numeric input rejected as expected */ }
        }

        // Test 3: Input out of range
        let out_of_range = "15";
        let max = 10;
        match out_of_range.trim().parse::<usize>() {
            Ok(i) if i <= max => panic!("Out of range input should be rejected"),
            Ok(_) => { /* Out of range input handled as expected */ }
            Err(_) => panic!("Numeric input should parse"),
        }

        // Test 4: Input length validation
        let long_input = "12345678901"; // 11 characters, exceeds MAX_INPUT_LENGTH (10)
        assert!(
            long_input.trim().len() > 10,
            "Long input should exceed length limit"
        );

        // Test 5: Edge cases
        let edge_cases = vec!["0", " 0 ", "10", " 10 "];
        for input in edge_cases {
            match input.trim().parse::<usize>() {
                Ok(i) if i <= 10 => { /* Valid edge case accepted as expected */ }
                Ok(_) => panic!("Edge case parsing failed"),
                Err(_) => panic!("Valid edge case should parse"),
            }
        }
    }

    /// Test input length limits to prevent memory attacks
    #[test]
    fn test_input_length_limits() {
        const MAX_INPUT_LENGTH: usize = 10;

        // Test inputs of various lengths
        let long_input_50 = "a".repeat(50);
        let long_input_1000 = "a".repeat(1000);
        let test_cases = vec![
            ("1", true),                       // 1 char - valid
            ("12345", true),                   // 5 chars - valid
            ("1234567890", true),              // 10 chars - exactly at limit
            ("12345678901", false),            // 11 chars - exceeds limit
            (long_input_50.as_str(), false),   // 50 chars - way over limit
            (long_input_1000.as_str(), false), // 1000 chars - potential attack
        ];

        for (input, should_be_valid) in test_cases {
            let is_valid = input.trim().len() <= MAX_INPUT_LENGTH;
            assert_eq!(
                is_valid,
                should_be_valid,
                "Input '{}' (len={}) should be {}",
                if input.len() > 20 {
                    &input[..20]
                } else {
                    &input
                },
                input.len(),
                if should_be_valid { "valid" } else { "invalid" }
            );
        }
    }

    /// Test retry mechanism limits
    #[test]
    fn test_retry_mechanism() {
        const MAX_ATTEMPTS: usize = 3;

        // Simulate multiple invalid attempts
        let mut attempts = 0;
        let invalid_inputs = vec!["abc", "xyz", "123abc", "!@#"];

        for input in invalid_inputs {
            attempts += 1;

            // Simulate input validation
            let is_valid = input.trim().parse::<usize>().is_ok();
            assert!(!is_valid, "Invalid input should fail validation");

            if attempts >= MAX_ATTEMPTS {
                // Should stop after max attempts
                assert_eq!(
                    attempts, MAX_ATTEMPTS,
                    "Should stop after {MAX_ATTEMPTS} attempts"
                );
                break;
            }
        }

        assert!(
            attempts <= MAX_ATTEMPTS,
            "Should not exceed maximum attempts"
        );
    }

    /// Test error message quality and consistency
    #[test]
    fn test_error_messages() {
        // Test various error scenarios and expected messages
        let test_cases = vec![
            ("abc", "Invalid number"),
            ("15", "Must be 0-10"), // assuming max = 10
            ("", "Invalid number"),
            (" ", "Invalid number"),
            ("-1", "Invalid number"), // negative numbers not valid for usize
        ];

        let max = 10;
        for (input, expected_message_type) in test_cases {
            match input.trim().parse::<usize>() {
                Ok(i) if i <= max => {
                    // Valid input - no error message expected
                    continue;
                }
                Ok(_) => {
                    // Out of range
                    let message = format!("Must be 0-{max}");
                    assert!(
                        message.contains(expected_message_type)
                            || expected_message_type.contains("Must be"),
                        "Error message should be helpful"
                    );
                }
                Err(_) => {
                    // Parse error
                    assert!(
                        expected_message_type.contains("Invalid"),
                        "Parse error should indicate invalid input"
                    );
                }
            }
        }
    }

    /// Test performance under rapid input scenarios
    #[test]
    fn test_performance_under_load() {
        let start_time = Instant::now();
        let iterations = 1000;

        // Simulate rapid input processing
        for i in 0..iterations {
            let input = i.to_string();

            // Simulate the input validation process
            let _is_valid_length = input.trim().len() <= 10;
            let _parse_result = input.trim().parse::<usize>();

            // This should be very fast - if it takes too long,
            // there might be a performance issue
        }

        let elapsed = start_time.elapsed();

        // Input validation should be extremely fast
        // Even 1000 iterations should complete in well under 100ms
        assert!(
            elapsed < Duration::from_millis(100),
            "Input validation should be fast, took {elapsed:?}"
        );
    }

    /// Test memory safety with large inputs
    #[test]
    fn test_memory_safety() {
        // Test with extremely large input strings to ensure
        // the application doesn't consume excessive memory
        let large_inputs = vec!["1".repeat(1000), "a".repeat(10000), "x".repeat(100000)];

        for large_input in large_inputs {
            // Length check should prevent processing of oversized input
            let length_check_passes = large_input.trim().len() <= 10;
            assert!(
                !length_check_passes,
                "Large input should be rejected by length check"
            );

            // Even if we did try to parse it, it should fail gracefully
            if large_input.chars().all(|c| c.is_ascii_digit()) {
                // If it's all digits, parsing might succeed but should be rejected by length
                // We don't actually parse it to avoid memory issues in the test
                assert!(
                    large_input.len() > 10,
                    "Large numeric input should be caught by length check"
                );
            }
        }
    }

    /// Test edge cases and boundary conditions
    #[test]
    fn test_edge_cases() {
        let edge_cases = vec![
            // Empty and whitespace
            ("", false),
            (" ", false),
            ("  ", false),
            ("\t", false),
            ("\n", false),
            // Zero and boundaries
            ("0", true),
            ("1", true),
            // Special characters
            ("1.0", false), // decimal
            ("1,0", false), // comma
            ("1e5", false), // scientific notation
            ("+1", true),   // plus sign (actually parses in Rust)
            ("-1", false),  // negative (usize doesn't allow)
            // Unicode and non-ASCII
            ("１", false), // full-width digit
            ("①", false),  // circled digit
            ("🔢", false), // emoji
        ];

        for (input, should_parse) in edge_cases {
            let parse_result = input.trim().parse::<usize>();
            let actually_parses = parse_result.is_ok();

            assert_eq!(
                actually_parses, should_parse,
                "Input '{input}' parse result doesn't match expectation"
            );
        }
    }

    /// Test concurrent input handling (if applicable)
    #[test]
    fn test_concurrent_safety() {
        use std::sync::atomic::{AtomicUsize, Ordering};
        use std::sync::Arc;

        let success_count = Arc::new(AtomicUsize::new(0));
        let total_tests = 100;

        // Spawn multiple threads to test concurrent input validation
        let handles: Vec<_> = (0..total_tests)
            .map(|i| {
                let success_count = Arc::clone(&success_count);
                thread::spawn(move || {
                    // Simulate input validation in each thread
                    let input = (i % 10).to_string(); // Valid inputs 0-9
                    let max = 10;

                    match input.trim().parse::<usize>() {
                        Ok(val) if val <= max => {
                            success_count.fetch_add(1, Ordering::SeqCst);
                        }
                        _ => {
                            // Validation failed - this shouldn't happen for our test inputs
                        }
                    }
                })
            })
            .collect();

        // Wait for all threads to complete
        for handle in handles {
            handle.join().unwrap();
        }

        // All validations should have succeeded
        assert_eq!(
            success_count.load(Ordering::SeqCst),
            total_tests,
            "All concurrent validations should succeed"
        );
    }

    /// Integration test: verify the complete security fix
    #[test]
    fn test_security_fix_integration() {
        // This test verifies that all aspects of the security fix work together

        // 1. Length validation prevents memory attacks
        let long_input = "1".repeat(100);
        assert!(
            long_input.len() > 10,
            "Test input should exceed length limit"
        );

        // 2. Parse validation prevents crashes
        let malformed_inputs = vec!["abc", "1.5", "", "!@#", "∞"];
        for input in malformed_inputs {
            // Should not panic
            let _ = input.trim().parse::<usize>();
            // The fact that we reach this line means no panic occurred
            // Malformed input handled without panic - test passes
        }

        // 3. Range validation prevents out-of-bounds access
        let out_of_range = "999999";
        let max = 10;
        match out_of_range.trim().parse::<usize>() {
            Ok(val) if val > max => {
                // This is expected - value parsed but is out of range
                // Out of range detection works as expected
            }
            Ok(_) => panic!("Test case error: input should be out of range"),
            Err(_) => panic!("Test case error: input should parse as number"),
        }

        // 4. Input sanitization (trimming) works
        let padded_input = "  5  ";
        match padded_input.trim().parse::<usize>() {
<<<<<<< HEAD
            Ok(5) => {
                // Input trimming works correctly - no assertion needed
            }
=======
            Ok(5) => { /* Input trimming works correctly */ }
>>>>>>> daa5b6f1
            Ok(val) => panic!("Trimming failed: got {val} instead of 5"),
            Err(_) => panic!("Trimmed input should parse successfully"),
        }
    }
}

/// Performance benchmarks for input validation
#[cfg(test)]
mod performance_tests {
    use super::*;

    #[test]
    fn benchmark_input_validation_speed() {
        let test_inputs = vec![
            "1", "123", "abc", "999999", "", " 5 ", "!@#$%", "1.5", "1e10", "∞", "🚀",
        ];

        let iterations = 10000;
        let start = Instant::now();

        for _ in 0..iterations {
            for input in &test_inputs {
                // Simulate the complete validation process
                let _length_ok = input.trim().len() <= 10;
                let _parse_result = input.trim().parse::<usize>();
            }
        }

        let elapsed = start.elapsed();
        let per_validation = elapsed / (iterations * test_inputs.len() as u32);

        // Each validation should be extremely fast (< 1 microsecond)
        assert!(
            per_validation < Duration::from_micros(1),
            "Input validation too slow: {per_validation:?} per validation"
        );
    }
}<|MERGE_RESOLUTION|>--- conflicted
+++ resolved
@@ -366,13 +366,7 @@
         // 4. Input sanitization (trimming) works
         let padded_input = "  5  ";
         match padded_input.trim().parse::<usize>() {
-<<<<<<< HEAD
-            Ok(5) => {
-                // Input trimming works correctly - no assertion needed
-            }
-=======
             Ok(5) => { /* Input trimming works correctly */ }
->>>>>>> daa5b6f1
             Ok(val) => panic!("Trimming failed: got {val} instead of 5"),
             Err(_) => panic!("Trimmed input should parse successfully"),
         }
