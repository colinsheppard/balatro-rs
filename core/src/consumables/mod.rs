//! Consumables module for Balatro game engine
//!
//! This module provides the infrastructure for consumable cards in Balatro,
//! including Tarot cards, Planet cards, and Spectral cards.
//!
//! # Module Organization
//!
//! - `mod.rs` - Core types and traits for consumables
//! - `tarot.rs` - Tarot card implementations
//! - `planet.rs` - Planet card implementations
//! - `spectral.rs` - Spectral card implementations
//!
//! # Design Principles
//!
//! - Follows similar patterns to the joker module for consistency
//! - Maintains clear separation between consumable types
//! - Provides extensible trait-based architecture
//! - Ensures compatibility with existing game flow

use crate::card::Card;
use crate::game::Game;
use crate::joker::{Joker, JokerId};
use crate::rank::HandRank;
use serde::{Deserialize, Serialize};
use std::fmt;
use strum::{EnumIter, IntoEnumIterator};
use thiserror::Error;

/// Represents different collections of cards that can be targeted by consumables
#[derive(Debug, Clone, Copy, PartialEq, Eq, Hash, Serialize, Deserialize)]
pub enum CardCollection {
    /// Cards currently in the player's hand
    Hand,
    /// Cards in the deck
    Deck,
    /// Cards in the discard pile
    DiscardPile,
    /// Cards that were played this round
    PlayedCards,
}

/// Error types for consumable operations
#[derive(Error, Debug, Clone, PartialEq)]
pub enum ConsumableError {
    #[error("Invalid target: {0}")]
    InvalidTarget(String),
    #[error("Insufficient resources to use consumable")]
    InsufficientResources,
    #[error("Invalid game state: {0}")]
    InvalidGameState(String),
    #[error("Effect failed to apply: {0}")]
    EffectFailed(String),
}

/// Error types for slot operations
#[derive(Debug, Error)]
pub enum SlotError {
    #[error("Slot {index} is out of bounds (capacity: {capacity})")]
    IndexOutOfBounds { index: usize, capacity: usize },
    #[error("No empty slots available (capacity: {capacity})")]
    NoEmptySlots { capacity: usize },
    #[error("Slot {index} is already empty")]
    SlotEmpty { index: usize },
}

impl fmt::Display for CardCollection {
    fn fmt(&self, f: &mut fmt::Formatter) -> fmt::Result {
        match self {
            CardCollection::Hand => write!(f, "Hand"),
            CardCollection::Deck => write!(f, "Deck"),
            CardCollection::DiscardPile => write!(f, "Discard Pile"),
            CardCollection::PlayedCards => write!(f, "Played Cards"),
        }
    }
}

/// Error types for target validation
#[derive(Debug, Error, Clone, PartialEq)]
pub enum TargetValidationError {
    #[error("Card index {index} out of bounds (hand size: {hand_size})")]
    CardIndexOutOfBounds { index: usize, hand_size: usize },
    #[error("Card index {index} out of bounds (deck size: {deck_size})")]
    DeckIndexOutOfBounds { index: usize, deck_size: usize },
    #[error("Card index {index} out of bounds (discard pile size: {discard_size})")]
    DiscardIndexOutOfBounds { index: usize, discard_size: usize },
    #[error("Joker slot {slot} is empty or invalid (joker count: {joker_count})")]
    JokerSlotInvalid { slot: usize, joker_count: usize },
    #[error("Hand type {hand_type:?} is not available")]
    HandTypeNotAvailable { hand_type: HandRank },
    #[error("No cards available for targeting")]
    NoCardsAvailable,
    #[error("Shop slot {slot} is invalid or empty")]
    ShopSlotInvalid { slot: usize },
    #[error("Invalid number of cards selected: expected between {min} and {max}, got {actual}")]
    InvalidCardCount {
        min: usize,
        max: usize,
        actual: usize,
    },
    #[error("Card at index {index} is already targeted")]
    CardAlreadyTargeted { index: usize },
}

/// Represents a target for joker-related consumable effects
///
/// This struct provides robust validation for joker targeting with production-ready
/// error handling and clear failure modes.
#[derive(Debug, Clone, PartialEq, Serialize, Deserialize)]
pub struct JokerTarget {
    /// The slot index of the targeted joker
    pub slot: usize,
    /// Whether the joker must be active to be targeted
    pub require_active: bool,
    /// Optional requirement for specific joker type
    pub joker_type: Option<JokerId>,
}

impl JokerTarget {
    /// Creates a new JokerTarget with basic slot targeting
    ///
    /// # Arguments
    /// * `slot` - The joker slot index to target
    ///
    /// # Examples
    /// ```
    /// use balatro_rs::consumables::JokerTarget;
    /// let target = JokerTarget::new(0);
    /// assert_eq!(target.slot, 0);
    /// assert!(!target.require_active);
    /// ```
    pub fn new(slot: usize) -> Self {
        Self {
            slot,
            require_active: false,
            joker_type: None,
        }
    }

    /// Creates a JokerTarget that requires the joker to be active
    ///
    /// # Arguments
    /// * `slot` - The joker slot index to target
    ///
    /// # Examples
    /// ```
    /// use balatro_rs::consumables::JokerTarget;
    /// let target = JokerTarget::active_joker(1);
    /// assert_eq!(target.slot, 1);
    /// assert!(target.require_active);
    /// ```
    pub fn active_joker(slot: usize) -> Self {
        Self {
            slot,
            require_active: true,
            joker_type: None,
        }
    }

    /// Creates a JokerTarget that requires a specific joker type
    ///
    /// # Arguments
    /// * `slot` - The joker slot index to target
    /// * `joker_type` - The specific JokerId required at this slot
    ///
    /// # Examples
    /// ```
    /// use balatro_rs::consumables::JokerTarget;
    /// use balatro_rs::joker::JokerId;
    /// let target = JokerTarget::joker_of_type(2, JokerId::Joker);
    /// assert_eq!(target.slot, 2);
    /// assert_eq!(target.joker_type, Some(JokerId::Joker));
    /// ```
    pub fn joker_of_type(slot: usize, joker_type: JokerId) -> Self {
        Self {
            slot,
            require_active: false,
            joker_type: Some(joker_type),
        }
    }

    /// Validates this target against the current game state
    ///
    /// Performs comprehensive validation including:
    /// - Slot bounds checking
    /// - Joker existence verification
    /// - Type matching if specified
    /// - Active state validation if required
    ///
    /// # Production Considerations
    /// - Returns actionable error messages for debugging
    /// - Validates all constraints atomically
    /// - Provides clear failure reasons for telemetry
    pub fn validate(&self, game: &Game) -> Result<(), JokerTargetError> {
        // Check if slot is within bounds
        if self.slot >= game.jokers.len() {
            return Err(JokerTargetError::EmptySlot { slot: self.slot });
        }

        // Get the joker at this slot
        let joker = &game.jokers[self.slot];

        // Check joker type if specified
        if let Some(expected_type) = self.joker_type {
            let actual_type = joker.id();
            if actual_type != expected_type {
                return Err(JokerTargetError::WrongJokerType {
                    expected: expected_type,
                    actual: actual_type,
                });
            }
        }

        // Check active state if required
        if self.require_active && !self.is_joker_active(game) {
            return Err(JokerTargetError::InactiveJoker { slot: self.slot });
        }

        Ok(())
    }

    /// Gets a reference to the joker at the target slot
    ///
    /// # Returns
    /// - `Ok(&dyn Joker)` if validation passes
    /// - `Err(JokerTargetError)` with specific failure reason
    pub fn get_joker<'a>(&self, game: &'a Game) -> Result<&'a dyn Joker, JokerTargetError> {
        self.validate(game)?;
        Ok(game.jokers[self.slot].as_ref())
    }

    /// Checks if the target slot is occupied
    ///
    /// This is a non-failing check that returns false for invalid slots
    pub fn is_slot_occupied(&self, game: &Game) -> bool {
        self.slot < game.jokers.len()
    }

    /// Checks if the joker at this slot is active
    ///
    /// Currently returns true as a placeholder - will be updated when
    /// joker active state tracking is implemented
    fn is_joker_active(&self, _game: &Game) -> bool {
        // TODO: Implement actual active state checking when joker system supports it
        true
    }
}

/// Error types for joker targeting operations
///
/// Designed for production debugging with actionable error messages
/// and structured data for telemetry and monitoring.
#[derive(Debug, Clone, PartialEq, Error)]
pub enum JokerTargetError {
    /// The specified slot is empty or out of bounds
    #[error("Joker slot {slot} is empty or does not exist")]
    EmptySlot { slot: usize },

    /// The joker at the slot has the wrong type
    #[error("Expected joker type {expected:?} at slot but found {actual:?}")]
    WrongJokerType { expected: JokerId, actual: JokerId },

    /// The joker at the slot is not active
    #[error("Joker at slot {slot} is not active")]
    InactiveJoker { slot: usize },
}

/// Categories of effects that consumables can have
#[derive(Debug, Clone, Copy, PartialEq, Eq, Hash, Serialize, Deserialize, EnumIter)]
pub enum ConsumableEffect {
    /// Enhances cards or jokers
    Enhancement,
    /// Destroys cards or elements
    Destruction,
    /// Generates new cards or jokers
    Generation,
    /// Modifies game state or properties
    Modification,
    /// Utility effects like information or minor benefits
    Utility,
}

impl fmt::Display for ConsumableEffect {
    fn fmt(&self, f: &mut fmt::Formatter) -> fmt::Result {
        match self {
            ConsumableEffect::Enhancement => write!(f, "Enhancement"),
            ConsumableEffect::Destruction => write!(f, "Destruction"),
            ConsumableEffect::Generation => write!(f, "Generation"),
            ConsumableEffect::Modification => write!(f, "Modification"),
            ConsumableEffect::Utility => write!(f, "Utility"),
        }
    }
}

/// Types of targets that consumables can affect
#[derive(Debug, Clone, Copy, PartialEq, Eq, Hash, Serialize, Deserialize)]
pub enum TargetType {
    /// No target required
    None,
    /// Requires selecting specific number of cards
    Cards(usize),
    /// Requires selecting a hand type
    HandType,
    /// Requires selecting a joker
    Joker,
    /// Targets the deck
    Deck,
    /// Targets shop elements
    Shop,
}

/// Specific target for consumable application
#[derive(Debug, Clone, PartialEq, Eq, Serialize, Deserialize)]
// Note: Python bindings disabled for now due to complex enum structure
// #[cfg_attr(feature = "python", pyo3::pyclass)]
pub enum Target {
    /// No target required
    None,
    /// Target specific cards with full validation
    Cards(CardTarget),
    /// Target a specific hand type for planet cards
    HandType(HandRank),
    /// Target a joker by slot index
    Joker(usize),
    /// Target the entire deck
    Deck,
    /// Target shop slots for purchase effects
    Shop(usize),
}

impl Target {
    /// Get the target type for this target
    pub fn target_type(&self) -> TargetType {
        match self {
            Target::None => TargetType::None,
            Target::Cards(cards) => TargetType::Cards(cards.indices.len()),
            Target::HandType(_) => TargetType::HandType,
            Target::Joker(_) => TargetType::Joker,
            Target::Deck => TargetType::Deck,
            Target::Shop(_) => TargetType::Shop,
        }
    }

    /// Check if this target is valid for the expected target type
    pub fn is_valid_type(&self, expected: TargetType) -> bool {
        match (self, expected) {
            (Target::None, TargetType::None) => true,
            (Target::Cards(cards), TargetType::Cards(expected_count)) => {
                cards.indices.len() == expected_count
            }
            (Target::HandType(_), TargetType::HandType) => true,
            (Target::Joker(_), TargetType::Joker) => true,
            (Target::Deck, TargetType::Deck) => true,
            (Target::Shop(_), TargetType::Shop) => true,
            _ => false,
        }
    }

    /// Get the number of cards targeted by this target
    pub fn card_count(&self) -> usize {
        match self {
            Target::None => 0,
            Target::Cards(cards) => cards.indices.len(),
            Target::HandType(_) => 0,
            Target::Joker(_) => 0,
            Target::Deck => 0,
            Target::Shop(_) => 0,
        }
    }

    /// Check if this target is valid for the current game state (simple boolean check)
    pub fn is_valid(&self, game: &Game) -> bool {
        self.validate(game).is_ok()
    }

    /// Validate this target against the current game state with detailed error reporting
    pub fn validate(&self, game: &Game) -> Result<(), TargetValidationError> {
        match self {
            Target::None => Ok(()),
            Target::Cards(cards) => cards.validate(game),
            Target::HandType(_hand_type) => {
                // For now, all hand types are considered available
                // In future implementations, we might check if the hand type
                // has been discovered/unlocked by the player
                Ok(())
            }
            Target::Joker(slot) => {
                let joker_count = game.jokers.len();
                if *slot >= joker_count {
                    Err(TargetValidationError::JokerSlotInvalid {
                        slot: *slot,
                        joker_count,
                    })
                } else {
                    Ok(())
                }
            }
            Target::Deck => Ok(()), // Deck is always a valid target
            Target::Shop(_slot) => {
                // Shop validation would require shop state implementation
                // For now, we'll accept any shop slot as valid
                // In future: check against actual shop inventory
                Ok(())
            }
        }
    }

    /// Extract the CardTarget if this is a Cards target
    pub fn as_card_target(&self) -> Option<&CardTarget> {
        match self {
            Target::Cards(card_target) => Some(card_target),
            _ => None,
        }
    }

    /// Create a target for cards in hand
    pub fn cards_in_hand(indices: Vec<usize>) -> Self {
        Target::Cards(CardTarget::new(CardCollection::Hand, indices))
    }

    /// Create a target for cards in deck
    pub fn cards_in_deck(indices: Vec<usize>) -> Self {
        Target::Cards(CardTarget::new(CardCollection::Deck, indices))
    }

    /// Create a target for cards in discard pile
    pub fn cards_in_discard(indices: Vec<usize>) -> Self {
        Target::Cards(CardTarget::new(CardCollection::DiscardPile, indices))
    }

    /// Create a target for played cards
    pub fn cards_in_played(indices: Vec<usize>) -> Self {
        Target::Cards(CardTarget::new(CardCollection::PlayedCards, indices))
    }

    /// Create a target for an active joker at a specific slot
    ///
    /// This is a convenience method that creates a Target::Joker.
    /// For actual active validation, use JokerTarget::active_joker directly.
    pub fn active_joker_at_slot(slot: usize) -> Self {
        Target::Joker(slot)
    }

    /// Convert this Target to a JokerTarget if it's a Joker variant
    ///
    /// Returns None for non-Joker targets.
    ///
    /// # Examples
    /// ```
    /// use balatro_rs::consumables::{Target, JokerTarget};
    ///
    /// let joker_target = Target::Joker(2);
    /// let joker = joker_target.as_joker_target().unwrap();
    /// assert_eq!(joker.slot, 2);
    ///
    /// let card_target = Target::None;
    /// assert!(card_target.as_joker_target().is_none());
    /// ```
    pub fn as_joker_target(&self) -> Option<JokerTarget> {
        match self {
            Target::Joker(slot) => Some(JokerTarget::new(*slot)),
            _ => None,
        }
    }

    /// Generate all available targets for a given target type
    pub fn get_available_targets(target_type: TargetType, game: &Game) -> Vec<Target> {
        match target_type {
            TargetType::None => vec![Target::None],
            TargetType::Cards(count) => {
                if count == 0 || count > 5 {
                    // Return empty for performance reasons (> 5 cards) or invalid input (0 cards)
                    return vec![];
                }

                let hand_size = game.available.cards().len();
                if count > hand_size {
                    return vec![];
                }

                // Generate all combinations of selecting `count` cards from hand
                generate_card_combinations(hand_size, count)
            }
            TargetType::HandType => {
                // Return all available hand types (for now, all are available)
                use crate::rank::HandRank;
                vec![
                    Target::HandType(HandRank::HighCard),
                    Target::HandType(HandRank::OnePair),
                    Target::HandType(HandRank::TwoPair),
                    Target::HandType(HandRank::ThreeOfAKind),
                    Target::HandType(HandRank::Straight),
                    Target::HandType(HandRank::Flush),
                    Target::HandType(HandRank::FullHouse),
                    Target::HandType(HandRank::FourOfAKind),
                    Target::HandType(HandRank::StraightFlush),
                    Target::HandType(HandRank::RoyalFlush),
                    Target::HandType(HandRank::FiveOfAKind),
                    Target::HandType(HandRank::FlushHouse),
                    Target::HandType(HandRank::FlushFive),
                ]
            }
            TargetType::Joker => {
                // Return targets for all available joker slots
                (0..game.jokers.len()).map(Target::Joker).collect()
            }
            TargetType::Deck => vec![Target::Deck],
            TargetType::Shop => {
                // For now, return targets for shop slots 0-4 (typical shop size)
                // In future: check actual shop inventory
                (0..5).map(Target::Shop).collect()
            }
        }
    }
}

/// Generate all possible combinations of selecting `count` cards from `hand_size` total cards
fn generate_card_combinations(hand_size: usize, count: usize) -> Vec<Target> {
    if count == 0 || count > hand_size {
        return vec![];
    }

    let mut combinations = Vec::new();
    let mut current_combination = Vec::new();

    generate_combinations_recursive(
        0,
        hand_size,
        count,
        &mut current_combination,
        &mut combinations,
    );

    combinations
        .into_iter()
        .map(Target::cards_in_hand)
        .collect()
}

/// Recursive helper function to generate combinations
fn generate_combinations_recursive(
    start: usize,
    total: usize,
    remaining: usize,
    current: &mut Vec<usize>,
    all_combinations: &mut Vec<Vec<usize>>,
) {
    if remaining == 0 {
        all_combinations.push(current.clone());
        return;
    }

    for i in start..=(total - remaining) {
        current.push(i);
        generate_combinations_recursive(i + 1, total, remaining - 1, current, all_combinations);
        current.pop();
    }
}
/// Represents targeting specific cards with validation
#[derive(Debug, Clone, PartialEq, Eq, Serialize, Deserialize)]
pub struct CardTarget {
    /// Indices of targeted cards
    pub indices: Vec<usize>,
    /// Which collection the cards are from
    pub collection: CardCollection,
    /// Minimum number of cards required
    pub min_cards: usize,
    /// Maximum number of cards allowed
    pub max_cards: usize,
}

impl CardTarget {
    /// Create a new card target with specified indices and collection
    pub fn new(collection: CardCollection, indices: Vec<usize>) -> Self {
        let count = indices.len();
        Self {
            indices,
            collection,
            min_cards: count,
            max_cards: count,
        }
    }

    /// Create a target for a single card
    pub fn single_card(collection: CardCollection, index: usize) -> Self {
        Self {
            indices: vec![index],
            collection,
            min_cards: 1,
            max_cards: 1,
        }
    }

    /// Create a target with variable card count
    pub fn with_count_range(
        collection: CardCollection,
        indices: Vec<usize>,
        min_cards: usize,
        max_cards: usize,
    ) -> Self {
        Self {
            indices,
            collection,
            min_cards,
            max_cards,
        }
    }

    /// Validate this target against the current game state
    pub fn validate(&self, game: &Game) -> Result<(), TargetValidationError> {
        // Validate card count
        let count = self.indices.len();
        if count < self.min_cards || count > self.max_cards {
            return Err(TargetValidationError::InvalidCardCount {
                min: self.min_cards,
                max: self.max_cards,
                actual: count,
            });
        }

        // Validate indices based on collection
        match self.collection {
            CardCollection::Hand => {
                let hand_size = game.available.cards().len();
                for &index in &self.indices {
                    if index >= hand_size {
                        return Err(TargetValidationError::CardIndexOutOfBounds {
                            index,
                            hand_size,
                        });
                    }
                }
            }
            CardCollection::Deck => {
                let deck_size = game.deck.len();
                for &index in &self.indices {
                    if index >= deck_size {
                        return Err(TargetValidationError::DeckIndexOutOfBounds {
                            index,
                            deck_size,
                        });
                    }
                }
            }
            CardCollection::DiscardPile => {
                let discard_size = game.discarded.len();
                for &index in &self.indices {
                    if index >= discard_size {
                        return Err(TargetValidationError::DiscardIndexOutOfBounds {
                            index,
                            discard_size,
                        });
                    }
                }
            }
            CardCollection::PlayedCards => {
                // For played cards, we check against selected cards
                let selected_size = game.available.selected().len();
                for &index in &self.indices {
                    if index >= selected_size {
                        return Err(TargetValidationError::CardIndexOutOfBounds {
                            index,
                            hand_size: selected_size,
                        });
                    }
                }
            }
        }

        // Check for duplicate indices
        let mut seen = std::collections::HashSet::new();
        for &index in &self.indices {
            if !seen.insert(index) {
                return Err(TargetValidationError::CardAlreadyTargeted { index });
            }
        }

        Ok(())
    }

    /// Get immutable references to the targeted cards
    pub fn get_cards<'a>(&self, game: &'a Game) -> Result<Vec<&'a Card>, TargetValidationError> {
        self.validate(game)?;

        match self.collection {
            CardCollection::Hand => {
                // For now, we'll return an error as accessing individual cards from Available
                // may require modifications to the Available struct
                Err(TargetValidationError::NoCardsAvailable)
            }
            CardCollection::Deck => {
                // Note: This requires deck to expose cards, which may need modification
                Err(TargetValidationError::NoCardsAvailable)
            }
            CardCollection::DiscardPile => {
                let cards: Vec<&Card> = self.indices.iter().map(|&i| &game.discarded[i]).collect();
                Ok(cards)
            }
            CardCollection::PlayedCards => {
                // This also may require modifications to access individual selected cards
                Err(TargetValidationError::NoCardsAvailable)
            }
        }
    }

    /// Get mutable references to the targeted cards
    pub fn get_cards_mut<'a>(
        &self,
        game: &'a mut Game,
    ) -> Result<Vec<&'a mut Card>, TargetValidationError> {
        self.validate(game)?;

        match self.collection {
            CardCollection::Hand => {
                // This is tricky due to borrowing rules - would need to modify Available struct
                Err(TargetValidationError::NoCardsAvailable)
            }
            CardCollection::Deck => Err(TargetValidationError::NoCardsAvailable),
            CardCollection::DiscardPile => {
                // Can't easily get mutable references to multiple cards due to borrowing rules
                // Would need to modify implementation to handle this differently
                Err(TargetValidationError::NoCardsAvailable)
            }
            CardCollection::PlayedCards => Err(TargetValidationError::NoCardsAvailable),
        }
    }
}

/// Core trait that all consumable types must implement
/// Enhanced version with target validation and effect categorization
pub trait Consumable: Send + Sync + fmt::Debug {
    /// Get the consumable type category
    fn consumable_type(&self) -> ConsumableType;

    /// Check if this consumable can be used with the given target in the current game state
    fn can_use(&self, game_state: &Game, target: &Target) -> bool;

    /// Apply the effect of this consumable to the game state
    /// Future versions will support async for animations
    fn use_effect(&self, game_state: &mut Game, target: Target) -> Result<(), ConsumableError>;

    /// Get the description of what this consumable does
    fn get_description(&self) -> String;

    /// Get the type of target this consumable requires
    fn get_target_type(&self) -> TargetType;

    /// Get the effect category for this consumable
    fn get_effect_category(&self) -> ConsumableEffect;

    // Legacy methods for backward compatibility
    /// Get the name of this consumable
    fn name(&self) -> &'static str {
        "Unknown Consumable"
    }

    /// Get the description as static str (legacy)
    fn description(&self) -> &'static str {
        "No description available"
    }

    /// Get the cost of this consumable in the shop
    fn cost(&self) -> usize {
        3
    }

    /// Legacy apply effect method for backward compatibility
    fn apply_effect(&self, game: &mut Game) -> bool {
        self.use_effect(game, Target::None).is_ok()
    }

    /// Get mock ID for testing purposes - only used in tests
    /// Production implementations should not override this
    fn get_mock_id(&self) -> u32 {
        panic!("get_mock_id() called on non-mock consumable")
    }

    /// Get real ConsumableId for testing purposes - only used in tests
    /// Production implementations should not override this
    fn get_real_id(&self) -> ConsumableId {
        panic!("get_real_id() called on non-wrapper consumable")
    }
}

/// Categories of consumable cards
#[derive(Debug, Clone, Copy, PartialEq, Eq, Hash, Serialize, Deserialize, EnumIter)]
pub enum ConsumableType {
    /// Tarot cards that modify deck composition or provide benefits
    Tarot,
    /// Planet cards that upgrade poker hands
    Planet,
    /// Spectral cards with powerful, often risky effects
    Spectral,
}

impl fmt::Display for ConsumableType {
    fn fmt(&self, f: &mut fmt::Formatter) -> fmt::Result {
        match self {
            ConsumableType::Tarot => write!(f, "Tarot"),
            ConsumableType::Planet => write!(f, "Planet"),
            ConsumableType::Spectral => write!(f, "Spectral"),
        }
    }
}

/// Identifier for all consumable cards in the game
/// This will be extended as consumable implementations are added
#[derive(
    Debug, Clone, Copy, PartialEq, Eq, Hash, Serialize, Deserialize, EnumIter, PartialOrd, Ord,
)]
#[cfg_attr(feature = "python", pyo3::pyclass)]
pub enum ConsumableId {
    // Tarot Cards
    /// The Fool - Creates last Joker used this round if possible
    TheFool,
    /// The Magician - Enhances 2 selected cards to Lucky Cards
    TheMagician,
    /// The High Priestess - Creates up to 2 Planet Cards
    TheHighPriestess,
    /// The Emperor - Creates up to 2 Tarot Cards
    TheEmperor,
    /// The Hierophant - Enhances 2 selected cards to Bonus Cards
    TheHierophant,
    /// The Empress - Enhances 2 selected cards to Mult Cards
    TheEmpress,
    /// The Lovers - Enhances 1 selected card to Wild Card
    TheLovers,
    /// The Chariot - Enhances 1 selected card to Steel Card
    TheChariot,
    /// Strength - Increases rank of up to 2 selected cards by 1
    Strength,
    /// The Hermit - Gain $20 money
    TheHermit,
    /// Wheel of Fortune - 1 in 4 chance to add Foil, Holographic, or Polychrome edition
    WheelOfFortune,

    // Planet Cards
    /// Mercury - Levels up Pair
    Mercury,
    /// Venus - Levels up Two Pair
    Venus,
    /// Earth - Levels up Full House
    Earth,
    /// Mars - Levels up Three of a Kind
    Mars,
    /// Jupiter - Levels up Straight
    Jupiter,
    /// Saturn - Levels up Straight
    Saturn,
    /// Uranus - Levels up Two Pair
    Uranus,
    /// Neptune - Levels up Straight Flush
    Neptune,
    /// Pluto - Levels up High Card
    Pluto,
    /// Planet X - Levels up Five of a Kind
    PlanetX,
    /// Ceres - Levels up Flush House
    Ceres,
    /// Eris - Levels up Flush Five
    Eris,

    // Spectral Cards
    /// Familiar - Destroys 1 random card, add 3 random Enhanced face cards to deck
    Familiar,
    /// Grim - Destroys 1 random card, add 2 random Enhanced Aces to deck
    Grim,
    /// Incantation - Destroys 1 random card, add 4 random Enhanced numbered cards to deck
    Incantation,
    /// Immolate - Destroys 5 random cards in hand, gain $20
    Immolate,
    /// Ankh - Create copy of random Joker, destroy all other Jokers
    Ankh,
    /// Deja Vu - Add Red Seal to 1 selected card
    DejaVu,
    /// Hex - Add Polychrome to random Joker, destroy all other Jokers
    Hex,
    /// Trance - Add Blue Seal to 1 selected card
    Trance,
    /// Medium - Add Purple Seal to 1 selected card
    Medium,
    /// Cryptid - Create 2 copies of 1 selected card
    Cryptid,
    /// The Soul - Creates a Legendary Joker (must be room)
    TheSoul,
    /// Black Hole - Upgrade every hand type by 1 level
    BlackHole,

    // Placeholder variants - will be expanded in future implementations
    /// Placeholder for future Tarot card implementations
    TarotPlaceholder,
    /// Placeholder for future Planet card implementations
    PlanetPlaceholder,
    /// Placeholder for future Spectral card implementations
    SpectralPlaceholder,
}

impl fmt::Display for ConsumableId {
    fn fmt(&self, f: &mut fmt::Formatter) -> fmt::Result {
        match self {
            // Tarot Cards
            ConsumableId::TheFool => write!(f, "The Fool"),
            ConsumableId::TheMagician => write!(f, "The Magician"),
            ConsumableId::TheHighPriestess => write!(f, "The High Priestess"),
            ConsumableId::TheEmperor => write!(f, "The Emperor"),
            ConsumableId::TheHierophant => write!(f, "The Hierophant"),
            ConsumableId::TheEmpress => write!(f, "The Empress"),
            ConsumableId::TheLovers => write!(f, "The Lovers"),
            ConsumableId::TheChariot => write!(f, "The Chariot"),
            ConsumableId::Strength => write!(f, "Strength"),
            ConsumableId::TheHermit => write!(f, "The Hermit"),
            ConsumableId::WheelOfFortune => write!(f, "Wheel of Fortune"),

            // Planet Cards
            ConsumableId::Mercury => write!(f, "Mercury"),
            ConsumableId::Venus => write!(f, "Venus"),
            ConsumableId::Earth => write!(f, "Earth"),
            ConsumableId::Mars => write!(f, "Mars"),
            ConsumableId::Jupiter => write!(f, "Jupiter"),
            ConsumableId::Saturn => write!(f, "Saturn"),
            ConsumableId::Uranus => write!(f, "Uranus"),
            ConsumableId::Neptune => write!(f, "Neptune"),
            ConsumableId::Pluto => write!(f, "Pluto"),
            ConsumableId::PlanetX => write!(f, "Planet X"),
            ConsumableId::Ceres => write!(f, "Ceres"),
            ConsumableId::Eris => write!(f, "Eris"),

            // Spectral Cards
            ConsumableId::Familiar => write!(f, "Familiar"),
            ConsumableId::Grim => write!(f, "Grim"),
            ConsumableId::Incantation => write!(f, "Incantation"),
            ConsumableId::Immolate => write!(f, "Immolate"),
            ConsumableId::Ankh => write!(f, "Ankh"),
            ConsumableId::DejaVu => write!(f, "Deja Vu"),
            ConsumableId::Hex => write!(f, "Hex"),
            ConsumableId::Trance => write!(f, "Trance"),
            ConsumableId::Medium => write!(f, "Medium"),
            ConsumableId::Cryptid => write!(f, "Cryptid"),
            ConsumableId::TheSoul => write!(f, "The Soul"),
            ConsumableId::BlackHole => write!(f, "Black Hole"),

            // Placeholders
            ConsumableId::TarotPlaceholder => write!(f, "Tarot Placeholder"),
            ConsumableId::PlanetPlaceholder => write!(f, "Planet Placeholder"),
            ConsumableId::SpectralPlaceholder => write!(f, "Spectral Placeholder"),
        }
    }
}

impl ConsumableId {
    /// Get all available consumable IDs
    pub fn all() -> Vec<ConsumableId> {
        Self::iter().collect()
    }

    /// Get the consumable type for this ID
    pub fn consumable_type(&self) -> ConsumableType {
        match self {
            // Tarot Cards
            ConsumableId::TheFool
            | ConsumableId::TheMagician
            | ConsumableId::TheHighPriestess
            | ConsumableId::TheEmperor
            | ConsumableId::TheHierophant
            | ConsumableId::TheEmpress
            | ConsumableId::TheLovers
            | ConsumableId::TheChariot
            | ConsumableId::Strength
            | ConsumableId::TheHermit
            | ConsumableId::WheelOfFortune
            | ConsumableId::TarotPlaceholder => ConsumableType::Tarot,

            // Planet Cards
            ConsumableId::Mercury
            | ConsumableId::Venus
            | ConsumableId::Earth
            | ConsumableId::Mars
            | ConsumableId::Jupiter
            | ConsumableId::Saturn
            | ConsumableId::Uranus
            | ConsumableId::Neptune
            | ConsumableId::Pluto
            | ConsumableId::PlanetX
            | ConsumableId::Ceres
            | ConsumableId::Eris
            | ConsumableId::PlanetPlaceholder => ConsumableType::Planet,

            // Spectral Cards
            ConsumableId::Familiar
            | ConsumableId::Grim
            | ConsumableId::Incantation
            | ConsumableId::Immolate
            | ConsumableId::Ankh
            | ConsumableId::DejaVu
            | ConsumableId::Hex
            | ConsumableId::Trance
            | ConsumableId::Medium
            | ConsumableId::Cryptid
            | ConsumableId::TheSoul
            | ConsumableId::BlackHole
            | ConsumableId::SpectralPlaceholder => ConsumableType::Spectral,
        }
    }

    /// Get all Tarot cards
    pub fn tarot_cards() -> Vec<ConsumableId> {
        vec![
            ConsumableId::TheFool,
            ConsumableId::TheMagician,
            ConsumableId::TheHighPriestess,
            ConsumableId::TheEmpress,
            ConsumableId::TheEmperor,
            ConsumableId::TheHierophant,
            ConsumableId::TheLovers,
            ConsumableId::TheChariot,
            ConsumableId::Strength,
            ConsumableId::TheHermit,
            ConsumableId::WheelOfFortune,
        ]
    }

    /// Get all Planet cards
    pub fn planet_cards() -> Vec<ConsumableId> {
        vec![
            ConsumableId::Mercury,
            ConsumableId::Venus,
            ConsumableId::Earth,
            ConsumableId::Mars,
            ConsumableId::Jupiter,
            ConsumableId::Saturn,
            ConsumableId::Uranus,
            ConsumableId::Neptune,
            ConsumableId::Pluto,
            ConsumableId::PlanetX,
            ConsumableId::Ceres,
            ConsumableId::Eris,
        ]
    }

    /// Get all Spectral cards
    pub fn spectral_cards() -> Vec<ConsumableId> {
        vec![
            ConsumableId::Familiar,
            ConsumableId::Grim,
            ConsumableId::Incantation,
            ConsumableId::Immolate,
            ConsumableId::Ankh,
            ConsumableId::DejaVu,
            ConsumableId::Hex,
            ConsumableId::Trance,
            ConsumableId::Medium,
            ConsumableId::Cryptid,
            ConsumableId::TheSoul,
            ConsumableId::BlackHole,
        ]
    }
}

/// Spectral card pool management for special restriction rules
///
/// Soul and Black Hole have special properties that distinguish them from
/// regular spectral cards, requiring different generation rules for various
/// sources like joker effects, deck restrictions, and pack distributions.
#[derive(Debug, Clone, Copy, PartialEq, Eq, Hash, Serialize, Deserialize)]
pub enum SpectralPool {
    /// Regular spectral cards (16 cards) - excludes Soul and Black Hole
    /// Used by joker effects (Sixth Sense, Seance) and Ghost Deck purchases
    Regular,
    /// Special spectral cards (2 cards) - only Soul and Black Hole
    /// Used for identifying restricted cards
    Special,
    /// All spectral cards (18 cards) - complete set including special cards
    /// Used by most other spectral generation sources
    All,
}

impl SpectralPool {
    /// Get spectral cards for this pool type
    pub fn get_cards(&self) -> Vec<ConsumableId> {
        match self {
            SpectralPool::Regular => vec![
                ConsumableId::Familiar,
                ConsumableId::Grim,
                ConsumableId::Incantation,
                ConsumableId::Immolate,
                ConsumableId::Ankh,
                ConsumableId::DejaVu,
                ConsumableId::Hex,
                ConsumableId::Trance,
                ConsumableId::Medium,
                ConsumableId::Cryptid,
                // Additional regular spectral cards would go here
                // when more are implemented (total 16 in full game)
            ],
            SpectralPool::Special => vec![ConsumableId::TheSoul, ConsumableId::BlackHole],
            SpectralPool::All => {
                let mut all_cards = Self::Regular.get_cards();
                all_cards.extend(Self::Special.get_cards());
                all_cards
            }
        }
    }

    /// Check if a specific spectral card belongs to this pool
    pub fn contains(&self, card: ConsumableId) -> bool {
        self.get_cards().contains(&card)
    }

    /// Check if a spectral card is considered "special" (Soul or Black Hole)
    pub fn is_special_card(card: ConsumableId) -> bool {
        matches!(card, ConsumableId::TheSoul | ConsumableId::BlackHole)
    }

    /// Check if a spectral card is considered "regular" (not special)
    pub fn is_regular_card(card: ConsumableId) -> bool {
        card.consumable_type() == ConsumableType::Spectral && !Self::is_special_card(card)
    }

    /// Get the pool type that contains a specific card
    pub fn pool_containing(card: ConsumableId) -> Option<SpectralPool> {
        if Self::is_special_card(card) {
            Some(SpectralPool::Special)
        } else if Self::is_regular_card(card) {
            Some(SpectralPool::Regular)
        } else {
            None
        }
    }

    /// Get description of what this pool represents
    pub fn description(&self) -> &'static str {
        match self {
            SpectralPool::Regular => "Regular spectral cards (excludes Soul and Black Hole)",
            SpectralPool::Special => "Special spectral cards (Soul and Black Hole only)",
            SpectralPool::All => "All spectral cards (complete set)",
        }
    }
}

impl fmt::Display for SpectralPool {
    fn fmt(&self, f: &mut fmt::Formatter) -> fmt::Result {
        match self {
            SpectralPool::Regular => write!(f, "Regular"),
            SpectralPool::Special => write!(f, "Special"),
            SpectralPool::All => write!(f, "All"),
        }
    }
}

/// Fixed capacity consumable card slots for managing player inventory
///
/// This struct provides the foundation for consumable inventory management
/// with proper capacity limits and basic slot operations. It maintains
/// a fixed capacity (default 2) and tracks which slots are occupied.
///
/// # Thread Safety
///
/// This struct is designed to be thread-safe through the use of standard
/// Rust collection types (Vec) and primitive types (usize), which have
/// proper Send + Sync implementations.
///
/// # Examples
///
/// ```rust
/// use balatro_rs::consumables::ConsumableSlots;
///
/// // Create slots with default capacity
/// let slots = ConsumableSlots::new();
/// assert_eq!(slots.capacity(), 2);
/// assert!(slots.is_empty());
///
/// // Create slots with custom capacity
/// let large_slots = ConsumableSlots::with_capacity(5);
/// assert_eq!(large_slots.capacity(), 5);
/// ```
#[derive(Debug)]
pub struct ConsumableSlots {
    /// Current maximum capacity of slots
    capacity: usize,
    /// Vector of optional consumable slots
    slots: Vec<Option<Box<dyn Consumable>>>,
    /// Default capacity for new instances (always 2 as per Balatro base game)
    _default_capacity: usize,
}

impl ConsumableSlots {
    /// Creates a new ConsumableSlots instance with default capacity of 2
    ///
    /// This matches the base Balatro game behavior where players start
    /// with 2 consumable slots.
    ///
    /// # Examples
    ///
    /// ```rust
    /// use balatro_rs::consumables::ConsumableSlots;
    ///
    /// let slots = ConsumableSlots::new();
    /// assert_eq!(slots.capacity(), 2);
    /// assert_eq!(slots.len(), 0);
    /// assert!(slots.is_empty());
    /// ```
    pub fn new() -> Self {
        Self::with_capacity(2)
    }

    /// Creates a new ConsumableSlots instance with specified capacity
    ///
    /// This allows for customization of slot capacity, which may be
    /// modified by vouchers or special game modes in the future.
    ///
    /// # Arguments
    ///
    /// * `capacity` - Maximum number of consumable slots
    ///
    /// # Examples
    ///
    /// ```rust
    /// use balatro_rs::consumables::ConsumableSlots;
    ///
    /// let slots = ConsumableSlots::with_capacity(5);
    /// assert_eq!(slots.capacity(), 5);
    /// assert_eq!(slots.available_slots(), 5);
    /// ```
    pub fn with_capacity(capacity: usize) -> Self {
        let mut slots = Vec::with_capacity(capacity);
        for _ in 0..capacity {
            slots.push(None);
        }
        Self {
            capacity,
            slots,
            _default_capacity: 2,
        }
    }

    /// Returns the current maximum capacity of the slots
    ///
    /// # Examples
    ///
    /// ```rust
    /// use balatro_rs::consumables::ConsumableSlots;
    ///
    /// let slots = ConsumableSlots::new();
    /// assert_eq!(slots.capacity(), 2);
    ///
    /// let large_slots = ConsumableSlots::with_capacity(10);
    /// assert_eq!(large_slots.capacity(), 10);
    /// ```
    pub fn capacity(&self) -> usize {
        self.capacity
    }

    /// Returns the number of currently occupied slots
    ///
    /// This counts only the slots that contain consumables,
    /// not the total capacity.
    ///
    /// # Examples
    ///
    /// ```rust
    /// use balatro_rs::consumables::ConsumableSlots;
    ///
    /// let slots = ConsumableSlots::new();
    /// assert_eq!(slots.len(), 0); // No consumables yet
    /// ```
    pub fn len(&self) -> usize {
        self.slots.iter().filter(|slot| slot.is_some()).count()
    }

    /// Returns true if no slots are currently occupied
    ///
    /// # Examples
    ///
    /// ```rust
    /// use balatro_rs::consumables::ConsumableSlots;
    ///
    /// let slots = ConsumableSlots::new();
    /// assert!(slots.is_empty());
    /// ```
    pub fn is_empty(&self) -> bool {
        self.len() == 0
    }

    /// Returns true if all slots are currently occupied
    ///
    /// # Examples
    ///
    /// ```rust
    /// use balatro_rs::consumables::ConsumableSlots;
    ///
    /// let slots = ConsumableSlots::new();
    /// assert!(!slots.is_full()); // Empty slots are not full
    /// ```
    pub fn is_full(&self) -> bool {
        self.len() == self.capacity
    }

    /// Returns the number of available (empty) slots
    ///
    /// This is equivalent to `capacity() - len()`.
    ///
    /// # Examples
    ///
    /// ```rust
    /// use balatro_rs::consumables::ConsumableSlots;
    ///
    /// let slots = ConsumableSlots::new();
    /// assert_eq!(slots.available_slots(), 2); // All slots available
    ///
    /// let large_slots = ConsumableSlots::with_capacity(5);
    /// assert_eq!(large_slots.available_slots(), 5);
    /// ```
    pub fn available_slots(&self) -> usize {
        self.capacity - self.len()
    }

    /// Adds a consumable to the first available slot
    ///
    /// Returns the index where the consumable was placed, or an error if no slots are available.
    ///
    /// # Arguments
    ///
    /// * `consumable` - The consumable to add
    ///
    /// # Errors
    ///
    /// * `SlotError::NoEmptySlots` - If all slots are currently occupied
    ///
    /// # Examples
    ///
    /// ```rust
    /// use balatro_rs::consumables::{ConsumableSlots, SlotError};
    /// # use balatro_rs::consumables::{Consumable, ConsumableType, ConsumableEffect, TargetType, Target, ConsumableError};
    /// # use balatro_rs::game::Game;
    /// #
    /// # #[derive(Debug)]
    /// # struct MockConsumable;
    /// #
    /// # impl Consumable for MockConsumable {
    /// #     fn consumable_type(&self) -> ConsumableType { ConsumableType::Tarot }
    /// #     fn can_use(&self, _game_state: &Game, _target: &Target) -> bool { true }
    /// #     fn use_effect(&self, _game_state: &mut Game, _target: Target) -> Result<(), ConsumableError> { Ok(()) }
    /// #     fn get_description(&self) -> String { "Mock consumable".to_string() }
    /// #     fn get_target_type(&self) -> TargetType { TargetType::None }
    /// #     fn get_effect_category(&self) -> ConsumableEffect { ConsumableEffect::Utility }
    /// # }
    /// #
    /// # fn create_consumable() -> Box<dyn Consumable> {
    /// #     Box::new(MockConsumable)
    /// # }
    ///
    /// let mut slots = ConsumableSlots::new();
    /// let consumable = create_consumable(); // Some consumable
    ///
    /// match slots.add_consumable(consumable) {
    ///     Ok(index) => println!("Added to slot {}", index),
    ///     Err(SlotError::NoEmptySlots { capacity }) => {
    ///         println!("No empty slots (capacity: {})", capacity);
    ///     }
    ///     _ => unreachable!(),
    /// }
    /// ```
    pub fn add_consumable(&mut self, consumable: Box<dyn Consumable>) -> Result<usize, SlotError> {
        if let Some(index) = self.find_empty_slot() {
            self.slots[index] = Some(consumable);
            Ok(index)
        } else {
            Err(SlotError::NoEmptySlots {
                capacity: self.capacity,
            })
        }
    }

    /// Removes a consumable from the specified slot
    ///
    /// Returns the removed consumable, or an error if the index is invalid or the slot is empty.
    ///
    /// # Arguments
    ///
    /// * `index` - The index of the slot to remove from
    ///
    /// # Errors
    ///
    /// * `SlotError::IndexOutOfBounds` - If the index is >= capacity
    /// * `SlotError::SlotEmpty` - If the slot at index is already empty
    ///
    /// # Examples
    ///
    /// ```rust
    /// use balatro_rs::consumables::{ConsumableSlots, SlotError};
    /// # use balatro_rs::consumables::{Consumable, ConsumableType, ConsumableEffect, TargetType, Target, ConsumableError};
    /// # use balatro_rs::game::Game;
    /// #
    /// # #[derive(Debug)]
    /// # struct MockConsumable;
    /// #
    /// # impl Consumable for MockConsumable {
    /// #     fn consumable_type(&self) -> ConsumableType { ConsumableType::Tarot }
    /// #     fn can_use(&self, _game_state: &Game, _target: &Target) -> bool { true }
    /// #     fn use_effect(&self, _game_state: &mut Game, _target: Target) -> Result<(), ConsumableError> { Ok(()) }
    /// #     fn get_description(&self) -> String { "Mock consumable".to_string() }
    /// #     fn get_target_type(&self) -> TargetType { TargetType::None }
    /// #     fn get_effect_category(&self) -> ConsumableEffect { ConsumableEffect::Utility }
    /// # }
    /// #
    /// # fn create_consumable() -> Box<dyn Consumable> {
    /// #     Box::new(MockConsumable)
    /// # }
    ///
    /// let mut slots = ConsumableSlots::new();
    /// // Add a consumable first
    /// let index = slots.add_consumable(create_consumable()).unwrap();
    ///
    /// // Remove it
    /// match slots.remove_consumable(index) {
    ///     Ok(consumable) => println!("Removed consumable"),
    ///     Err(SlotError::SlotEmpty { index }) => {
    ///         println!("Slot {} is empty", index);
    ///     }
    ///     Err(SlotError::IndexOutOfBounds { index, capacity }) => {
    ///         println!("Index {} out of bounds (capacity: {})", index, capacity);
    ///     }
    ///     _ => unreachable!(),
    /// }
    /// ```
    pub fn remove_consumable(&mut self, index: usize) -> Result<Box<dyn Consumable>, SlotError> {
        if index >= self.capacity {
            return Err(SlotError::IndexOutOfBounds {
                index,
                capacity: self.capacity,
            });
        }

        self.slots[index]
            .take()
            .ok_or(SlotError::SlotEmpty { index })
    }

    /// Gets a reference to the consumable at the specified index
    ///
    /// Returns None if the index is out of bounds or the slot is empty.
    ///
    /// # Arguments
    ///
    /// * `index` - The index of the slot to access
    ///
    /// # Examples
    ///
    /// ```rust
    /// use balatro_rs::consumables::ConsumableSlots;
    /// # use balatro_rs::consumables::{Consumable, ConsumableType, ConsumableEffect, TargetType, Target, ConsumableError};
    /// # use balatro_rs::game::Game;
    /// #
    /// # #[derive(Debug)]
    /// # struct MockConsumable;
    /// #
    /// # impl Consumable for MockConsumable {
    /// #     fn consumable_type(&self) -> ConsumableType { ConsumableType::Tarot }
    /// #     fn can_use(&self, _game_state: &Game, _target: &Target) -> bool { true }
    /// #     fn use_effect(&self, _game_state: &mut Game, _target: Target) -> Result<(), ConsumableError> { Ok(()) }
    /// #     fn get_description(&self) -> String { "Mock consumable".to_string() }
    /// #     fn get_target_type(&self) -> TargetType { TargetType::None }
    /// #     fn get_effect_category(&self) -> ConsumableEffect { ConsumableEffect::Utility }
    /// # }
    /// #
    /// # fn create_consumable() -> Box<dyn Consumable> {
    /// #     Box::new(MockConsumable)
    /// # }
    ///
    /// let mut slots = ConsumableSlots::new();
    /// let index = slots.add_consumable(create_consumable()).unwrap();
    ///
    /// if let Some(consumable) = slots.get_consumable(index) {
    ///     println!("Found consumable: {:?}", consumable);
    /// }
    /// ```
    pub fn get_consumable(&self, index: usize) -> Option<&dyn Consumable> {
        if index >= self.capacity {
            return None;
        }
        self.slots[index].as_ref().map(|boxed| boxed.as_ref())
    }

    /// Gets a mutable reference to the consumable at the specified index
    ///
    /// Returns None if the index is out of bounds or the slot is empty.
    ///
    /// # Arguments
    ///
    /// * `index` - The index of the slot to access
    ///
    /// # Examples
    ///
    /// ```rust
    /// use balatro_rs::consumables::ConsumableSlots;
    /// # use balatro_rs::consumables::{Consumable, ConsumableType, ConsumableEffect, TargetType, Target, ConsumableError};
    /// # use balatro_rs::game::Game;
    /// #
    /// # #[derive(Debug)]
    /// # struct MockConsumable;
    /// #
    /// # impl Consumable for MockConsumable {
    /// #     fn consumable_type(&self) -> ConsumableType { ConsumableType::Tarot }
    /// #     fn can_use(&self, _game_state: &Game, _target: &Target) -> bool { true }
    /// #     fn use_effect(&self, _game_state: &mut Game, _target: Target) -> Result<(), ConsumableError> { Ok(()) }
    /// #     fn get_description(&self) -> String { "Mock consumable".to_string() }
    /// #     fn get_target_type(&self) -> TargetType { TargetType::None }
    /// #     fn get_effect_category(&self) -> ConsumableEffect { ConsumableEffect::Utility }
    /// # }
    /// #
    /// # fn create_consumable() -> Box<dyn Consumable> {
    /// #     Box::new(MockConsumable)
    /// # }
    ///
    /// let mut slots = ConsumableSlots::new();
    /// let index = slots.add_consumable(create_consumable()).unwrap();
    ///
    /// if let Some(consumable) = slots.get_consumable_mut(index) {
    ///     // Modify consumable if needed
    /// }
    /// ```
    pub fn get_consumable_mut(&mut self, index: usize) -> Option<&mut dyn Consumable> {
        if index >= self.capacity {
            return None;
        }
        match self.slots[index].as_mut() {
            Some(boxed) => Some(boxed.as_mut()),
            None => None,
        }
    }

    /// Finds the first empty slot
    ///
    /// Returns Some(index) if an empty slot is found, None otherwise.
    ///
    /// # Examples
    ///
    /// ```rust
    /// use balatro_rs::consumables::ConsumableSlots;
    /// # use balatro_rs::consumables::{Consumable, ConsumableType, ConsumableEffect, TargetType, Target, ConsumableError};
    /// # use balatro_rs::game::Game;
    /// #
    /// # #[derive(Debug)]
    /// # struct MockConsumable;
    /// #
    /// # impl Consumable for MockConsumable {
    /// #     fn consumable_type(&self) -> ConsumableType { ConsumableType::Tarot }
    /// #     fn can_use(&self, _game_state: &Game, _target: &Target) -> bool { true }
    /// #     fn use_effect(&self, _game_state: &mut Game, _target: Target) -> Result<(), ConsumableError> { Ok(()) }
    /// #     fn get_description(&self) -> String { "Mock consumable".to_string() }
    /// #     fn get_target_type(&self) -> TargetType { TargetType::None }
    /// #     fn get_effect_category(&self) -> ConsumableEffect { ConsumableEffect::Utility }
    /// # }
    /// #
    /// # fn create_consumable() -> Box<dyn Consumable> {
    /// #     Box::new(MockConsumable)
    /// # }
    ///
    /// let mut slots = ConsumableSlots::new();
    /// assert_eq!(slots.find_empty_slot(), Some(0)); // First slot is empty
    ///
    /// // Fill first slot
    /// slots.add_consumable(create_consumable()).unwrap();
    /// assert_eq!(slots.find_empty_slot(), Some(1)); // Second slot is empty
    /// ```
    pub fn find_empty_slot(&self) -> Option<usize> {
        self.slots.iter().position(|slot| slot.is_none())
    }

    /// Clears a specific slot, removing any consumable in it
    ///
    /// # Arguments
    ///
    /// * `index` - The index of the slot to clear
    ///
    /// # Errors
    ///
    /// * `SlotError::IndexOutOfBounds` - If the index is >= capacity
    ///
    /// # Examples
    ///
    /// ```rust
    /// use balatro_rs::consumables::{ConsumableSlots, SlotError};
    /// # use balatro_rs::consumables::{Consumable, ConsumableType, ConsumableEffect, TargetType, Target, ConsumableError};
    /// # use balatro_rs::game::Game;
    /// #
    /// # #[derive(Debug)]
    /// # struct MockConsumable;
    /// #
    /// # impl Consumable for MockConsumable {
    /// #     fn consumable_type(&self) -> ConsumableType { ConsumableType::Tarot }
    /// #     fn can_use(&self, _game_state: &Game, _target: &Target) -> bool { true }
    /// #     fn use_effect(&self, _game_state: &mut Game, _target: Target) -> Result<(), ConsumableError> { Ok(()) }
    /// #     fn get_description(&self) -> String { "Mock consumable".to_string() }
    /// #     fn get_target_type(&self) -> TargetType { TargetType::None }
    /// #     fn get_effect_category(&self) -> ConsumableEffect { ConsumableEffect::Utility }
    /// # }
    /// #
    /// # fn create_consumable() -> Box<dyn Consumable> {
    /// #     Box::new(MockConsumable)
    /// # }
    ///
    /// let mut slots = ConsumableSlots::new();
    /// slots.add_consumable(create_consumable()).unwrap();
    ///
    /// // Clear the first slot
    /// slots.clear_slot(0).unwrap();
    /// assert_eq!(slots.len(), 0);
    /// ```
    pub fn clear_slot(&mut self, index: usize) -> Result<(), SlotError> {
        if index >= self.capacity {
            return Err(SlotError::IndexOutOfBounds {
                index,
                capacity: self.capacity,
            });
        }
        self.slots[index] = None;
        Ok(())
    }

    /// Returns an iterator over all consumables in the slots
    ///
    /// This iterates only over occupied slots, skipping empty ones.
    ///
    /// # Examples
    ///
    /// ```rust
    /// use balatro_rs::consumables::ConsumableSlots;
    /// # use balatro_rs::consumables::{Consumable, ConsumableType, ConsumableEffect, TargetType, Target, ConsumableError};
    /// # use balatro_rs::game::Game;
    /// #
    /// # #[derive(Debug)]
    /// # struct MockConsumable;
    /// #
    /// # impl Consumable for MockConsumable {
    /// #     fn consumable_type(&self) -> ConsumableType { ConsumableType::Tarot }
    /// #     fn can_use(&self, _game_state: &Game, _target: &Target) -> bool { true }
    /// #     fn use_effect(&self, _game_state: &mut Game, _target: Target) -> Result<(), ConsumableError> { Ok(()) }
    /// #     fn get_description(&self) -> String { "Mock consumable".to_string() }
    /// #     fn get_target_type(&self) -> TargetType { TargetType::None }
    /// #     fn get_effect_category(&self) -> ConsumableEffect { ConsumableEffect::Utility }
    /// # }
    /// #
    /// # fn create_consumable() -> Box<dyn Consumable> {
    /// #     Box::new(MockConsumable)
    /// # }
    ///
    /// let mut slots = ConsumableSlots::new();
    /// slots.add_consumable(create_consumable()).unwrap();
    ///
    /// for consumable in slots.iter() {
    ///     println!("Consumable: {:?}", consumable);
    /// }
    /// ```
    pub fn iter(&self) -> impl Iterator<Item = &dyn Consumable> {
        self.slots
            .iter()
            .filter_map(|slot| slot.as_ref())
            .map(|boxed| boxed.as_ref())
    }
}

impl Clone for ConsumableSlots {
    /// Clone implementation for ConsumableSlots
    /// Note: This creates a new ConsumableSlots with the same capacity but empty slots,
    /// since trait objects cannot be cloned. This is primarily for testing purposes.
    fn clone(&self) -> Self {
        Self::with_capacity(self.capacity)
    }
}

impl Default for ConsumableSlots {
    /// Creates ConsumableSlots with default capacity of 2
    fn default() -> Self {
        Self::new()
    }
}

/// Serializable representation of ConsumableSlots for serde support
/// Since trait objects cannot be serialized, we only store capacity and length
#[derive(Serialize, Deserialize)]
struct ConsumableSlotsData {
    capacity: usize,
    occupied_count: usize,
}

impl Serialize for ConsumableSlots {
    fn serialize<S>(&self, serializer: S) -> Result<S::Ok, S::Error>
    where
        S: serde::Serializer,
    {
        let data = ConsumableSlotsData {
            capacity: self.capacity,
            occupied_count: self.len(),
        };
        data.serialize(serializer)
    }
}

impl<'de> Deserialize<'de> for ConsumableSlots {
    fn deserialize<D>(deserializer: D) -> Result<Self, D::Error>
    where
        D: serde::Deserializer<'de>,
    {
        let data = ConsumableSlotsData::deserialize(deserializer)?;
        // Create empty slots with the same capacity
        // Note: We can't restore the actual consumables since they weren't serialized
        Ok(Self::with_capacity(data.capacity))
    }
}

// Re-export submodules when they are implemented
<<<<<<< HEAD
pub mod planet;
pub mod spectral;
=======
// pub mod planet;
>>>>>>> ce88f14f
pub mod tarot;

// Re-export key tarot types for convenience
pub use tarot::{CardEnhancement, TarotCard, TarotEffect, TarotError, TarotFactory, TarotRarity};

// Test module
#[cfg(test)]
mod tests;

// Re-export commonly used types
pub use ConsumableId::*;<|MERGE_RESOLUTION|>--- conflicted
+++ resolved
@@ -1709,12 +1709,8 @@
 }
 
 // Re-export submodules when they are implemented
-<<<<<<< HEAD
-pub mod planet;
+// pub mod planet; // Disabled in main until planet card system is ready
 pub mod spectral;
-=======
-// pub mod planet;
->>>>>>> ce88f14f
 pub mod tarot;
 
 // Re-export key tarot types for convenience
