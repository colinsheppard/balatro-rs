--- conflicted
+++ resolved
@@ -100,29 +100,6 @@
     CardAlreadyTargeted { index: usize },
 }
 
-/// Represents different card collections that consumables can target
-#[derive(Debug, Clone, Copy, PartialEq, Eq, Hash, Serialize, Deserialize)]
-pub enum CardCollection {
-    /// Cards in the player's current hand (available cards)
-    Hand,
-    /// Cards in the deck
-    Deck,
-    /// Cards in the discard pile
-    DiscardPile,
-    /// Cards that were played/selected in the current hand
-    PlayedCards,
-}
-
-impl fmt::Display for CardCollection {
-    fn fmt(&self, f: &mut fmt::Formatter) -> fmt::Result {
-        match self {
-            CardCollection::Hand => write!(f, "Hand"),
-            CardCollection::Deck => write!(f, "Deck"),
-            CardCollection::DiscardPile => write!(f, "Discard Pile"),
-            CardCollection::PlayedCards => write!(f, "Played Cards"),
-        }
-    }
-}
 
 /// Categories of effects that consumables can have
 #[derive(Debug, Clone, Copy, PartialEq, Eq, Hash, Serialize, Deserialize, EnumIter)]
@@ -1063,16 +1040,10 @@
         if index >= self.capacity {
             return None;
         }
-<<<<<<< HEAD
-        match &mut self.slots[index] {
-            Some(boxed) => Some(boxed.as_mut()),
-            None => None,
-=======
         if let Some(ref mut slot) = self.slots[index] {
             Some(slot.as_mut())
         } else {
             None
->>>>>>> 92b9307f
         }
     }
 
