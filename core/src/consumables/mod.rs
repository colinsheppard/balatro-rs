//! Consumables module for Balatro game engine
//!
//! This module provides the infrastructure for consumable cards in Balatro,
//! including Tarot cards, Planet cards, and Spectral cards.
//!
//! # Module Organization
//!
//! - `mod.rs` - Core types and traits for consumables
//! - `tarot.rs` - Tarot card implementations
//! - `planet.rs` - Planet card implementations
//! - `spectral.rs` - Spectral card implementations
//!
//! # Design Principles
//!
//! - Follows similar patterns to the joker module for consistency
//! - Maintains clear separation between consumable types
//! - Provides extensible trait-based architecture
//! - Ensures compatibility with existing game flow

use crate::card::Card;
use crate::game::Game;
use crate::joker::{Joker, JokerId};
use crate::rank::HandRank;
use serde::{Deserialize, Serialize};
use std::fmt;
use strum::{EnumIter, IntoEnumIterator};
use thiserror::Error;

/// Represents different collections of cards that can be targeted by consumables
#[derive(Debug, Clone, Copy, PartialEq, Eq, Hash, Serialize, Deserialize)]
pub enum CardCollection {
    /// Cards currently in the player's hand
    Hand,
    /// Cards in the deck
    Deck,
    /// Cards in the discard pile
    DiscardPile,
    /// Cards that were played this round
    PlayedCards,
}

/// Error types for consumable operations
#[derive(Error, Debug, Clone, PartialEq)]
pub enum ConsumableError {
    #[error("Invalid target: {0}")]
    InvalidTarget(String),
    #[error("Insufficient resources to use consumable")]
    InsufficientResources,
    #[error("Invalid game state: {0}")]
    InvalidGameState(String),
    #[error("Effect failed to apply: {0}")]
    EffectFailed(String),
}

/// Error types for slot operations
#[derive(Debug, Error)]
pub enum SlotError {
    #[error("Slot {index} is out of bounds (capacity: {capacity})")]
    IndexOutOfBounds { index: usize, capacity: usize },
    #[error("No empty slots available (capacity: {capacity})")]
    NoEmptySlots { capacity: usize },
    #[error("Slot {index} is already empty")]
    SlotEmpty { index: usize },
}

impl fmt::Display for CardCollection {
    fn fmt(&self, f: &mut fmt::Formatter) -> fmt::Result {
        match self {
            CardCollection::Hand => write!(f, "Hand"),
            CardCollection::Deck => write!(f, "Deck"),
            CardCollection::DiscardPile => write!(f, "Discard Pile"),
            CardCollection::PlayedCards => write!(f, "Played Cards"),
        }
    }
}

/// Error types for target validation
#[derive(Debug, Error, Clone, PartialEq)]
pub enum TargetValidationError {
    #[error("Card index {index} out of bounds (hand size: {hand_size})")]
    CardIndexOutOfBounds { index: usize, hand_size: usize },
    #[error("Card index {index} out of bounds (deck size: {deck_size})")]
    DeckIndexOutOfBounds { index: usize, deck_size: usize },
    #[error("Card index {index} out of bounds (discard pile size: {discard_size})")]
    DiscardIndexOutOfBounds { index: usize, discard_size: usize },
    #[error("Joker slot {slot} is empty or invalid (joker count: {joker_count})")]
    JokerSlotInvalid { slot: usize, joker_count: usize },
    #[error("Hand type {hand_type:?} is not available")]
    HandTypeNotAvailable { hand_type: HandRank },
    #[error("No cards available for targeting")]
    NoCardsAvailable,
    #[error("Shop slot {slot} is invalid or empty")]
    ShopSlotInvalid { slot: usize },
    #[error("Invalid number of cards selected: expected between {min} and {max}, got {actual}")]
    InvalidCardCount {
        min: usize,
        max: usize,
        actual: usize,
    },
    #[error("Card at index {index} is already targeted")]
    CardAlreadyTargeted { index: usize },
}

/// Represents a target for joker-related consumable effects
///
/// This struct provides robust validation for joker targeting with production-ready
/// error handling and clear failure modes.
#[derive(Debug, Clone, PartialEq, Serialize, Deserialize)]
pub struct JokerTarget {
    /// The slot index of the targeted joker
    pub slot: usize,
    /// Whether the joker must be active to be targeted
    pub require_active: bool,
    /// Optional requirement for specific joker type
    pub joker_type: Option<JokerId>,
}

impl JokerTarget {
    /// Creates a new JokerTarget with basic slot targeting
    ///
    /// # Arguments
    /// * `slot` - The joker slot index to target
    ///
    /// # Examples
    /// ```
    /// use balatro_rs::consumables::JokerTarget;
    /// let target = JokerTarget::new(0);
    /// assert_eq!(target.slot, 0);
    /// assert!(!target.require_active);
    /// ```
    pub fn new(slot: usize) -> Self {
        Self {
            slot,
            require_active: false,
            joker_type: None,
        }
    }

    /// Creates a JokerTarget that requires the joker to be active
    ///
    /// # Arguments
    /// * `slot` - The joker slot index to target
    ///
    /// # Examples
    /// ```
    /// use balatro_rs::consumables::JokerTarget;
    /// let target = JokerTarget::active_joker(1);
    /// assert_eq!(target.slot, 1);
    /// assert!(target.require_active);
    /// ```
    pub fn active_joker(slot: usize) -> Self {
        Self {
            slot,
            require_active: true,
            joker_type: None,
        }
    }

    /// Creates a JokerTarget that requires a specific joker type
    ///
    /// # Arguments
    /// * `slot` - The joker slot index to target
    /// * `joker_type` - The specific JokerId required at this slot
    ///
    /// # Examples
    /// ```
    /// use balatro_rs::consumables::JokerTarget;
    /// use balatro_rs::joker::JokerId;
    /// let target = JokerTarget::joker_of_type(2, JokerId::Joker);
    /// assert_eq!(target.slot, 2);
    /// assert_eq!(target.joker_type, Some(JokerId::Joker));
    /// ```
    pub fn joker_of_type(slot: usize, joker_type: JokerId) -> Self {
        Self {
            slot,
            require_active: false,
            joker_type: Some(joker_type),
        }
    }

    /// Validates this target against the current game state
    ///
    /// Performs comprehensive validation including:
    /// - Slot bounds checking
    /// - Joker existence verification
    /// - Type matching if specified
    /// - Active state validation if required
    ///
    /// # Production Considerations
    /// - Returns actionable error messages for debugging
    /// - Validates all constraints atomically
    /// - Provides clear failure reasons for telemetry
    pub fn validate(&self, game: &Game) -> Result<(), JokerTargetError> {
        // Check if slot is within bounds
        if self.slot >= game.jokers.len() {
            return Err(JokerTargetError::EmptySlot { slot: self.slot });
        }

        // Get the joker at this slot
        let joker = &game.jokers[self.slot];

        // Check joker type if specified
        if let Some(expected_type) = self.joker_type {
            let actual_type = joker.id();
            if actual_type != expected_type {
                return Err(JokerTargetError::WrongJokerType {
                    expected: expected_type,
                    actual: actual_type,
                });
            }
        }

        // Check active state if required
        if self.require_active && !self.is_joker_active(game) {
            return Err(JokerTargetError::InactiveJoker { slot: self.slot });
        }

        Ok(())
    }

    /// Gets a reference to the joker at the target slot
    ///
    /// # Returns
    /// - `Ok(&dyn Joker)` if validation passes
    /// - `Err(JokerTargetError)` with specific failure reason
    pub fn get_joker<'a>(&self, game: &'a Game) -> Result<&'a dyn Joker, JokerTargetError> {
        self.validate(game)?;
        Ok(game.jokers[self.slot].as_ref())
    }

    /// Checks if the target slot is occupied
    ///
    /// This is a non-failing check that returns false for invalid slots
    pub fn is_slot_occupied(&self, game: &Game) -> bool {
        self.slot < game.jokers.len()
    }

    /// Checks if the joker at this slot is active
    ///
    /// Currently returns true as a placeholder - will be updated when
    /// joker active state tracking is implemented
    fn is_joker_active(&self, _game: &Game) -> bool {
        // TODO: Implement actual active state checking when joker system supports it
        true
    }
}

/// Error types for joker targeting operations
///
/// Designed for production debugging with actionable error messages
/// and structured data for telemetry and monitoring.
#[derive(Debug, Clone, PartialEq, Error)]
pub enum JokerTargetError {
    /// The specified slot is empty or out of bounds
    #[error("Joker slot {slot} is empty or does not exist")]
    EmptySlot { slot: usize },

    /// The joker at the slot has the wrong type
    #[error("Expected joker type {expected:?} at slot but found {actual:?}")]
    WrongJokerType { expected: JokerId, actual: JokerId },

    /// The joker at the slot is not active
    #[error("Joker at slot {slot} is not active")]
    InactiveJoker { slot: usize },
}

/// Categories of effects that consumables can have
#[derive(Debug, Clone, Copy, PartialEq, Eq, Hash, Serialize, Deserialize, EnumIter)]
pub enum ConsumableEffect {
    /// Enhances cards or jokers
    Enhancement,
    /// Destroys cards or elements
    Destruction,
    /// Generates new cards or jokers
    Generation,
    /// Modifies game state or properties
    Modification,
    /// Utility effects like information or minor benefits
    Utility,
}

impl fmt::Display for ConsumableEffect {
    fn fmt(&self, f: &mut fmt::Formatter) -> fmt::Result {
        match self {
            ConsumableEffect::Enhancement => write!(f, "Enhancement"),
            ConsumableEffect::Destruction => write!(f, "Destruction"),
            ConsumableEffect::Generation => write!(f, "Generation"),
            ConsumableEffect::Modification => write!(f, "Modification"),
            ConsumableEffect::Utility => write!(f, "Utility"),
        }
    }
}

/// Types of targets that consumables can affect
#[derive(Debug, Clone, Copy, PartialEq, Eq, Hash, Serialize, Deserialize)]
pub enum TargetType {
    /// No target required
    None,
    /// Requires selecting specific number of cards
    Cards(usize),
    /// Requires selecting a hand type
    HandType,
    /// Requires selecting a joker
    Joker,
    /// Targets the deck
    Deck,
    /// Targets shop elements
    Shop,
}

/// Specific target for consumable application
#[derive(Debug, Clone, PartialEq, Eq, Serialize, Deserialize)]
// Note: Python bindings disabled for now due to complex enum structure
// #[cfg_attr(feature = "python", pyo3::pyclass)]
pub enum Target {
    /// No target required
    None,
    /// Target specific cards with full validation
    Cards(CardTarget),
    /// Target a specific hand type for planet cards
    HandType(HandRank),
    /// Target a joker by slot index
    Joker(usize),
    /// Target the entire deck
    Deck,
    /// Target shop slots for purchase effects
    Shop(usize),
}

impl Target {
    /// Get the target type for this target
    pub fn target_type(&self) -> TargetType {
        match self {
            Target::None => TargetType::None,
            Target::Cards(cards) => TargetType::Cards(cards.indices.len()),
            Target::HandType(_) => TargetType::HandType,
            Target::Joker(_) => TargetType::Joker,
            Target::Deck => TargetType::Deck,
            Target::Shop(_) => TargetType::Shop,
        }
    }

    /// Check if this target is valid for the expected target type
    pub fn is_valid_type(&self, expected: TargetType) -> bool {
        match (self, expected) {
            (Target::None, TargetType::None) => true,
            (Target::Cards(cards), TargetType::Cards(expected_count)) => {
                cards.indices.len() == expected_count
            }
            (Target::HandType(_), TargetType::HandType) => true,
            (Target::Joker(_), TargetType::Joker) => true,
            (Target::Deck, TargetType::Deck) => true,
            (Target::Shop(_), TargetType::Shop) => true,
            _ => false,
        }
    }

    /// Get the number of cards targeted by this target
    pub fn card_count(&self) -> usize {
        match self {
            Target::None => 0,
            Target::Cards(cards) => cards.indices.len(),
            Target::HandType(_) => 0,
            Target::Joker(_) => 0,
            Target::Deck => 0,
            Target::Shop(_) => 0,
        }
    }

    /// Check if this target is valid for the current game state (simple boolean check)
    pub fn is_valid(&self, game: &Game) -> bool {
        self.validate(game).is_ok()
    }

    /// Validate this target against the current game state with detailed error reporting
    pub fn validate(&self, game: &Game) -> Result<(), TargetValidationError> {
        match self {
            Target::None => Ok(()),
            Target::Cards(cards) => cards.validate(game),
            Target::HandType(_hand_type) => {
                // For now, all hand types are considered available
                // In future implementations, we might check if the hand type
                // has been discovered/unlocked by the player
                Ok(())
            }
            Target::Joker(slot) => {
                let joker_count = game.jokers.len();
                if *slot >= joker_count {
                    Err(TargetValidationError::JokerSlotInvalid {
                        slot: *slot,
                        joker_count,
                    })
                } else {
                    Ok(())
                }
            }
            Target::Deck => Ok(()), // Deck is always a valid target
            Target::Shop(_slot) => {
                // Shop validation would require shop state implementation
                // For now, we'll accept any shop slot as valid
                // In future: check against actual shop inventory
                Ok(())
            }
        }
    }

    /// Extract the CardTarget if this is a Cards target
    pub fn as_card_target(&self) -> Option<&CardTarget> {
        match self {
            Target::Cards(card_target) => Some(card_target),
            _ => None,
        }
    }

    /// Create a target for cards in hand
    pub fn cards_in_hand(indices: Vec<usize>) -> Self {
        Target::Cards(CardTarget::new(CardCollection::Hand, indices))
    }

    /// Create a target for cards in deck
    pub fn cards_in_deck(indices: Vec<usize>) -> Self {
        Target::Cards(CardTarget::new(CardCollection::Deck, indices))
    }

    /// Create a target for cards in discard pile
    pub fn cards_in_discard(indices: Vec<usize>) -> Self {
        Target::Cards(CardTarget::new(CardCollection::DiscardPile, indices))
    }

    /// Create a target for played cards
    pub fn cards_in_played(indices: Vec<usize>) -> Self {
        Target::Cards(CardTarget::new(CardCollection::PlayedCards, indices))
    }

    /// Create a target for an active joker at a specific slot
    ///
    /// This is a convenience method that creates a Target::Joker.
    /// For actual active validation, use JokerTarget::active_joker directly.
    pub fn active_joker_at_slot(slot: usize) -> Self {
        Target::Joker(slot)
    }

    /// Convert this Target to a JokerTarget if it's a Joker variant
    ///
    /// Returns None for non-Joker targets.
    ///
    /// # Examples
    /// ```
    /// use balatro_rs::consumables::{Target, JokerTarget};
    ///
    /// let joker_target = Target::Joker(2);
    /// let joker = joker_target.as_joker_target().unwrap();
    /// assert_eq!(joker.slot, 2);
    ///
    /// let card_target = Target::None;
    /// assert!(card_target.as_joker_target().is_none());
    /// ```
    pub fn as_joker_target(&self) -> Option<JokerTarget> {
        match self {
            Target::Joker(slot) => Some(JokerTarget::new(*slot)),
            _ => None,
        }
    }

    /// Generate all available targets for a given target type
    pub fn get_available_targets(target_type: TargetType, game: &Game) -> Vec<Target> {
        match target_type {
            TargetType::None => vec![Target::None],
            TargetType::Cards(count) => {
                if count == 0 || count > 5 {
                    // Return empty for performance reasons (> 5 cards) or invalid input (0 cards)
                    return vec![];
                }

                let hand_size = game.available.cards().len();
                if count > hand_size {
                    return vec![];
                }

                // Generate all combinations of selecting `count` cards from hand
                generate_card_combinations(hand_size, count)
            }
            TargetType::HandType => {
                // Return all available hand types (for now, all are available)
                use crate::rank::HandRank;
                vec![
                    Target::HandType(HandRank::HighCard),
                    Target::HandType(HandRank::OnePair),
                    Target::HandType(HandRank::TwoPair),
                    Target::HandType(HandRank::ThreeOfAKind),
                    Target::HandType(HandRank::Straight),
                    Target::HandType(HandRank::Flush),
                    Target::HandType(HandRank::FullHouse),
                    Target::HandType(HandRank::FourOfAKind),
                    Target::HandType(HandRank::StraightFlush),
                    Target::HandType(HandRank::RoyalFlush),
                    Target::HandType(HandRank::FiveOfAKind),
                    Target::HandType(HandRank::FlushHouse),
                    Target::HandType(HandRank::FlushFive),
                ]
            }
            TargetType::Joker => {
                // Return targets for all available joker slots
                (0..game.jokers.len()).map(Target::Joker).collect()
            }
            TargetType::Deck => vec![Target::Deck],
            TargetType::Shop => {
                // For now, return targets for shop slots 0-4 (typical shop size)
                // In future: check actual shop inventory
                (0..5).map(Target::Shop).collect()
            }
        }
    }
}

/// Generate all possible combinations of selecting `count` cards from `hand_size` total cards
fn generate_card_combinations(hand_size: usize, count: usize) -> Vec<Target> {
    if count == 0 || count > hand_size {
        return vec![];
    }

    let mut combinations = Vec::new();
    let mut current_combination = Vec::new();

    generate_combinations_recursive(
        0,
        hand_size,
        count,
        &mut current_combination,
        &mut combinations,
    );

    combinations
        .into_iter()
        .map(Target::cards_in_hand)
        .collect()
}

/// Recursive helper function to generate combinations
fn generate_combinations_recursive(
    start: usize,
    total: usize,
    remaining: usize,
    current: &mut Vec<usize>,
    all_combinations: &mut Vec<Vec<usize>>,
) {
    if remaining == 0 {
        all_combinations.push(current.clone());
        return;
    }

    for i in start..=(total - remaining) {
        current.push(i);
        generate_combinations_recursive(i + 1, total, remaining - 1, current, all_combinations);
        current.pop();
    }
}
/// Represents targeting specific cards with validation
#[derive(Debug, Clone, PartialEq, Eq, Serialize, Deserialize)]
pub struct CardTarget {
    /// Indices of targeted cards
    pub indices: Vec<usize>,
    /// Which collection the cards are from
    pub collection: CardCollection,
    /// Minimum number of cards required
    pub min_cards: usize,
    /// Maximum number of cards allowed
    pub max_cards: usize,
}

impl CardTarget {
    /// Create a new card target with specified indices and collection
    pub fn new(collection: CardCollection, indices: Vec<usize>) -> Self {
        let count = indices.len();
        Self {
            indices,
            collection,
            min_cards: count,
            max_cards: count,
        }
    }

    /// Create a target for a single card
    pub fn single_card(collection: CardCollection, index: usize) -> Self {
        Self {
            indices: vec![index],
            collection,
            min_cards: 1,
            max_cards: 1,
        }
    }

    /// Create a target with variable card count
    pub fn with_count_range(
        collection: CardCollection,
        indices: Vec<usize>,
        min_cards: usize,
        max_cards: usize,
    ) -> Self {
        Self {
            indices,
            collection,
            min_cards,
            max_cards,
        }
    }

    /// Validate this target against the current game state
    pub fn validate(&self, game: &Game) -> Result<(), TargetValidationError> {
        // Validate card count
        let count = self.indices.len();
        if count < self.min_cards || count > self.max_cards {
            return Err(TargetValidationError::InvalidCardCount {
                min: self.min_cards,
                max: self.max_cards,
                actual: count,
            });
        }

        // Validate indices based on collection
        match self.collection {
            CardCollection::Hand => {
                let hand_size = game.available.cards().len();
                for &index in &self.indices {
                    if index >= hand_size {
                        return Err(TargetValidationError::CardIndexOutOfBounds {
                            index,
                            hand_size,
                        });
                    }
                }
            }
            CardCollection::Deck => {
                let deck_size = game.deck.len();
                for &index in &self.indices {
                    if index >= deck_size {
                        return Err(TargetValidationError::DeckIndexOutOfBounds {
                            index,
                            deck_size,
                        });
                    }
                }
            }
            CardCollection::DiscardPile => {
                let discard_size = game.discarded.len();
                for &index in &self.indices {
                    if index >= discard_size {
                        return Err(TargetValidationError::DiscardIndexOutOfBounds {
                            index,
                            discard_size,
                        });
                    }
                }
            }
            CardCollection::PlayedCards => {
                // For played cards, we check against selected cards
                let selected_size = game.available.selected().len();
                for &index in &self.indices {
                    if index >= selected_size {
                        return Err(TargetValidationError::CardIndexOutOfBounds {
                            index,
                            hand_size: selected_size,
                        });
                    }
                }
            }
        }

        // Check for duplicate indices
        let mut seen = std::collections::HashSet::new();
        for &index in &self.indices {
            if !seen.insert(index) {
                return Err(TargetValidationError::CardAlreadyTargeted { index });
            }
        }

        Ok(())
    }

    /// Get immutable references to the targeted cards
    pub fn get_cards<'a>(&self, game: &'a Game) -> Result<Vec<&'a Card>, TargetValidationError> {
        self.validate(game)?;

        match self.collection {
            CardCollection::Hand => {
                // For now, we'll return an error as accessing individual cards from Available
                // may require modifications to the Available struct
                Err(TargetValidationError::NoCardsAvailable)
            }
            CardCollection::Deck => {
                // Note: This requires deck to expose cards, which may need modification
                Err(TargetValidationError::NoCardsAvailable)
            }
            CardCollection::DiscardPile => {
                let cards: Vec<&Card> = self.indices.iter().map(|&i| &game.discarded[i]).collect();
                Ok(cards)
            }
            CardCollection::PlayedCards => {
                // This also may require modifications to access individual selected cards
                Err(TargetValidationError::NoCardsAvailable)
            }
        }
    }

    /// Get mutable references to the targeted cards
    pub fn get_cards_mut<'a>(
        &self,
        game: &'a mut Game,
    ) -> Result<Vec<&'a mut Card>, TargetValidationError> {
        self.validate(game)?;

        match self.collection {
            CardCollection::Hand => {
                // This is tricky due to borrowing rules - would need to modify Available struct
                Err(TargetValidationError::NoCardsAvailable)
            }
            CardCollection::Deck => Err(TargetValidationError::NoCardsAvailable),
            CardCollection::DiscardPile => {
                // Can't easily get mutable references to multiple cards due to borrowing rules
                // Would need to modify implementation to handle this differently
                Err(TargetValidationError::NoCardsAvailable)
            }
            CardCollection::PlayedCards => Err(TargetValidationError::NoCardsAvailable),
        }
    }
}

/// Core trait that all consumable types must implement
/// Enhanced version with target validation and effect categorization
pub trait Consumable: Send + Sync + fmt::Debug {
    /// Get the consumable type category
    fn consumable_type(&self) -> ConsumableType;

    /// Check if this consumable can be used with the given target in the current game state
    fn can_use(&self, game_state: &Game, target: &Target) -> bool;

    /// Apply the effect of this consumable to the game state
    /// Future versions will support async for animations
    fn use_effect(&self, game_state: &mut Game, target: Target) -> Result<(), ConsumableError>;

    /// Get the description of what this consumable does
    fn get_description(&self) -> String;

    /// Get the type of target this consumable requires
    fn get_target_type(&self) -> TargetType;

    /// Get the effect category for this consumable
    fn get_effect_category(&self) -> ConsumableEffect;

    // Legacy methods for backward compatibility
    /// Get the name of this consumable
    fn name(&self) -> &'static str {
        "Unknown Consumable"
    }

    /// Get the description as static str (legacy)
    fn description(&self) -> &'static str {
        "No description available"
    }

    /// Get the cost of this consumable in the shop
    fn cost(&self) -> usize {
        3
    }

    /// Legacy apply effect method for backward compatibility
    fn apply_effect(&self, game: &mut Game) -> bool {
        self.use_effect(game, Target::None).is_ok()
    }

    /// Get mock ID for testing purposes - only used in tests
    /// Production implementations should not override this
    fn get_mock_id(&self) -> u32 {
        panic!("get_mock_id() called on non-mock consumable")
    }

    /// Get real ConsumableId for testing purposes - only used in tests
    /// Production implementations should not override this
    fn get_real_id(&self) -> ConsumableId {
        panic!("get_real_id() called on non-wrapper consumable")
    }
}

/// Categories of consumable cards
#[derive(Debug, Clone, Copy, PartialEq, Eq, Hash, Serialize, Deserialize, EnumIter)]
pub enum ConsumableType {
    /// Tarot cards that modify deck composition or provide benefits
    Tarot,
    /// Planet cards that upgrade poker hands
    Planet,
    /// Spectral cards with powerful, often risky effects
    Spectral,
}

impl fmt::Display for ConsumableType {
    fn fmt(&self, f: &mut fmt::Formatter) -> fmt::Result {
        match self {
            ConsumableType::Tarot => write!(f, "Tarot"),
            ConsumableType::Planet => write!(f, "Planet"),
            ConsumableType::Spectral => write!(f, "Spectral"),
        }
    }
}

/// Identifier for all consumable cards in the game
/// This will be extended as consumable implementations are added
#[derive(Debug, Clone, Copy, PartialEq, Eq, Hash, Serialize, Deserialize, EnumIter)]
#[cfg_attr(feature = "python", pyo3::pyclass)]
pub enum ConsumableId {
    // Tarot Cards
    /// The Fool - Creates last Joker used this round if possible
    TheFool,
    /// The Magician - Enhances 2 selected cards to Lucky Cards
    TheMagician,
    /// The High Priestess - Creates up to 2 Planet Cards
    TheHighPriestess,
    /// The Emperor - Creates up to 2 Tarot Cards
    TheEmperor,
    /// The Hierophant - Enhances 2 selected cards to Bonus Cards
    TheHierophant,
    /// The Empress - Enhances 2 selected cards to Mult Cards
    TheEmpress,
    /// The Lovers - Enhances 1 selected card to Wild Card
    TheLovers,
    /// The Chariot - Enhances 1 selected card to Steel Card
    TheChariot,
    /// Strength - Increases rank of up to 2 selected cards by 1
    Strength,
    /// The Hermit - Gain $20 money
    TheHermit,
    /// Wheel of Fortune - 1 in 4 chance to add Foil, Holographic, or Polychrome edition
    WheelOfFortune,

    // Planet Cards
    /// Mercury - Levels up Pair
    Mercury,
    /// Venus - Levels up Two Pair
    Venus,
    /// Earth - Levels up Full House
    Earth,
    /// Mars - Levels up Three of a Kind
    Mars,
    /// Jupiter - Levels up Straight
    Jupiter,
    /// Saturn - Levels up Straight
    Saturn,
    /// Uranus - Levels up Two Pair
    Uranus,
    /// Neptune - Levels up Straight Flush
    Neptune,
    /// Pluto - Levels up High Card
    Pluto,
    /// Planet X - Levels up Five of a Kind
    PlanetX,
    /// Ceres - Levels up Flush House
    Ceres,
    /// Eris - Levels up Flush Five
    Eris,

    // Spectral Cards
    /// Familiar - Destroys 1 random card, add 3 random Enhanced face cards to deck
    Familiar,
    /// Grim - Destroys 1 random card, add 2 random Enhanced Aces to deck
    Grim,
    /// Incantation - Destroys 1 random card, add 4 random Enhanced numbered cards to deck
    Incantation,

    // Placeholder variants - will be expanded in future implementations
    /// Placeholder for future Tarot card implementations
    TarotPlaceholder,
    /// Placeholder for future Planet card implementations
    PlanetPlaceholder,
    /// Placeholder for future Spectral card implementations
    SpectralPlaceholder,
}

impl fmt::Display for ConsumableId {
    fn fmt(&self, f: &mut fmt::Formatter) -> fmt::Result {
        match self {
            // Tarot Cards
            ConsumableId::TheFool => write!(f, "The Fool"),
            ConsumableId::TheMagician => write!(f, "The Magician"),
            ConsumableId::TheHighPriestess => write!(f, "The High Priestess"),
            ConsumableId::TheEmperor => write!(f, "The Emperor"),
            ConsumableId::TheHierophant => write!(f, "The Hierophant"),
            ConsumableId::TheEmpress => write!(f, "The Empress"),
            ConsumableId::TheLovers => write!(f, "The Lovers"),
            ConsumableId::TheChariot => write!(f, "The Chariot"),
            ConsumableId::Strength => write!(f, "Strength"),
            ConsumableId::TheHermit => write!(f, "The Hermit"),
            ConsumableId::WheelOfFortune => write!(f, "Wheel of Fortune"),

            // Planet Cards
            ConsumableId::Mercury => write!(f, "Mercury"),
            ConsumableId::Venus => write!(f, "Venus"),
            ConsumableId::Earth => write!(f, "Earth"),
            ConsumableId::Mars => write!(f, "Mars"),
            ConsumableId::Jupiter => write!(f, "Jupiter"),
            ConsumableId::Saturn => write!(f, "Saturn"),
            ConsumableId::Uranus => write!(f, "Uranus"),
            ConsumableId::Neptune => write!(f, "Neptune"),
            ConsumableId::Pluto => write!(f, "Pluto"),
            ConsumableId::PlanetX => write!(f, "Planet X"),
            ConsumableId::Ceres => write!(f, "Ceres"),
            ConsumableId::Eris => write!(f, "Eris"),

            // Spectral Cards
            ConsumableId::Familiar => write!(f, "Familiar"),
            ConsumableId::Grim => write!(f, "Grim"),
            ConsumableId::Incantation => write!(f, "Incantation"),

            // Placeholders
            ConsumableId::TarotPlaceholder => write!(f, "Tarot Placeholder"),
            ConsumableId::PlanetPlaceholder => write!(f, "Planet Placeholder"),
            ConsumableId::SpectralPlaceholder => write!(f, "Spectral Placeholder"),
        }
    }
}

impl ConsumableId {
    /// Get all available consumable IDs
    pub fn all() -> Vec<ConsumableId> {
        Self::iter().collect()
    }

    /// Get the consumable type for this ID
    pub fn consumable_type(&self) -> ConsumableType {
        match self {
            // Tarot Cards
            ConsumableId::TheFool
            | ConsumableId::TheMagician
            | ConsumableId::TheHighPriestess
            | ConsumableId::TheEmperor
            | ConsumableId::TheHierophant
            | ConsumableId::TheEmpress
            | ConsumableId::TheLovers
            | ConsumableId::TheChariot
            | ConsumableId::Strength
            | ConsumableId::TheHermit
            | ConsumableId::WheelOfFortune
            | ConsumableId::TarotPlaceholder => ConsumableType::Tarot,

            // Planet Cards
            ConsumableId::Mercury
            | ConsumableId::Venus
            | ConsumableId::Earth
            | ConsumableId::Mars
            | ConsumableId::Jupiter
            | ConsumableId::Saturn
            | ConsumableId::Uranus
            | ConsumableId::Neptune
            | ConsumableId::Pluto
            | ConsumableId::PlanetX
            | ConsumableId::Ceres
            | ConsumableId::Eris
            | ConsumableId::PlanetPlaceholder => ConsumableType::Planet,

            // Spectral Cards
            ConsumableId::Familiar
            | ConsumableId::Grim
            | ConsumableId::Incantation
            | ConsumableId::SpectralPlaceholder => ConsumableType::Spectral,
        }
    }

    /// Get all Tarot cards
    pub fn tarot_cards() -> Vec<ConsumableId> {
        vec![
            ConsumableId::TheFool,
            ConsumableId::TheMagician,
            ConsumableId::TheHighPriestess,
            ConsumableId::TheEmpress,
            ConsumableId::TheEmperor,
            ConsumableId::TheHierophant,
            ConsumableId::TheLovers,
            ConsumableId::TheChariot,
            ConsumableId::Strength,
            ConsumableId::TheHermit,
            ConsumableId::WheelOfFortune,
        ]
    }

    /// Get all Planet cards
    pub fn planet_cards() -> Vec<ConsumableId> {
        vec![
            ConsumableId::Mercury,
            ConsumableId::Venus,
            ConsumableId::Earth,
            ConsumableId::Mars,
            ConsumableId::Jupiter,
            ConsumableId::Saturn,
            ConsumableId::Uranus,
            ConsumableId::Neptune,
            ConsumableId::Pluto,
            ConsumableId::PlanetX,
            ConsumableId::Ceres,
            ConsumableId::Eris,
        ]
    }

    /// Get all Spectral cards
    pub fn spectral_cards() -> Vec<ConsumableId> {
        vec![
            ConsumableId::Familiar,
            ConsumableId::Grim,
            ConsumableId::Incantation,
        ]
    }
}

/// Fixed capacity consumable card slots for managing player inventory
///
/// This struct provides the foundation for consumable inventory management
/// with proper capacity limits and basic slot operations. It maintains
/// a fixed capacity (default 2) and tracks which slots are occupied.
///
/// # Thread Safety
///
/// This struct is designed to be thread-safe through the use of standard
/// Rust collection types (Vec) and primitive types (usize), which have
/// proper Send + Sync implementations.
///
/// # Examples
///
/// ```rust
/// use balatro_rs::consumables::ConsumableSlots;
///
/// // Create slots with default capacity
/// let slots = ConsumableSlots::new();
/// assert_eq!(slots.capacity(), 2);
/// assert!(slots.is_empty());
///
/// // Create slots with custom capacity
/// let large_slots = ConsumableSlots::with_capacity(5);
/// assert_eq!(large_slots.capacity(), 5);
/// ```
#[derive(Debug)]
pub struct ConsumableSlots {
    /// Current maximum capacity of slots
    capacity: usize,
    /// Vector of optional consumable slots
    slots: Vec<Option<Box<dyn Consumable>>>,
    /// Default capacity for new instances (always 2 as per Balatro base game)
    _default_capacity: usize,
}

impl ConsumableSlots {
    /// Creates a new ConsumableSlots instance with default capacity of 2
    ///
    /// This matches the base Balatro game behavior where players start
    /// with 2 consumable slots.
    ///
    /// # Examples
    ///
    /// ```rust
    /// use balatro_rs::consumables::ConsumableSlots;
    ///
    /// let slots = ConsumableSlots::new();
    /// assert_eq!(slots.capacity(), 2);
    /// assert_eq!(slots.len(), 0);
    /// assert!(slots.is_empty());
    /// ```
    pub fn new() -> Self {
        Self::with_capacity(2)
    }

    /// Creates a new ConsumableSlots instance with specified capacity
    ///
    /// This allows for customization of slot capacity, which may be
    /// modified by vouchers or special game modes in the future.
    ///
    /// # Arguments
    ///
    /// * `capacity` - Maximum number of consumable slots
    ///
    /// # Examples
    ///
    /// ```rust
    /// use balatro_rs::consumables::ConsumableSlots;
    ///
    /// let slots = ConsumableSlots::with_capacity(5);
    /// assert_eq!(slots.capacity(), 5);
    /// assert_eq!(slots.available_slots(), 5);
    /// ```
    pub fn with_capacity(capacity: usize) -> Self {
        let mut slots = Vec::with_capacity(capacity);
        for _ in 0..capacity {
            slots.push(None);
        }
        Self {
            capacity,
            slots,
            _default_capacity: 2,
        }
    }

    /// Returns the current maximum capacity of the slots
    ///
    /// # Examples
    ///
    /// ```rust
    /// use balatro_rs::consumables::ConsumableSlots;
    ///
    /// let slots = ConsumableSlots::new();
    /// assert_eq!(slots.capacity(), 2);
    ///
    /// let large_slots = ConsumableSlots::with_capacity(10);
    /// assert_eq!(large_slots.capacity(), 10);
    /// ```
    pub fn capacity(&self) -> usize {
        self.capacity
    }

    /// Returns the number of currently occupied slots
    ///
    /// This counts only the slots that contain consumables,
    /// not the total capacity.
    ///
    /// # Examples
    ///
    /// ```rust
    /// use balatro_rs::consumables::ConsumableSlots;
    ///
    /// let slots = ConsumableSlots::new();
    /// assert_eq!(slots.len(), 0); // No consumables yet
    /// ```
    pub fn len(&self) -> usize {
        self.slots.iter().filter(|slot| slot.is_some()).count()
    }

    /// Returns true if no slots are currently occupied
    ///
    /// # Examples
    ///
    /// ```rust
    /// use balatro_rs::consumables::ConsumableSlots;
    ///
    /// let slots = ConsumableSlots::new();
    /// assert!(slots.is_empty());
    /// ```
    pub fn is_empty(&self) -> bool {
        self.len() == 0
    }

    /// Returns true if all slots are currently occupied
    ///
    /// # Examples
    ///
    /// ```rust
    /// use balatro_rs::consumables::ConsumableSlots;
    ///
    /// let slots = ConsumableSlots::new();
    /// assert!(!slots.is_full()); // Empty slots are not full
    /// ```
    pub fn is_full(&self) -> bool {
        self.len() == self.capacity
    }

    /// Returns the number of available (empty) slots
    ///
    /// This is equivalent to `capacity() - len()`.
    ///
    /// # Examples
    ///
    /// ```rust
    /// use balatro_rs::consumables::ConsumableSlots;
    ///
    /// let slots = ConsumableSlots::new();
    /// assert_eq!(slots.available_slots(), 2); // All slots available
    ///
    /// let large_slots = ConsumableSlots::with_capacity(5);
    /// assert_eq!(large_slots.available_slots(), 5);
    /// ```
    pub fn available_slots(&self) -> usize {
        self.capacity - self.len()
    }

    /// Adds a consumable to the first available slot
    ///
    /// Returns the index where the consumable was placed, or an error if no slots are available.
    ///
    /// # Arguments
    ///
    /// * `consumable` - The consumable to add
    ///
    /// # Errors
    ///
    /// * `SlotError::NoEmptySlots` - If all slots are currently occupied
    ///
    /// # Examples
    ///
    /// ```rust
    /// use balatro_rs::consumables::{ConsumableSlots, SlotError};
    /// # use balatro_rs::consumables::{Consumable, ConsumableType, ConsumableEffect, TargetType, Target, ConsumableError};
    /// # use balatro_rs::game::Game;
    /// #
    /// # #[derive(Debug)]
    /// # struct MockConsumable;
    /// #
    /// # impl Consumable for MockConsumable {
    /// #     fn consumable_type(&self) -> ConsumableType { ConsumableType::Tarot }
    /// #     fn can_use(&self, _game_state: &Game, _target: &Target) -> bool { true }
    /// #     fn use_effect(&self, _game_state: &mut Game, _target: Target) -> Result<(), ConsumableError> { Ok(()) }
    /// #     fn get_description(&self) -> String { "Mock consumable".to_string() }
    /// #     fn get_target_type(&self) -> TargetType { TargetType::None }
    /// #     fn get_effect_category(&self) -> ConsumableEffect { ConsumableEffect::Utility }
    /// # }
    /// #
    /// # fn create_consumable() -> Box<dyn Consumable> {
    /// #     Box::new(MockConsumable)
    /// # }
    ///
    /// let mut slots = ConsumableSlots::new();
    /// let consumable = create_consumable(); // Some consumable
    ///
    /// match slots.add_consumable(consumable) {
    ///     Ok(index) => println!("Added to slot {}", index),
    ///     Err(SlotError::NoEmptySlots { capacity }) => {
    ///         println!("No empty slots (capacity: {})", capacity);
    ///     }
    ///     _ => unreachable!(),
    /// }
    /// ```
    pub fn add_consumable(&mut self, consumable: Box<dyn Consumable>) -> Result<usize, SlotError> {
        if let Some(index) = self.find_empty_slot() {
            self.slots[index] = Some(consumable);
            Ok(index)
        } else {
            Err(SlotError::NoEmptySlots {
                capacity: self.capacity,
            })
        }
    }

    /// Removes a consumable from the specified slot
    ///
    /// Returns the removed consumable, or an error if the index is invalid or the slot is empty.
    ///
    /// # Arguments
    ///
    /// * `index` - The index of the slot to remove from
    ///
    /// # Errors
    ///
    /// * `SlotError::IndexOutOfBounds` - If the index is >= capacity
    /// * `SlotError::SlotEmpty` - If the slot at index is already empty
    ///
    /// # Examples
    ///
    /// ```rust
    /// use balatro_rs::consumables::{ConsumableSlots, SlotError};
    /// # use balatro_rs::consumables::{Consumable, ConsumableType, ConsumableEffect, TargetType, Target, ConsumableError};
    /// # use balatro_rs::game::Game;
    /// #
    /// # #[derive(Debug)]
    /// # struct MockConsumable;
    /// #
    /// # impl Consumable for MockConsumable {
    /// #     fn consumable_type(&self) -> ConsumableType { ConsumableType::Tarot }
    /// #     fn can_use(&self, _game_state: &Game, _target: &Target) -> bool { true }
    /// #     fn use_effect(&self, _game_state: &mut Game, _target: Target) -> Result<(), ConsumableError> { Ok(()) }
    /// #     fn get_description(&self) -> String { "Mock consumable".to_string() }
    /// #     fn get_target_type(&self) -> TargetType { TargetType::None }
    /// #     fn get_effect_category(&self) -> ConsumableEffect { ConsumableEffect::Utility }
    /// # }
    /// #
    /// # fn create_consumable() -> Box<dyn Consumable> {
    /// #     Box::new(MockConsumable)
    /// # }
    ///
    /// let mut slots = ConsumableSlots::new();
    /// // Add a consumable first
    /// let index = slots.add_consumable(create_consumable()).unwrap();
    ///
    /// // Remove it
    /// match slots.remove_consumable(index) {
    ///     Ok(consumable) => println!("Removed consumable"),
    ///     Err(SlotError::SlotEmpty { index }) => {
    ///         println!("Slot {} is empty", index);
    ///     }
    ///     Err(SlotError::IndexOutOfBounds { index, capacity }) => {
    ///         println!("Index {} out of bounds (capacity: {})", index, capacity);
    ///     }
    ///     _ => unreachable!(),
    /// }
    /// ```
    pub fn remove_consumable(&mut self, index: usize) -> Result<Box<dyn Consumable>, SlotError> {
        if index >= self.capacity {
            return Err(SlotError::IndexOutOfBounds {
                index,
                capacity: self.capacity,
            });
        }

        self.slots[index]
            .take()
            .ok_or(SlotError::SlotEmpty { index })
    }

    /// Gets a reference to the consumable at the specified index
    ///
    /// Returns None if the index is out of bounds or the slot is empty.
    ///
    /// # Arguments
    ///
    /// * `index` - The index of the slot to access
    ///
    /// # Examples
    ///
    /// ```rust
    /// use balatro_rs::consumables::ConsumableSlots;
    /// # use balatro_rs::consumables::{Consumable, ConsumableType, ConsumableEffect, TargetType, Target, ConsumableError};
    /// # use balatro_rs::game::Game;
    /// #
    /// # #[derive(Debug)]
    /// # struct MockConsumable;
    /// #
    /// # impl Consumable for MockConsumable {
    /// #     fn consumable_type(&self) -> ConsumableType { ConsumableType::Tarot }
    /// #     fn can_use(&self, _game_state: &Game, _target: &Target) -> bool { true }
    /// #     fn use_effect(&self, _game_state: &mut Game, _target: Target) -> Result<(), ConsumableError> { Ok(()) }
    /// #     fn get_description(&self) -> String { "Mock consumable".to_string() }
    /// #     fn get_target_type(&self) -> TargetType { TargetType::None }
    /// #     fn get_effect_category(&self) -> ConsumableEffect { ConsumableEffect::Utility }
    /// # }
    /// #
    /// # fn create_consumable() -> Box<dyn Consumable> {
    /// #     Box::new(MockConsumable)
    /// # }
    ///
    /// let mut slots = ConsumableSlots::new();
    /// let index = slots.add_consumable(create_consumable()).unwrap();
    ///
    /// if let Some(consumable) = slots.get_consumable(index) {
    ///     println!("Found consumable: {:?}", consumable);
    /// }
    /// ```
    pub fn get_consumable(&self, index: usize) -> Option<&dyn Consumable> {
        if index >= self.capacity {
            return None;
        }
        self.slots[index].as_ref().map(|boxed| boxed.as_ref())
    }

    /// Gets a mutable reference to the consumable at the specified index
    ///
    /// Returns None if the index is out of bounds or the slot is empty.
    ///
    /// # Arguments
    ///
    /// * `index` - The index of the slot to access
    ///
    /// # Examples
    ///
    /// ```rust
    /// use balatro_rs::consumables::ConsumableSlots;
    /// # use balatro_rs::consumables::{Consumable, ConsumableType, ConsumableEffect, TargetType, Target, ConsumableError};
    /// # use balatro_rs::game::Game;
    /// #
    /// # #[derive(Debug)]
    /// # struct MockConsumable;
    /// #
    /// # impl Consumable for MockConsumable {
    /// #     fn consumable_type(&self) -> ConsumableType { ConsumableType::Tarot }
    /// #     fn can_use(&self, _game_state: &Game, _target: &Target) -> bool { true }
    /// #     fn use_effect(&self, _game_state: &mut Game, _target: Target) -> Result<(), ConsumableError> { Ok(()) }
    /// #     fn get_description(&self) -> String { "Mock consumable".to_string() }
    /// #     fn get_target_type(&self) -> TargetType { TargetType::None }
    /// #     fn get_effect_category(&self) -> ConsumableEffect { ConsumableEffect::Utility }
    /// # }
    /// #
    /// # fn create_consumable() -> Box<dyn Consumable> {
    /// #     Box::new(MockConsumable)
    /// # }
    ///
    /// let mut slots = ConsumableSlots::new();
    /// let index = slots.add_consumable(create_consumable()).unwrap();
    ///
    /// if let Some(consumable) = slots.get_consumable_mut(index) {
    ///     // Modify consumable if needed
    /// }
    /// ```
    pub fn get_consumable_mut(&mut self, index: usize) -> Option<&mut dyn Consumable> {
        if index >= self.capacity {
            return None;
        }
        match self.slots[index].as_mut() {
            Some(boxed) => Some(boxed.as_mut()),
            None => None,
        }
    }

    /// Finds the first empty slot
    ///
    /// Returns Some(index) if an empty slot is found, None otherwise.
    ///
    /// # Examples
    ///
    /// ```rust
    /// use balatro_rs::consumables::ConsumableSlots;
    /// # use balatro_rs::consumables::{Consumable, ConsumableType, ConsumableEffect, TargetType, Target, ConsumableError};
    /// # use balatro_rs::game::Game;
    /// #
    /// # #[derive(Debug)]
    /// # struct MockConsumable;
    /// #
    /// # impl Consumable for MockConsumable {
    /// #     fn consumable_type(&self) -> ConsumableType { ConsumableType::Tarot }
    /// #     fn can_use(&self, _game_state: &Game, _target: &Target) -> bool { true }
    /// #     fn use_effect(&self, _game_state: &mut Game, _target: Target) -> Result<(), ConsumableError> { Ok(()) }
    /// #     fn get_description(&self) -> String { "Mock consumable".to_string() }
    /// #     fn get_target_type(&self) -> TargetType { TargetType::None }
    /// #     fn get_effect_category(&self) -> ConsumableEffect { ConsumableEffect::Utility }
    /// # }
    /// #
    /// # fn create_consumable() -> Box<dyn Consumable> {
    /// #     Box::new(MockConsumable)
    /// # }
    ///
    /// let mut slots = ConsumableSlots::new();
    /// assert_eq!(slots.find_empty_slot(), Some(0)); // First slot is empty
    ///
    /// // Fill first slot
    /// slots.add_consumable(create_consumable()).unwrap();
    /// assert_eq!(slots.find_empty_slot(), Some(1)); // Second slot is empty
    /// ```
    pub fn find_empty_slot(&self) -> Option<usize> {
        self.slots.iter().position(|slot| slot.is_none())
    }

    /// Clears a specific slot, removing any consumable in it
    ///
    /// # Arguments
    ///
    /// * `index` - The index of the slot to clear
    ///
    /// # Errors
    ///
    /// * `SlotError::IndexOutOfBounds` - If the index is >= capacity
    ///
    /// # Examples
    ///
    /// ```rust
    /// use balatro_rs::consumables::{ConsumableSlots, SlotError};
    /// # use balatro_rs::consumables::{Consumable, ConsumableType, ConsumableEffect, TargetType, Target, ConsumableError};
    /// # use balatro_rs::game::Game;
    /// #
    /// # #[derive(Debug)]
    /// # struct MockConsumable;
    /// #
    /// # impl Consumable for MockConsumable {
    /// #     fn consumable_type(&self) -> ConsumableType { ConsumableType::Tarot }
    /// #     fn can_use(&self, _game_state: &Game, _target: &Target) -> bool { true }
    /// #     fn use_effect(&self, _game_state: &mut Game, _target: Target) -> Result<(), ConsumableError> { Ok(()) }
    /// #     fn get_description(&self) -> String { "Mock consumable".to_string() }
    /// #     fn get_target_type(&self) -> TargetType { TargetType::None }
    /// #     fn get_effect_category(&self) -> ConsumableEffect { ConsumableEffect::Utility }
    /// # }
    /// #
    /// # fn create_consumable() -> Box<dyn Consumable> {
    /// #     Box::new(MockConsumable)
    /// # }
    ///
    /// let mut slots = ConsumableSlots::new();
    /// slots.add_consumable(create_consumable()).unwrap();
    ///
    /// // Clear the first slot
    /// slots.clear_slot(0).unwrap();
    /// assert_eq!(slots.len(), 0);
    /// ```
    pub fn clear_slot(&mut self, index: usize) -> Result<(), SlotError> {
        if index >= self.capacity {
            return Err(SlotError::IndexOutOfBounds {
                index,
                capacity: self.capacity,
            });
        }
        self.slots[index] = None;
        Ok(())
    }

    /// Returns an iterator over all consumables in the slots
    ///
    /// This iterates only over occupied slots, skipping empty ones.
    ///
    /// # Examples
    ///
    /// ```rust
    /// use balatro_rs::consumables::ConsumableSlots;
    /// # use balatro_rs::consumables::{Consumable, ConsumableType, ConsumableEffect, TargetType, Target, ConsumableError};
    /// # use balatro_rs::game::Game;
    /// #
    /// # #[derive(Debug)]
    /// # struct MockConsumable;
    /// #
    /// # impl Consumable for MockConsumable {
    /// #     fn consumable_type(&self) -> ConsumableType { ConsumableType::Tarot }
    /// #     fn can_use(&self, _game_state: &Game, _target: &Target) -> bool { true }
    /// #     fn use_effect(&self, _game_state: &mut Game, _target: Target) -> Result<(), ConsumableError> { Ok(()) }
    /// #     fn get_description(&self) -> String { "Mock consumable".to_string() }
    /// #     fn get_target_type(&self) -> TargetType { TargetType::None }
    /// #     fn get_effect_category(&self) -> ConsumableEffect { ConsumableEffect::Utility }
    /// # }
    /// #
    /// # fn create_consumable() -> Box<dyn Consumable> {
    /// #     Box::new(MockConsumable)
    /// # }
    ///
    /// let mut slots = ConsumableSlots::new();
    /// slots.add_consumable(create_consumable()).unwrap();
    ///
    /// for consumable in slots.iter() {
    ///     println!("Consumable: {:?}", consumable);
    /// }
    /// ```
    pub fn iter(&self) -> impl Iterator<Item = &dyn Consumable> {
        self.slots
            .iter()
            .filter_map(|slot| slot.as_ref())
            .map(|boxed| boxed.as_ref())
    }
}

impl Clone for ConsumableSlots {
    /// Clone implementation for ConsumableSlots
    /// Note: This creates a new ConsumableSlots with the same capacity but empty slots,
    /// since trait objects cannot be cloned. This is primarily for testing purposes.
    fn clone(&self) -> Self {
        Self::with_capacity(self.capacity)
    }
}

impl Default for ConsumableSlots {
    /// Creates ConsumableSlots with default capacity of 2
    fn default() -> Self {
        Self::new()
    }
}

/// Serializable representation of ConsumableSlots for serde support
/// Since trait objects cannot be serialized, we only store capacity and length
#[derive(Serialize, Deserialize)]
struct ConsumableSlotsData {
    capacity: usize,
    occupied_count: usize,
}

impl Serialize for ConsumableSlots {
    fn serialize<S>(&self, serializer: S) -> Result<S::Ok, S::Error>
    where
        S: serde::Serializer,
    {
        let data = ConsumableSlotsData {
            capacity: self.capacity,
            occupied_count: self.len(),
        };
        data.serialize(serializer)
    }
}

impl<'de> Deserialize<'de> for ConsumableSlots {
    fn deserialize<D>(deserializer: D) -> Result<Self, D::Error>
    where
        D: serde::Deserializer<'de>,
    {
        let data = ConsumableSlotsData::deserialize(deserializer)?;
        // Create empty slots with the same capacity
        // Note: We can't restore the actual consumables since they weren't serialized
        Ok(Self::with_capacity(data.capacity))
    }
}

// Re-export submodules when they are implemented
<<<<<<< HEAD
// pub mod tarot;
pub mod planet;
=======
pub mod tarot;
// pub mod planet;
>>>>>>> 186fe4cf
// pub mod spectral;

// Re-export key tarot types for convenience
pub use tarot::{CardEnhancement, TarotCard, TarotEffect, TarotError, TarotFactory, TarotRarity};

// Test module
#[cfg(test)]
mod tests;

// Re-export commonly used types
pub use ConsumableId::*;<|MERGE_RESOLUTION|>--- conflicted
+++ resolved
@@ -1571,13 +1571,8 @@
 }
 
 // Re-export submodules when they are implemented
-<<<<<<< HEAD
-// pub mod tarot;
 pub mod planet;
-=======
 pub mod tarot;
-// pub mod planet;
->>>>>>> 186fe4cf
 // pub mod spectral;
 
 // Re-export key tarot types for convenience
