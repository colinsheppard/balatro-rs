--- conflicted
+++ resolved
@@ -100,30 +100,6 @@
     CardAlreadyTargeted { index: usize },
 }
 
-/// Represents different card collections that consumables can target
-#[derive(Debug, Clone, Copy, PartialEq, Eq, Hash, Serialize, Deserialize)]
-pub enum CardCollection {
-    /// Cards in the player's current hand (available cards)
-    Hand,
-    /// Cards in the deck
-    Deck,
-    /// Cards in the discard pile
-    DiscardPile,
-    /// Cards that were played/selected in the current hand
-    PlayedCards,
-}
-
-impl fmt::Display for CardCollection {
-    fn fmt(&self, f: &mut fmt::Formatter) -> fmt::Result {
-        match self {
-            CardCollection::Hand => write!(f, "Hand"),
-            CardCollection::Deck => write!(f, "Deck"),
-            CardCollection::DiscardPile => write!(f, "Discard Pile"),
-            CardCollection::PlayedCards => write!(f, "Played Cards"),
-        }
-    }
-}
-
 /// Categories of effects that consumables can have
 #[derive(Debug, Clone, Copy, PartialEq, Eq, Hash, Serialize, Deserialize, EnumIter)]
 pub enum ConsumableEffect {
@@ -183,19 +159,6 @@
     Deck,
     /// Target shop slots for purchase effects
     Shop(usize),
-}
-
-/// Different collections of cards that can be targeted
-#[derive(Debug, Clone, Copy, PartialEq, Eq, Hash, Serialize, Deserialize)]
-pub enum CardCollection {
-    /// Cards currently in the player's hand
-    Hand,
-    /// Cards in the deck
-    Deck,
-    /// Cards in the discard pile
-    DiscardPile,
-    /// Cards that were played in the current hand
-    PlayedCards,
 }
 
 impl Target {
@@ -853,11 +816,7 @@
         }
         Self {
             capacity,
-<<<<<<< HEAD
-            slots: (0..capacity).map(|_| None).collect(),
-=======
             slots,
->>>>>>> 7e7b6bc4
             default_capacity: 2,
         }
     }
@@ -1076,19 +1035,11 @@
     ///     // Modify consumable if needed
     /// }
     /// ```
-<<<<<<< HEAD
-    pub fn get_consumable_mut(&mut self, index: usize) -> Option<&mut (dyn Consumable + '_)> {
-        if index >= self.capacity {
-            return None;
-        }
-        self.slots[index].as_mut().map(move |boxed| boxed.as_mut())
-=======
     pub fn get_consumable_mut(&mut self, index: usize) -> Option<&mut Box<dyn Consumable>> {
         if index >= self.capacity {
             return None;
         }
         self.slots[index].as_mut()
->>>>>>> 7e7b6bc4
     }
 
     /// Finds the first empty slot
