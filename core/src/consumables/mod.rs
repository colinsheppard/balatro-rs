--- conflicted
+++ resolved
@@ -317,26 +317,11 @@
     }
 }
 
-<<<<<<< HEAD
-/// Represents different card collections in the game
-#[derive(Debug, Clone, PartialEq, Eq, Serialize, Deserialize)]
-pub enum CardCollection {
-    /// Cards in the player's hand
-    Hand,
-    /// Cards in the deck
-    Deck, 
-    /// Cards in the discard pile
-    DiscardPile,
-    /// Cards that were played in the current hand
-    PlayedCards,
-}
-=======
 /// Generate all possible combinations of selecting `count` cards from `hand_size` total cards
 fn generate_card_combinations(hand_size: usize, count: usize) -> Vec<Target> {
     if count == 0 || count > hand_size {
         return vec![];
     }
->>>>>>> 45a44365
 
     let mut combinations = Vec::new();
     let mut current_combination = Vec::new();
