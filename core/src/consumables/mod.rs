--- conflicted
+++ resolved
@@ -37,7 +37,6 @@
     EffectFailed(String),
 }
 
-<<<<<<< HEAD
 /// Error types for slot operations
 #[derive(Debug, Error)]
 pub enum SlotError {
@@ -47,7 +46,8 @@
     NoEmptySlots { capacity: usize },
     #[error("Slot {index} is already empty")]
     SlotEmpty { index: usize },
-=======
+}
+
 /// Error types for target validation
 #[derive(Debug, Error, Clone)]
 pub enum TargetValidationError {
@@ -61,7 +61,6 @@
     NoCardsAvailable,
     #[error("Shop slot {slot} is invalid or empty")]
     ShopSlotInvalid { slot: usize },
->>>>>>> f9f06390
 }
 
 /// Categories of effects that consumables can have
