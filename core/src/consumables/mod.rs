--- conflicted
+++ resolved
@@ -37,15 +37,6 @@
     InvalidGameState(String),
     #[error("Effect failed to apply: {0}")]
     EffectFailed(String),
-}
-
-/// Different card collections that can be targeted
-#[derive(Debug, Clone, PartialEq, Eq, Serialize, Deserialize)]
-pub enum CardCollection {
-    Hand,
-    Deck,
-    DiscardPile,
-    PlayedCards,
 }
 
 /// Error types for slot operations
@@ -350,8 +341,6 @@
         .collect()
 }
 
-<<<<<<< HEAD
-=======
 /// Recursive helper function to generate combinations
 fn generate_combinations_recursive(
     start: usize,
@@ -371,7 +360,7 @@
         current.pop();
     }
 }
->>>>>>> 5fdb3dcc
+
 /// Represents targeting specific cards with validation
 #[derive(Debug, Clone, PartialEq, Eq, Serialize, Deserialize)]
 pub struct CardTarget {
@@ -828,11 +817,7 @@
         }
         Self {
             capacity,
-<<<<<<< HEAD
-            slots: (0..capacity).map(|_| None).collect(),
-=======
             slots,
->>>>>>> 5fdb3dcc
             default_capacity: 2,
         }
     }
