//! Testing utilities for the Joker trait system.
//!
//! This module provides comprehensive testing infrastructure for joker implementations,
//! including mock jokers, test context builders, and assertion helpers.
//!
//! # Overview
//!
//! The testing utilities are organized around the different aspects of the Joker trait:
//! - **Identity**: Mock jokers for testing basic identity properties
//! - **Lifecycle**: Mock jokers for testing state lifecycle hooks
//! - **Gameplay**: Mock jokers for testing game event hooks
//! - **Modifiers**: Mock jokers for testing base value modification
//! - **State**: Mock jokers for testing serialization and validation
//!
//! # Usage Example
//!
//! ```rust
//! use balatro_rs::joker::test_utils::*;
//! use balatro_rs::joker::{Joker, JokerEffect, JokerId, JokerRarity};
//!
//! // Create a test context
//! let context = TestContextBuilder::new()
//!     .with_chips(100)
//!     .with_mult(5)
//!     .with_money(50)
//!     .build();
//!
//! // Use a mock joker for testing
//! let joker = MockGameplayJoker::new()
//!     .with_hand_effect(JokerEffect::new().with_mult(10))
//!     .with_card_effect(JokerEffect::new().with_chips(5));
//!
//! // Test the joker's behavior
//! let effect = joker.on_hand_played(&mut context, &hand);
//! assert_effect_mult(&effect, 10);
//! ```

use crate::card::{Card, Value, Suit};
use crate::hand::{Hand, SelectHand};
use crate::joker::{GameContext, Joker, JokerEffect, JokerId, JokerRarity};
use crate::joker_state::{JokerState, JokerStateManager};
use crate::rank::HandRank;
use balatro_rs::rng::GameRng;
use crate::stage::Stage;
use serde_json::Value as JsonValue;
use std::collections::HashMap;
use std::sync::Arc;

/// Mock joker for testing identity-related functionality.
///
/// This mock allows you to customize the basic identity properties
/// (id, name, description, rarity, cost) for testing purposes.
#[derive(Debug, Clone)]
pub struct MockIdentityJoker {
    pub id: JokerId,
    pub name: String,
    pub description: String,
    pub rarity: JokerRarity,
    pub cost: Option<usize>,
}

impl MockIdentityJoker {
    /// Create a new mock identity joker with default values.
    pub fn new() -> Self {
        Self {
            id: JokerId::Joker,
            name: "Mock Joker".to_string(),
            description: "A mock joker for testing".to_string(),
            rarity: JokerRarity::Common,
            cost: None,
        }
    }

    /// Set the joker ID.
    pub fn with_id(mut self, id: JokerId) -> Self {
        self.id = id;
        self
    }

    /// Set the joker name.
    pub fn with_name<S: Into<String>>(mut self, name: S) -> Self {
        self.name = name.into();
        self
    }

    /// Set the joker description.
    pub fn with_description<S: Into<String>>(mut self, description: S) -> Self {
        self.description = description.into();
        self
    }

    /// Set the joker rarity.
    pub fn with_rarity(mut self, rarity: JokerRarity) -> Self {
        self.rarity = rarity;
        self
    }

    /// Set a custom cost (overrides rarity-based pricing).
    pub fn with_cost(mut self, cost: usize) -> Self {
        self.cost = Some(cost);
        self
    }
}

impl Joker for MockIdentityJoker {
    fn id(&self) -> JokerId {
        self.id
    }

    fn name(&self) -> &str {
        &self.name
    }

    fn description(&self) -> &str {
        &self.description
    }

    fn rarity(&self) -> JokerRarity {
        self.rarity
    }

    fn cost(&self) -> usize {
        self.cost.unwrap_or_else(|| match self.rarity {
            JokerRarity::Common => 3,
            JokerRarity::Uncommon => 6,
            JokerRarity::Rare => 8,
            JokerRarity::Legendary => 20,
        })
    }
}

/// Mock joker for testing lifecycle-related functionality.
///
/// This mock allows you to specify effects for lifecycle events
/// (creation, activation, deactivation, cleanup).
#[derive(Debug, Clone)]
pub struct MockLifecycleJoker {
    pub id: JokerId,
    pub name: String,
    pub description: String,
    pub rarity: JokerRarity,
    pub on_created_effect: Option<JokerEffect>,
    pub on_activated_effect: Option<JokerEffect>,
    pub on_deactivated_effect: Option<JokerEffect>,
    pub on_cleanup_effect: Option<JokerEffect>,
}

impl MockLifecycleJoker {
    /// Create a new mock lifecycle joker.
    pub fn new() -> Self {
        Self {
            id: JokerId::Joker,
            name: "Mock Lifecycle Joker".to_string(),
            description: "A mock joker for testing lifecycle events".to_string(),
            rarity: JokerRarity::Common,
            on_created_effect: None,
            on_activated_effect: None,
            on_deactivated_effect: None,
            on_cleanup_effect: None,
        }
    }

    /// Set the effect for on_created.
    pub fn with_created_effect(mut self, effect: JokerEffect) -> Self {
        self.on_created_effect = Some(effect);
        self
    }

    /// Set the effect for on_activated.
    pub fn with_activated_effect(mut self, effect: JokerEffect) -> Self {
        self.on_activated_effect = Some(effect);
        self
    }

    /// Set the effect for on_deactivated.
    pub fn with_deactivated_effect(mut self, effect: JokerEffect) -> Self {
        self.on_deactivated_effect = Some(effect);
        self
    }

    /// Set the effect for on_cleanup.
    pub fn with_cleanup_effect(mut self, effect: JokerEffect) -> Self {
        self.on_cleanup_effect = Some(effect);
        self
    }
}

impl Joker for MockLifecycleJoker {
    fn id(&self) -> JokerId {
        self.id
    }

    fn name(&self) -> &str {
        &self.name
    }

    fn description(&self) -> &str {
        &self.description
    }

    fn rarity(&self) -> JokerRarity {
        self.rarity
    }

    fn on_created(&self, _context: &mut GameContext) -> JokerEffect {
        self.on_created_effect.clone().unwrap_or_default()
    }

    fn on_activated(&self, _context: &mut GameContext) -> JokerEffect {
        self.on_activated_effect.clone().unwrap_or_default()
    }

    fn on_deactivated(&self, _context: &mut GameContext) -> JokerEffect {
        self.on_deactivated_effect.clone().unwrap_or_default()
    }

    fn on_cleanup(&self, _context: &mut GameContext) -> JokerEffect {
        self.on_cleanup_effect.clone().unwrap_or_default()
    }
}

/// Mock joker for testing gameplay-related functionality.
///
/// This mock allows you to specify effects for various gameplay events
/// (hand played, card scored, blind start, etc.).
#[derive(Debug, Clone)]
pub struct MockGameplayJoker {
    pub id: JokerId,
    pub name: String,
    pub description: String,
    pub rarity: JokerRarity,
    pub on_hand_played_effect: Option<JokerEffect>,
    pub on_card_scored_effect: Option<JokerEffect>,
    pub on_blind_start_effect: Option<JokerEffect>,
    pub on_shop_open_effect: Option<JokerEffect>,
    pub on_discard_effect: Option<JokerEffect>,
    pub on_round_end_effect: Option<JokerEffect>,
}

impl MockGameplayJoker {
    /// Create a new mock gameplay joker.
    pub fn new() -> Self {
        Self {
            id: JokerId::Joker,
            name: "Mock Gameplay Joker".to_string(),
            description: "A mock joker for testing gameplay events".to_string(),
            rarity: JokerRarity::Common,
            on_hand_played_effect: None,
            on_card_scored_effect: None,
            on_blind_start_effect: None,
            on_shop_open_effect: None,
            on_discard_effect: None,
            on_round_end_effect: None,
        }
    }

    /// Set the effect for on_hand_played.
    pub fn with_hand_effect(mut self, effect: JokerEffect) -> Self {
        self.on_hand_played_effect = Some(effect);
        self
    }

    /// Set the effect for on_card_scored.
    pub fn with_card_effect(mut self, effect: JokerEffect) -> Self {
        self.on_card_scored_effect = Some(effect);
        self
    }

    /// Set the effect for on_blind_start.
    pub fn with_blind_start_effect(mut self, effect: JokerEffect) -> Self {
        self.on_blind_start_effect = Some(effect);
        self
    }

    /// Set the effect for on_shop_open.
    pub fn with_shop_open_effect(mut self, effect: JokerEffect) -> Self {
        self.on_shop_open_effect = Some(effect);
        self
    }

    /// Set the effect for on_discard.
    pub fn with_discard_effect(mut self, effect: JokerEffect) -> Self {
        self.on_discard_effect = Some(effect);
        self
    }

    /// Set the effect for on_round_end.
    pub fn with_round_end_effect(mut self, effect: JokerEffect) -> Self {
        self.on_round_end_effect = Some(effect);
        self
    }
}

impl Joker for MockGameplayJoker {
    fn id(&self) -> JokerId {
        self.id
    }

    fn name(&self) -> &str {
        &self.name
    }

    fn description(&self) -> &str {
        &self.description
    }

    fn rarity(&self) -> JokerRarity {
        self.rarity
    }

    fn on_hand_played(&self, _context: &mut GameContext, _hand: &SelectHand) -> JokerEffect {
        self.on_hand_played_effect.clone().unwrap_or_default()
    }

    fn on_card_scored(&self, _context: &mut GameContext, _card: &Card) -> JokerEffect {
        self.on_card_scored_effect.clone().unwrap_or_default()
    }

    fn on_blind_start(&self, _context: &mut GameContext) -> JokerEffect {
        self.on_blind_start_effect.clone().unwrap_or_default()
    }

    fn on_shop_open(&self, _context: &mut GameContext) -> JokerEffect {
        self.on_shop_open_effect.clone().unwrap_or_default()
    }

    fn on_discard(&self, _context: &mut GameContext, _cards: &[Card]) -> JokerEffect {
        self.on_discard_effect.clone().unwrap_or_default()
    }

    fn on_round_end(&self, _context: &mut GameContext) -> JokerEffect {
        self.on_round_end_effect.clone().unwrap_or_default()
    }
}

/// Mock joker for testing modifier functionality.
///
/// This mock allows you to specify custom modifiers for base game values
/// (chips, mult, hand size, discards).
#[derive(Debug, Clone)]
pub struct MockModifierJoker {
    pub id: JokerId,
    pub name: String,
    pub description: String,
    pub rarity: JokerRarity,
    pub chips_modifier: Option<Box<dyn Fn(i32) -> i32 + Send + Sync>>,
    pub mult_modifier: Option<Box<dyn Fn(i32) -> i32 + Send + Sync>>,
    pub hand_size_modifier: Option<Box<dyn Fn(usize) -> usize + Send + Sync>>,
    pub discards_modifier: Option<Box<dyn Fn(usize) -> usize + Send + Sync>>,
}

impl MockModifierJoker {
    /// Create a new mock modifier joker.
    pub fn new() -> Self {
        Self {
            id: JokerId::Joker,
            name: "Mock Modifier Joker".to_string(),
            description: "A mock joker for testing modifiers".to_string(),
            rarity: JokerRarity::Common,
            chips_modifier: None,
            mult_modifier: None,
            hand_size_modifier: None,
            discards_modifier: None,
        }
    }

    /// Set a chips modifier function.
    pub fn with_chips_modifier<F>(mut self, modifier: F) -> Self
    where
        F: Fn(i32) -> i32 + Send + Sync + 'static,
    {
        self.chips_modifier = Some(Box::new(modifier));
        self
    }

    /// Set a mult modifier function.
    pub fn with_mult_modifier<F>(mut self, modifier: F) -> Self
    where
        F: Fn(i32) -> i32 + Send + Sync + 'static,
    {
        self.mult_modifier = Some(Box::new(modifier));
        self
    }

    /// Set a hand size modifier function.
    pub fn with_hand_size_modifier<F>(mut self, modifier: F) -> Self
    where
        F: Fn(usize) -> usize + Send + Sync + 'static,
    {
        self.hand_size_modifier = Some(Box::new(modifier));
        self
    }

    /// Set a discards modifier function.
    pub fn with_discards_modifier<F>(mut self, modifier: F) -> Self
    where
        F: Fn(usize) -> usize + Send + Sync + 'static,
    {
        self.discards_modifier = Some(Box::new(modifier));
        self
    }
}

impl Joker for MockModifierJoker {
    fn id(&self) -> JokerId {
        self.id
    }

    fn name(&self) -> &str {
        &self.name
    }

    fn description(&self) -> &str {
        &self.description
    }

    fn rarity(&self) -> JokerRarity {
        self.rarity
    }

    fn modify_chips(&self, _context: &GameContext, base_chips: i32) -> i32 {
        if let Some(ref modifier) = self.chips_modifier {
            modifier(base_chips)
        } else {
            base_chips
        }
    }

    fn modify_mult(&self, _context: &GameContext, base_mult: i32) -> i32 {
        if let Some(ref modifier) = self.mult_modifier {
            modifier(base_mult)
        } else {
            base_mult
        }
    }

    fn modify_hand_size(&self, _context: &GameContext, base_size: usize) -> usize {
        if let Some(ref modifier) = self.hand_size_modifier {
            modifier(base_size)
        } else {
            base_size
        }
    }

    fn modify_discards(&self, _context: &GameContext, base_discards: usize) -> usize {
        if let Some(ref modifier) = self.discards_modifier {
            modifier(base_discards)
        } else {
            base_discards
        }
    }
}

/// Mock joker for testing state serialization functionality.
///
/// This mock allows you to specify custom serialization, deserialization,
/// validation, and state initialization behavior.
#[derive(Debug)]
pub struct MockStateJoker {
    pub id: JokerId,
    pub name: String,
    pub description: String,
    pub rarity: JokerRarity,
    pub custom_serialization: bool,
    pub custom_deserialization: bool,
    pub validation_should_fail: bool,
    pub initial_state: Option<JokerState>,
}

impl MockStateJoker {
    /// Create a new mock state joker.
    pub fn new() -> Self {
        Self {
            id: JokerId::Joker,
            name: "Mock State Joker".to_string(),
            description: "A mock joker for testing state operations".to_string(),
            rarity: JokerRarity::Common,
            custom_serialization: false,
            custom_deserialization: false,
            validation_should_fail: false,
            initial_state: None,
        }
    }

    /// Enable custom serialization behavior.
    pub fn with_custom_serialization(mut self) -> Self {
        self.custom_serialization = true;
        self
    }

    /// Enable custom deserialization behavior.
    pub fn with_custom_deserialization(mut self) -> Self {
        self.custom_deserialization = true;
        self
    }

    /// Make validation fail for testing error cases.
    pub fn with_failing_validation(mut self) -> Self {
        self.validation_should_fail = true;
        self
    }

    /// Set a custom initial state.
    pub fn with_initial_state(mut self, state: JokerState) -> Self {
        self.initial_state = Some(state);
        self
    }
}

impl Joker for MockStateJoker {
    fn id(&self) -> JokerId {
        self.id
    }

    fn name(&self) -> &str {
        &self.name
    }

    fn description(&self) -> &str {
        &self.description
    }

    fn rarity(&self) -> JokerRarity {
        self.rarity
    }

    fn serialize_state(
        &self,
        _context: &GameContext,
        state: &JokerState,
<<<<<<< HEAD
    ) -> Result<serde_json::Value, serde_json::Error> {
=======
    ) -> Result<JsonValue, serde_json::Error> {
>>>>>>> 7e7b6bc4
        if self.custom_serialization {
            let mut custom_value = serde_json::to_value(state)?;
            custom_value["custom_serialization"] = JsonValue::Bool(true);
            Ok(custom_value)
        } else {
            serde_json::to_value(state)
        }
    }

    fn deserialize_state(
        &self,
        _context: &GameContext,
        data: &serde_json::Value,
    ) -> Result<JokerState, serde_json::Error> {
        if self.custom_deserialization {
            let mut state: JokerState = serde_json::from_value(data.clone())?;
            // Modify the state to indicate custom deserialization occurred
            state.accumulated_value += 1.0;
            Ok(state)
        } else {
            serde_json::from_value(data.clone())
        }
    }

    fn validate_state(&self, _context: &GameContext, _state: &JokerState) -> Result<(), String> {
        if self.validation_should_fail {
            Err("Validation failed as requested".to_string())
        } else {
            Ok(())
        }
    }

    fn initialize_state(&self, _context: &GameContext) -> JokerState {
        self.initial_state.clone().unwrap_or_default()
    }
}

/// Builder for creating test GameContext instances.
///
/// This builder makes it easy to create GameContext instances with specific
/// values for testing, without needing to set up a full game state.
pub struct TestContextBuilder {
    chips: i32,
    mult: i32,
    money: i32,
    ante: u8,
    round: u32,
    stage: Stage,
    hands_played: u32,
    discards_used: u32,
    hand: Hand,
    discarded: Vec<Card>,
    hand_type_counts: HashMap<HandRank, u32>,
    cards_in_deck: usize,
    stone_cards_in_deck: usize,
}

impl TestContextBuilder {
    /// Create a new test context builder with default values.
    pub fn new() -> Self {
        Self {
            chips: 10,
            mult: 1,
            money: 5,
            ante: 1,
            round: 1,
            stage: Stage::Blind,
            hands_played: 0,
            discards_used: 0,
            hand: Hand::new(),
            discarded: Vec::new(),
            hand_type_counts: HashMap::new(),
            cards_in_deck: 52,
            stone_cards_in_deck: 0,
        }
    }

    /// Set the chips value.
    pub fn with_chips(mut self, chips: i32) -> Self {
        self.chips = chips;
        self
    }

    /// Set the mult value.
    pub fn with_mult(mut self, mult: i32) -> Self {
        self.mult = mult;
        self
    }

    /// Set the money value.
    pub fn with_money(mut self, money: i32) -> Self {
        self.money = money;
        self
    }

    /// Set the ante.
    pub fn with_ante(mut self, ante: u8) -> Self {
        self.ante = ante;
        self
    }

    /// Set the round.
    pub fn with_round(mut self, round: u32) -> Self {
        self.round = round;
        self
    }

    /// Set the stage.
    pub fn with_stage(mut self, stage: Stage) -> Self {
        self.stage = stage;
        self
    }

    /// Set the number of hands played.
    pub fn with_hands_played(mut self, hands_played: u32) -> Self {
        self.hands_played = hands_played;
        self
    }

    /// Set the number of discards used.
    pub fn with_discards_used(mut self, discards_used: u32) -> Self {
        self.discards_used = discards_used;
        self
    }

    /// Set the hand.
    pub fn with_hand(mut self, hand: Hand) -> Self {
        self.hand = hand;
        self
    }

    /// Set discarded cards.
    pub fn with_discarded(mut self, discarded: Vec<Card>) -> Self {
        self.discarded = discarded;
        self
    }

    /// Add a hand type count.
    pub fn with_hand_type_count(mut self, hand_rank: HandRank, count: u32) -> Self {
        self.hand_type_counts.insert(hand_rank, count);
        self
    }

    /// Set the number of cards in deck.
    pub fn with_cards_in_deck(mut self, count: usize) -> Self {
        self.cards_in_deck = count;
        self
    }

    /// Set the number of stone cards in deck.
    pub fn with_stone_cards_in_deck(mut self, count: usize) -> Self {
        self.stone_cards_in_deck = count;
        self
    }

    /// Build the GameContext.
    ///
    /// Note: This creates a minimal context suitable for testing.
    /// Some fields like jokers and joker_state_manager are created with
    /// minimal implementations.
    pub fn build(self) -> GameContext<'static> {
        let jokers: Vec<Box<dyn Joker>> = Vec::new();
        let joker_state_manager = Arc::new(JokerStateManager::new());
        let rng = GameRng::for_testing(42);

        // Convert to static references (this is unsafe but okay for tests)
        let stage_ref: &'static Stage = Box::leak(Box::new(self.stage));
        let jokers_ref: &'static [Box<dyn Joker>] = Box::leak(jokers.into_boxed_slice());
        let hand_ref: &'static Hand = Box::leak(Box::new(self.hand));
        let discarded_ref: &'static [Card] = Box::leak(self.discarded.into_boxed_slice());
        let hand_type_counts_ref: &'static HashMap<HandRank, u32> =
            Box::leak(Box::new(self.hand_type_counts));
        let rng_ref: &'static GameRng = Box::leak(Box::new(rng));

        GameContext {
            chips: self.chips,
            mult: self.mult,
            money: self.money,
            ante: self.ante,
            round: self.round,
            stage: stage_ref,
            hands_played: self.hands_played,
            discards_used: self.discards_used,
            jokers: jokers_ref,
            hand: hand_ref,
            discarded: discarded_ref,
            joker_state_manager: &joker_state_manager,
            hand_type_counts: hand_type_counts_ref,
            cards_in_deck: self.cards_in_deck,
            stone_cards_in_deck: self.stone_cards_in_deck,
            rng: rng_ref,
        }
    }
}

impl Default for TestContextBuilder {
    fn default() -> Self {
        Self::new()
    }
}

// Assertion helpers for JokerEffect validation

/// Assert that a JokerEffect has the expected chips value.
pub fn assert_effect_chips(effect: &JokerEffect, expected: i32) {
    assert_eq!(
        effect.chips, expected,
        "Expected chips: {}, got: {}",
        expected, effect.chips
    );
}

/// Assert that a JokerEffect has the expected mult value.
pub fn assert_effect_mult(effect: &JokerEffect, expected: i32) {
    assert_eq!(
        effect.mult, expected,
        "Expected mult: {}, got: {}",
        expected, effect.mult
    );
}

/// Assert that a JokerEffect has the expected money value.
pub fn assert_effect_money(effect: &JokerEffect, expected: i32) {
    assert_eq!(
        effect.money, expected,
        "Expected money: {}, got: {}",
        expected, effect.money
    );
}

/// Assert that a JokerEffect has the expected mult multiplier value.
pub fn assert_effect_mult_multiplier(effect: &JokerEffect, expected: f64) {
    assert!(
        (effect.mult_multiplier - expected).abs() < f64::EPSILON,
        "Expected mult_multiplier: {}, got: {}",
        expected,
        effect.mult_multiplier
    );
}

/// Assert that a JokerEffect has the expected retrigger count.
pub fn assert_effect_retrigger(effect: &JokerEffect, expected: u32) {
    assert_eq!(
        effect.retrigger, expected,
        "Expected retrigger: {}, got: {}",
        expected, effect.retrigger
    );
}

/// Assert that a JokerEffect has the expected destroy_self value.
pub fn assert_effect_destroy_self(effect: &JokerEffect, expected: bool) {
    assert_eq!(
        effect.destroy_self, expected,
        "Expected destroy_self: {}, got: {}",
        expected, effect.destroy_self
    );
}

/// Assert that a JokerEffect has the expected message.
pub fn assert_effect_message(effect: &JokerEffect, expected: Option<&str>) {
    match (effect.message.as_deref(), expected) {
        (Some(actual), Some(expected)) => assert_eq!(
            actual, expected,
            "Expected message: '{}', got: '{}'",
            expected, actual
        ),
        (None, None) => (),
        (Some(actual), None) => panic!("Expected no message, got: '{}'", actual),
        (None, Some(expected)) => panic!("Expected message: '{}', got: None", expected),
    }
}

/// Assert that a JokerEffect is empty (all default values).
pub fn assert_effect_empty(effect: &JokerEffect) {
    let default_effect = JokerEffect::new();
    assert_eq!(effect.chips, default_effect.chips);
    assert_eq!(effect.mult, default_effect.mult);
    assert_eq!(effect.money, default_effect.money);
    assert!((effect.mult_multiplier - default_effect.mult_multiplier).abs() < f64::EPSILON);
    assert_eq!(effect.retrigger, default_effect.retrigger);
    assert_eq!(effect.destroy_self, default_effect.destroy_self);
    assert_eq!(effect.destroy_others, default_effect.destroy_others);
    assert_eq!(effect.transform_cards, default_effect.transform_cards);
    assert_eq!(effect.hand_size_mod, default_effect.hand_size_mod);
    assert_eq!(effect.discard_mod, default_effect.discard_mod);
    assert_eq!(
        effect.sell_value_increase,
        default_effect.sell_value_increase
    );
    assert_eq!(effect.message, default_effect.message);
}

/// Create a simple test card for testing purposes.
pub fn create_test_card(rank: Value, suit: Suit) -> Card {
    Card::new(rank, suit)
}

/// Create a simple test hand with specified cards.
pub fn create_test_hand(cards: Vec<Card>) -> Hand {
    let mut hand = Hand::new();
    for card in cards {
        hand.add(card);
    }
    hand
}

#[cfg(test)]
mod tests {
    use super::*;
    use crate::card::{Value, Suit};
    use crate::hand::SelectHand;
    use crate::joker_state::JokerState;
    use crate::rank::HandRank;
    use crate::stage::Stage;

    #[test]
    fn test_mock_identity_joker() {
        let joker = MockIdentityJoker::new()
            .with_id(JokerId::GreedyJoker)
            .with_name("Test Joker")
            .with_description("A test joker")
            .with_rarity(JokerRarity::Rare)
            .with_cost(15);

        assert_eq!(joker.id(), JokerId::GreedyJoker);
        assert_eq!(joker.name(), "Test Joker");
        assert_eq!(joker.description(), "A test joker");
        assert_eq!(joker.rarity(), JokerRarity::Rare);
        assert_eq!(joker.cost(), 15);
    }

    #[test]
    fn test_mock_identity_joker_default_cost() {
        let joker = MockIdentityJoker::new().with_rarity(JokerRarity::Legendary);
        assert_eq!(joker.cost(), 20); // Default legendary cost
    }

    #[test]
    fn test_mock_lifecycle_joker() {
        let created_effect = JokerEffect::new().with_chips(10);
        let activated_effect = JokerEffect::new().with_mult(5);
        let deactivated_effect = JokerEffect::new().with_money(3);
        let cleanup_effect = JokerEffect::new().with_message("Goodbye!".to_string());

        let joker = MockLifecycleJoker::new()
            .with_created_effect(created_effect.clone())
            .with_activated_effect(activated_effect.clone())
            .with_deactivated_effect(deactivated_effect.clone())
            .with_cleanup_effect(cleanup_effect.clone());

        let mut context = TestContextBuilder::new().build();

        let effect = joker.on_created(&mut context);
        assert_effect_chips(&effect, 10);

        let effect = joker.on_activated(&mut context);
        assert_effect_mult(&effect, 5);

        let effect = joker.on_deactivated(&mut context);
        assert_effect_money(&effect, 3);

        let effect = joker.on_cleanup(&mut context);
        assert_effect_message(&effect, Some("Goodbye!"));
    }

    #[test]
    fn test_mock_gameplay_joker() {
        let hand_effect = JokerEffect::new().with_mult(10);
        let card_effect = JokerEffect::new().with_chips(5);
        let blind_effect = JokerEffect::new().with_money(2);

        let joker = MockGameplayJoker::new()
            .with_hand_effect(hand_effect.clone())
            .with_card_effect(card_effect.clone())
            .with_blind_start_effect(blind_effect.clone());

        let mut context = TestContextBuilder::new().build();
        let test_card = create_test_card(Value::Ace, Suit::Spade);
        let hand = SelectHand::new(vec![test_card.clone()]);

        let effect = joker.on_hand_played(&mut context, &hand);
        assert_effect_mult(&effect, 10);

        let effect = joker.on_card_scored(&mut context, &test_card);
        assert_effect_chips(&effect, 5);

        let effect = joker.on_blind_start(&mut context);
        assert_effect_money(&effect, 2);
    }

    #[test]
    fn test_mock_modifier_joker() {
        let joker = MockModifierJoker::new()
            .with_chips_modifier(|chips| chips + 50)
            .with_mult_modifier(|mult| mult * 2)
            .with_hand_size_modifier(|size| size + 1)
            .with_discards_modifier(|discards| discards + 2);

        let context = TestContextBuilder::new().build();

        assert_eq!(joker.modify_chips(&context, 100), 150);
        assert_eq!(joker.modify_mult(&context, 5), 10);
        assert_eq!(joker.modify_hand_size(&context, 8), 9);
        assert_eq!(joker.modify_discards(&context, 3), 5);
    }

    #[test]
    fn test_mock_state_joker_serialization() {
        let joker = MockStateJoker::new().with_custom_serialization();
        let context = TestContextBuilder::new().build();
        let state = JokerState::new();

        let serialized = joker.serialize_state(&context, &state).unwrap();
        assert_eq!(serialized["custom_serialization"], Value::Bool(true));
    }

    #[test]
    fn test_mock_state_joker_deserialization() {
        let joker = MockStateJoker::new().with_custom_deserialization();
        let context = TestContextBuilder::new().build();

        let mut state_data = serde_json::to_value(JokerState::new()).unwrap();
        let original_value = state_data["accumulated_value"].as_f64().unwrap_or(0.0);

        let deserialized = joker.deserialize_state(&context, &state_data).unwrap();
        assert_eq!(deserialized.accumulated_value, original_value + 1.0);
    }

    #[test]
    fn test_mock_state_joker_validation_success() {
        let joker = MockStateJoker::new();
        let context = TestContextBuilder::new().build();
        let state = JokerState::new();

        assert!(joker.validate_state(&context, &state).is_ok());
    }

    #[test]
    fn test_mock_state_joker_validation_failure() {
        let joker = MockStateJoker::new().with_failing_validation();
        let context = TestContextBuilder::new().build();
        let state = JokerState::new();

        assert!(joker.validate_state(&context, &state).is_err());
    }

    #[test]
    fn test_mock_state_joker_initial_state() {
        let mut initial_state = JokerState::new();
        initial_state.accumulated_value = 42.0;

        let joker = MockStateJoker::new().with_initial_state(initial_state.clone());
        let context = TestContextBuilder::new().build();

        let created_state = joker.initialize_state(&context);
        assert_eq!(created_state.accumulated_value, 42.0);
    }

    #[test]
    fn test_test_context_builder() {
        let context = TestContextBuilder::new()
            .with_chips(200)
            .with_mult(10)
            .with_money(100)
            .with_ante(5)
            .with_round(12)
            .with_stage(Stage::Shop)
            .with_hands_played(3)
            .with_discards_used(2)
            .with_hand_type_count(HandValue::Pair, 5)
            .with_cards_in_deck(40)
            .with_stone_cards_in_deck(2)
            .build();

        assert_eq!(context.chips, 200);
        assert_eq!(context.mult, 10);
        assert_eq!(context.money, 100);
        assert_eq!(context.ante, 5);
        assert_eq!(context.round, 12);
        assert_eq!(*context.stage, Stage::Shop);
        assert_eq!(context.hands_played, 3);
        assert_eq!(context.discards_used, 2);
        assert_eq!(context.get_hand_type_count(HandValue::Pair), 5);
        assert_eq!(context.cards_in_deck, 40);
        assert_eq!(context.stone_cards_in_deck, 2);
    }

    #[test]
    fn test_assertion_helpers() {
        let effect = JokerEffect::new()
            .with_chips(50)
            .with_mult(8)
            .with_money(12)
            .with_mult_multiplier(1.5)
            .with_retrigger(2)
            .with_message("Test message".to_string());

        assert_effect_chips(&effect, 50);
        assert_effect_mult(&effect, 8);
        assert_effect_money(&effect, 12);
        assert_effect_mult_multiplier(&effect, 1.5);
        assert_effect_retrigger(&effect, 2);
        assert_effect_destroy_self(&effect, false);
        assert_effect_message(&effect, Some("Test message"));
    }

    #[test]
    fn test_assert_effect_empty() {
        let empty_effect = JokerEffect::new();
        assert_effect_empty(&empty_effect);
    }

    #[test]
    #[should_panic(expected = "Expected chips: 10, got: 0")]
    fn test_assertion_failure_chips() {
        let effect = JokerEffect::new();
        assert_effect_chips(&effect, 10);
    }

    #[test]
    #[should_panic(expected = "Expected mult: 5, got: 0")]
    fn test_assertion_failure_mult() {
        let effect = JokerEffect::new();
        assert_effect_mult(&effect, 5);
    }

    #[test]
    #[should_panic(expected = "Expected money: 3, got: 0")]
    fn test_assertion_failure_money() {
        let effect = JokerEffect::new();
        assert_effect_money(&effect, 3);
    }

    #[test]
    fn test_create_test_card() {
        let card = create_test_card(Value::King, Suit::Heart);
<<<<<<< HEAD
        assert_eq!(card.value, Value::King);
=======
        assert_eq!(card.rank, Value::King);
>>>>>>> 7e7b6bc4
        assert_eq!(card.suit, Suit::Heart);
    }

    #[test]
    fn test_create_test_hand() {
        let cards = vec![
            create_test_card(Value::Ace, Suit::Spade),
            create_test_card(Value::King, Suit::Heart),
            create_test_card(Value::Queen, Suit::Diamond),
        ];

        let hand = create_test_hand(cards.clone());
        assert_eq!(hand.cards().len(), 3);

        // Verify the cards are in the hand
        let hand_cards = hand.cards();
        assert!(hand_cards.contains(&cards[0]));
        assert!(hand_cards.contains(&cards[1]));
        assert!(hand_cards.contains(&cards[2]));
    }

    #[test]
    fn test_complex_joker_interaction() {
        // Test a complex scenario combining multiple mock jokers
        let mut context = TestContextBuilder::new()
            .with_chips(100)
            .with_mult(5)
            .with_money(50)
            .build();

        // Create a joker that provides bonus for specific cards
        let gameplay_joker =
            MockGameplayJoker::new().with_card_effect(JokerEffect::new().with_mult(3));

        // Create a modifier joker that doubles chips
        let modifier_joker = MockModifierJoker::new().with_chips_modifier(|chips| chips * 2);

        // Test the interaction
        let test_card = create_test_card(Value::Ace, Suit::Spade);
        let card_effect = gameplay_joker.on_card_scored(&mut context, &test_card);
        assert_effect_mult(&card_effect, 3);

        let modified_chips = modifier_joker.modify_chips(&context, 100);
        assert_eq!(modified_chips, 200);
    }

    #[test]
    fn test_lifecycle_and_state_interaction() {
        // Test the interaction between lifecycle and state jokers
        let mut initial_state = JokerState::new();
        initial_state.accumulated_value = 10.0;

        let state_joker = MockStateJoker::new().with_initial_state(initial_state.clone());

        let lifecycle_joker = MockLifecycleJoker::new()
            .with_created_effect(JokerEffect::new().with_money(5))
            .with_cleanup_effect(JokerEffect::new().with_message("Cleanup complete".to_string()));

        let mut context = TestContextBuilder::new().build();

        // Test state initialization
        let created_state = state_joker.initialize_state(&context);
        assert_eq!(created_state.accumulated_value, 10.0);

        // Test lifecycle events
        let created_effect = lifecycle_joker.on_created(&mut context);
        assert_effect_money(&created_effect, 5);

        let cleanup_effect = lifecycle_joker.on_cleanup(&mut context);
        assert_effect_message(&cleanup_effect, Some("Cleanup complete"));
    }
}<|MERGE_RESOLUTION|>--- conflicted
+++ resolved
@@ -528,11 +528,7 @@
         &self,
         _context: &GameContext,
         state: &JokerState,
-<<<<<<< HEAD
-    ) -> Result<serde_json::Value, serde_json::Error> {
-=======
     ) -> Result<JsonValue, serde_json::Error> {
->>>>>>> 7e7b6bc4
         if self.custom_serialization {
             let mut custom_value = serde_json::to_value(state)?;
             custom_value["custom_serialization"] = JsonValue::Bool(true);
@@ -1069,11 +1065,7 @@
     #[test]
     fn test_create_test_card() {
         let card = create_test_card(Value::King, Suit::Heart);
-<<<<<<< HEAD
-        assert_eq!(card.value, Value::King);
-=======
         assert_eq!(card.rank, Value::King);
->>>>>>> 7e7b6bc4
         assert_eq!(card.suit, Suit::Heart);
     }
 
