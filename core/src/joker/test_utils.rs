--- conflicted
+++ resolved
@@ -555,11 +555,7 @@
     fn deserialize_state(
         &self,
         _context: &GameContext,
-<<<<<<< HEAD
-        data: &serde_json::Value,
-=======
         data: &JsonValue,
->>>>>>> 611be174
     ) -> Result<JokerState, serde_json::Error> {
         if self.custom_deserialization {
             let mut state: JokerState = serde_json::from_value(data.clone())?;
