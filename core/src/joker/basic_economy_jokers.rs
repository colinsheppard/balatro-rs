--- conflicted
+++ resolved
@@ -519,7 +519,6 @@
     }
 
     #[test]
-<<<<<<< HEAD
     fn test_rocket_payout_modification() {
         let mut rocket = RocketJoker::new();
 
@@ -542,55 +541,27 @@
         let round_effect = rocket.on_round_end(&mut test_context);
         assert_eq!(round_effect.money, 3); // Should earn current payout ($3)
         assert!(round_effect.message.unwrap().contains("+$3"));
-=======
-    fn test_five_of_a_kind_detection() {
-        // Test with exactly 5 of a kind
-        let five_cards = vec![
-            Card::new(Value::King, Suit::Heart),
-            Card::new(Value::King, Suit::Diamond),
-            Card::new(Value::King, Suit::Spade),
-            Card::new(Value::King, Suit::Club),
-            Card::new(Value::King, Suit::Heart), // 5th King
-            Card::new(Value::Ace, Suit::Heart),  // Different card
-        ];
-        assert_eq!(SeedMoneyJoker::count_five_of_a_kinds(&five_cards), 1);
-
-        // Test with more than 5 of a kind
-        let six_cards = vec![
-            Card::new(Value::Queen, Suit::Heart),
-            Card::new(Value::Queen, Suit::Diamond),
-            Card::new(Value::Queen, Suit::Spade),
-            Card::new(Value::Queen, Suit::Club),
-            Card::new(Value::Queen, Suit::Heart),   // 5th Queen
-            Card::new(Value::Queen, Suit::Diamond), // 6th Queen
-        ];
-        assert_eq!(SeedMoneyJoker::count_five_of_a_kinds(&six_cards), 1);
-
-        // Test with multiple five of a kinds
-        let multiple = vec![
-            // 5 Aces
-            Card::new(Value::Ace, Suit::Heart),
-            Card::new(Value::Ace, Suit::Diamond),
-            Card::new(Value::Ace, Suit::Spade),
-            Card::new(Value::Ace, Suit::Club),
-            Card::new(Value::Ace, Suit::Heart),
-            // 5 Kings
-            Card::new(Value::King, Suit::Heart),
-            Card::new(Value::King, Suit::Diamond),
-            Card::new(Value::King, Suit::Spade),
-            Card::new(Value::King, Suit::Club),
-            Card::new(Value::King, Suit::Heart),
-        ];
-        assert_eq!(SeedMoneyJoker::count_five_of_a_kinds(&multiple), 2);
-
-        // Test with no five of a kind
-        let no_five = vec![
-            Card::new(Value::Ace, Suit::Heart),
-            Card::new(Value::King, Suit::Diamond),
-            Card::new(Value::Queen, Suit::Spade),
-            Card::new(Value::Jack, Suit::Club),
-        ];
-        assert_eq!(SeedMoneyJoker::count_five_of_a_kinds(&no_five), 0);
->>>>>>> a7c7d42a
+    }
+
+    #[test]
+    fn test_all_economy_jokers_creation() {
+        // Test that all economy jokers can be created successfully
+        let delayed_gratification = DelayedGratificationJoker::new();
+        assert_eq!(delayed_gratification.id, JokerId::DelayedGratification);
+        assert_eq!(delayed_gratification.name, "Delayed Gratification");
+        assert_eq!(delayed_gratification.cost, 4);
+
+        let rocket = RocketJoker::new();
+        assert_eq!(rocket.id, JokerId::RocketShip);
+        assert_eq!(rocket.name, "Rocket");
+        assert_eq!(rocket.payout, 1);
+
+        let to_the_moon = ToTheMoonJoker::new();
+        assert_eq!(to_the_moon.id, JokerId::ToTheMoon);
+        assert_eq!(to_the_moon.name, "To The Moon");
+
+        let gift_card = GiftCardJoker::new();
+        assert_eq!(gift_card.id, JokerId::GiftCard);
+        assert_eq!(gift_card.name, "Gift Card");
     }
 }