//! # Joker Traits System
//!
//! This module defines the modern trait-based architecture for jokers, replacing the
//! monolithic 25-method `Joker` trait with 5 focused, single-responsibility traits.
//! This design follows the Interface Segregation Principle and enables better
//! maintainability, testability, and selective implementation.
//!
//! ## Architecture Overview
//!
//! The joker system is built around five core traits, each handling a specific aspect:
//!
//! * [`JokerIdentity`] - Core metadata and identification (6 methods)
//! * [`JokerLifecycle`] - Event hooks and state transitions (7 methods)  
//! * [`JokerGameplay`] - Core game interactions and scoring (3 methods)
//! * [`JokerModifiers`] - Passive game rule modifications (4 methods)
//! * [`JokerState`] - Internal state management and persistence (5 methods)
//!
//! ## Key Benefits
//!
//! ### Selective Implementation
//! Jokers can now implement only the traits they actually need:
//! ```rust
//! // Simple joker only needs identity and gameplay
//! struct SimpleJoker;
//! impl JokerIdentity for SimpleJoker { /* ... */ }
//! impl JokerGameplay for SimpleJoker { /* ... */ }
//! // Other traits get default implementations automatically
//! ```
//!
//! ### Better Testing
//! Each aspect can be tested in complete isolation:
//! ```rust
//! fn test_identity_only() {
//!     let joker = TestJoker;
//!     assert_eq!(joker.name(), "Expected Name");
//!     // No need to mock gameplay or state
//! }
//! ```
//!
//! ### Improved Maintainability
//! Changes to one aspect don't affect others, and trait boundaries are clear.
//!
//! ## Migration from Monolithic Trait
//!
//! The original `Joker` trait is now a super trait that requires all five focused traits:
//! ```rust
//! pub trait Joker: JokerIdentity + JokerLifecycle + JokerGameplay +
//!                  JokerModifiers + JokerState + Send + Sync + Debug {}
//! ```
//!
//! This provides complete backward compatibility - all existing code continues to work
//! unchanged while new code can use the focused traits directly.
//!
//! ## Implementation Patterns
//!
//! ### Minimal Joker (Most Common)
//! ```rust
//! #[derive(Debug, Clone)]
//! struct PlusMultJoker;
//!
//! impl JokerIdentity for PlusMultJoker {
//!     fn joker_type(&self) -> &'static str { "plus_mult" }
//!     fn name(&self) -> &str { "+4 Mult" }
//!     fn description(&self) -> &str { "Gives +4 Mult when hand is played" }
//!     fn rarity(&self) -> Rarity { Rarity::Common }
//!     fn base_cost(&self) -> u64 { 3 }
//! }
//!
//! impl JokerGameplay for PlusMultJoker {
//!     fn process(&mut self, stage: &Stage, context: &mut ProcessContext) -> ProcessResult {
//!         if matches!(stage, Stage::Scoring) {
//!             ProcessResult { chips_added: 0, mult_added: 4.0, retriggered: false }
//!         } else {
//!             ProcessResult::default()
//!         }
//!     }
//!
//!     fn can_trigger(&self, stage: &Stage, _context: &ProcessContext) -> bool {
//!         matches!(stage, Stage::Scoring)
//!     }
//! }
//!
//! // Default implementations for unused traits
//! impl JokerLifecycle for PlusMultJoker {}
//! impl JokerModifiers for PlusMultJoker {}  
//! impl JokerState for PlusMultJoker {}
//! impl Joker for PlusMultJoker {}
//! ```
//!
//! ### Stateful Joker
//! ```rust
//! #[derive(Debug, Clone)]
//! struct CountingJoker {
//!     hands_played: u32,
//! }
//!
//! impl JokerIdentity for CountingJoker {
//!     fn joker_type(&self) -> &'static str { "counting" }
//!     fn name(&self) -> &str { "Counting Joker" }
//!     fn description(&self) -> &str { "Gains +1 Mult per hand played" }
//!     fn rarity(&self) -> Rarity { Rarity::Uncommon }
//!     fn base_cost(&self) -> u64 { 5 }
//! }
//!
//! impl JokerGameplay for CountingJoker {
//!     fn process(&mut self, stage: &Stage, context: &mut ProcessContext) -> ProcessResult {
//!         if matches!(stage, Stage::Scoring) {
//!             ProcessResult {
//!                 chips_added: 0,
//!                 mult_added: self.hands_played as f64,
//!                 retriggered: false
//!             }
//!         } else {
//!             ProcessResult::default()
//!         }
//!     }
//!
//!     fn can_trigger(&self, stage: &Stage, _context: &ProcessContext) -> bool {
//!         matches!(stage, Stage::Scoring)
//!     }
//! }
//!
//! impl JokerLifecycle for CountingJoker {
//!     fn on_round_end(&mut self) {
//!         self.hands_played += 1;
//!     }
//! }
//!
//! impl JokerState for CountingJoker {
//!     fn has_state(&self) -> bool { true }
//!     
//!     fn serialize_state(&self) -> Option<serde_json::Value> {
//!         Some(serde_json::json!({ "hands_played": self.hands_played }))
//!     }
//!     
//!     fn deserialize_state(&mut self, value: serde_json::Value) -> Result<(), String> {
//!         self.hands_played = value["hands_played"].as_u64()
//!             .ok_or("Missing hands_played")? as u32;
//!         Ok(())
//!     }
//! }
//!
//! // Default implementations
//! impl JokerModifiers for CountingJoker {}
//! impl Joker for CountingJoker {}
//! ```

use crate::card::Card;
use crate::stage::Stage;
use serde::{Deserialize, Serialize};

/// Simple structure to hold hand scoring information
#[derive(Debug, Clone)]
pub struct HandScore {
    pub chips: u64,
    pub mult: f64,
}

/// Simple game event type for joker processing
#[derive(Debug, Clone)]
pub struct GameEvent {
    pub event_type: String,
    pub data: Option<serde_json::Value>,
}

/// Core identity and metadata for jokers.
///
/// This trait defines the fundamental identifying characteristics of a joker,
/// including its unique type identifier, display information, and economic properties.
/// All jokers must implement this trait as it provides the basic information
/// needed by the game engine, UI, and shop systems.
///
/// ## Design Philosophy
///
/// `JokerIdentity` focuses purely on static, immutable properties that define
/// what a joker is, not what it does. This separation allows for clean
/// categorization, searching, and display without needing to instantiate
/// complex gameplay logic.
///
/// ## Implementation Guidelines
///
/// - **Unique Types**: Each joker variant should have a unique `joker_type()` string
/// - **Descriptive Names**: Names should be clear and match the in-game display
/// - **Accurate Descriptions**: Descriptions should explain the joker's effect concisely
/// - **Balanced Costs**: Base costs should reflect the joker's power level and rarity
///
/// ## Example Implementation
///
/// ```rust
/// use crate::joker::traits::{JokerIdentity, Rarity};
///
/// #[derive(Debug, Clone)]
/// struct DoubleJoker;
///
/// impl JokerIdentity for DoubleJoker {
///     fn joker_type(&self) -> &'static str {
///         "double"
///     }
///
///     fn name(&self) -> &str {
///         "Double"
///     }
///
///     fn description(&self) -> &str {
///         "Double all Mult"
///     }
///
///     fn rarity(&self) -> Rarity {
///         Rarity::Rare
///     }
///
///     fn base_cost(&self) -> u64 {
///         8  // Higher cost for rare, powerful joker
///     }
///
///     fn is_unique(&self) -> bool {
///         false  // Can have multiple copies
///     }
/// }
/// ```
///
/// ## Usage Patterns
///
/// ### Shop Integration
/// ```rust
/// // Shop system uses identity for pricing and display
/// let joker = DoubleJoker;
/// let shop_price = joker.base_cost() * shop_multiplier;
/// let display_text = format!("{}: {}", joker.name(), joker.description());
/// ```
///
/// ### Collection Management
/// ```rust
/// // Game can query joker properties for deck management
/// if joker.is_unique() && collection.has_joker(joker.joker_type()) {
///     return Err("Cannot add duplicate unique joker");
/// }
/// ```
///
/// ### Filtering and Search
/// ```rust
/// // Filter jokers by rarity
/// let rare_jokers: Vec<_> = collection.iter()
///     .filter(|j| matches!(j.rarity(), Rarity::Rare))
///     .collect();
/// ```
pub trait JokerIdentity: Send + Sync {
    /// Returns the unique type identifier for this joker.
    ///
    /// This string must be unique across all joker types and is used for:
    /// - Save/load serialization
    /// - Joker registry lookups
    /// - Collection duplicate detection (for unique jokers)
    /// - Debug logging and error reporting
    ///
    /// **Convention**: Use lowercase snake_case (e.g., "plus_mult", "fibonacci_joker")
    ///
    /// # Examples
    /// ```rust
    /// # use crate::joker::traits::JokerIdentity;
    /// # struct MyJoker;
    /// # impl JokerIdentity for MyJoker {
    /// #     fn joker_type(&self) -> &'static str { "my_special_joker" }
    /// #     fn name(&self) -> &str { "My Joker" }
    /// #     fn description(&self) -> &str { "Does something special" }
    /// #     fn rarity(&self) -> Rarity { Rarity::Common }
    /// #     fn base_cost(&self) -> u64 { 3 }
    /// # }
    /// let joker = MyJoker;
    /// assert_eq!(joker.joker_type(), "my_special_joker");
    /// ```
    fn joker_type(&self) -> &'static str;

    /// Returns the human-readable display name of this joker.
    ///
    /// This name appears in the UI, shop, and collection screens. It should be
    /// concise but descriptive enough for players to identify the joker's purpose.
    ///
    /// # Examples  
    /// ```rust
    /// # use crate::joker::traits::JokerIdentity;
    /// # struct TheJoker;
    /// # impl JokerIdentity for TheJoker {
    /// #     fn joker_type(&self) -> &'static str { "the_joker" }
    /// #     fn name(&self) -> &str { "Joker" }
    /// #     fn description(&self) -> &str { "+4 Mult" }
    /// #     fn rarity(&self) -> Rarity { Rarity::Common }
    /// #     fn base_cost(&self) -> u64 { 3 }
    /// # }
    /// let joker = TheJoker;
    /// assert_eq!(joker.name(), "Joker");
    /// ```
    fn name(&self) -> &str;

    /// Returns a concise description of what this joker does.
    ///
    /// This description should clearly explain the joker's effect in terms
    /// players can understand. It appears in tooltips and help text.
    ///
    /// **Guidelines**:
    /// - Start with the primary effect ("+4 Mult")
    /// - Include trigger conditions if relevant ("when hand contains a Pair")
    /// - Keep it under 60 characters when possible
    /// - Use consistent terminology with other jokers
    ///
    /// # Examples
    /// ```rust
    /// # use crate::joker::traits::JokerIdentity;
    /// # struct MultJoker;
    /// # impl JokerIdentity for MultJoker {
    /// #     fn joker_type(&self) -> &'static str { "mult" }
    /// #     fn name(&self) -> &str { "Mult" }
    /// #     fn description(&self) -> &str { "+4 Mult" }
    /// #     fn rarity(&self) -> Rarity { Rarity::Common }
    /// #     fn base_cost(&self) -> u64 { 3 }
    /// # }
    /// let joker = MultJoker;
    /// assert_eq!(joker.description(), "+4 Mult");
    /// ```
    fn description(&self) -> &str;

    /// Returns the rarity tier of this joker.
    ///
    /// Rarity affects:
    /// - Appearance rate in shops
    /// - Default pricing (see `base_cost()`)
    /// - Visual styling and effects
    /// - Collection ordering
    ///
    /// # Rarity Guidelines
    /// - **Common**: Basic effects, widely available
    /// - **Uncommon**: More powerful or situational effects  
    /// - **Rare**: Significant game-changing effects
    /// - **Legendary**: Unique, build-defining effects
    fn rarity(&self) -> Rarity;

    /// Returns the base cost of this joker in the shop.
    ///
    /// This is the default price before any shop modifiers, discounts, or
    /// other pricing effects are applied. The actual purchase price may vary
    /// based on game state.
    ///
    /// **Pricing Guidelines**:
    /// - Common: 2-4 coins
    /// - Uncommon: 5-7 coins  
    /// - Rare: 8-12 coins
    /// - Legendary: 15+ coins
    ///
    /// # Examples
    /// ```rust
    /// # use crate::joker::traits::{JokerIdentity, Rarity};
    /// # struct ExpensiveJoker;
    /// # impl JokerIdentity for ExpensiveJoker {
    /// #     fn joker_type(&self) -> &'static str { "expensive" }
    /// #     fn name(&self) -> &str { "Expensive Joker" }
    /// #     fn description(&self) -> &str { "Very powerful effect" }
    /// #     fn rarity(&self) -> Rarity { Rarity::Legendary }
    /// #     fn base_cost(&self) -> u64 { 20 }
    /// # }
    /// let joker = ExpensiveJoker;
    /// assert_eq!(joker.base_cost(), 20);
    /// ```
    fn base_cost(&self) -> u64;

    /// Returns whether this joker is unique (limit one per collection).
    ///
    /// Unique jokers cannot be purchased if the player already owns one.
    /// This is typically used for legendary jokers with build-defining effects
    /// that would be overpowered if stacked.
    ///
    /// **Default**: `false` (non-unique, can have multiples)
    ///
    /// # Examples
    /// ```rust
    /// # use crate::joker::traits::JokerIdentity;
    /// # struct UniqueJoker;
    /// # impl JokerIdentity for UniqueJoker {
    /// #     fn joker_type(&self) -> &'static str { "unique" }
    /// #     fn name(&self) -> &str { "Unique Joker" }
    /// #     fn description(&self) -> &str { "One of a kind" }
    /// #     fn rarity(&self) -> Rarity { Rarity::Legendary }
    /// #     fn base_cost(&self) -> u64 { 25 }
    /// #     fn is_unique(&self) -> bool { true }
    /// # }
    /// let joker = UniqueJoker;
    /// assert!(joker.is_unique());
    /// ```
    fn is_unique(&self) -> bool {
        false
    }
}

/// Lifecycle event hooks for jokers.
///
/// This trait defines hooks for major lifecycle events in a joker's existence,
/// from initial purchase through ongoing gameplay to eventual sale or destruction.
/// Most simple jokers can use the default implementations, while complex jokers
/// can override specific events to implement state changes or side effects.
///
/// ## Event Ordering
///
/// The lifecycle events follow this typical order:
/// 1. `on_purchase()` - When bought from shop
/// 2. `on_round_start()` / `on_round_end()` - Every round
/// 3. `on_joker_added()` / `on_joker_removed()` - When collection changes
/// 4. `on_sell()` or `on_destroy()` - When removed from collection
///
/// ## Design Philosophy
///
/// Lifecycle hooks follow a "notification" pattern - they inform jokers about
/// state changes but don't return results. This keeps the lifecycle system
/// simple and predictable. For gameplay effects that return results, use
/// the [`JokerGameplay`] trait instead.
///
/// ## Implementation Guidelines
///
/// - **Stateless Jokers**: Use default implementations (no overrides needed)
/// - **State Tracking**: Override events where state changes occur
/// - **Side Effects**: Keep side effects minimal and predictable
/// - **Error Handling**: Lifecycle methods should not panic or fail
///
/// ## Example Implementations
///
/// ### Stateless Joker (Default)
/// ```rust
/// use crate::joker::traits::JokerLifecycle;
///
/// #[derive(Debug, Clone)]
/// struct SimpleJoker;
///
/// // Uses all default implementations - no overrides needed
/// impl JokerLifecycle for SimpleJoker {}
/// ```
///
/// ### Counter Joker (State Tracking)
/// ```rust
/// use crate::joker::traits::JokerLifecycle;
///
/// #[derive(Debug, Clone)]
/// struct CounterJoker {
///     rounds_survived: u32,
/// }
///
/// impl JokerLifecycle for CounterJoker {
///     fn on_purchase(&mut self) {
///         self.rounds_survived = 0;
///         println!("Counter joker purchased!");
///     }
///
///     fn on_round_end(&mut self) {
///         self.rounds_survived += 1;
///         println!("Round {} completed", self.rounds_survived);
///     }
///
///     fn on_sell(&mut self) {
///         println!("Sold after {} rounds", self.rounds_survived);
///     }
/// }
/// ```
///
/// ### Social Joker (Collection Awareness)
/// ```rust
/// use crate::joker::traits::JokerLifecycle;
///
/// #[derive(Debug, Clone)]
/// struct SocialJoker {
///     joker_friends: Vec<String>,
/// }
///
/// impl JokerLifecycle for SocialJoker {
///     fn on_joker_added(&mut self, other_joker_type: &str) {
///         self.joker_friends.push(other_joker_type.to_string());
///         println!("Made friends with {}", other_joker_type);
///     }
///
///     fn on_joker_removed(&mut self, other_joker_type: &str) {
///         self.joker_friends.retain(|t| t != other_joker_type);
///         println!("Lost friend {}", other_joker_type);
///     }
/// }
/// ```
///
/// ## Common Patterns
///
/// ### Initialization
/// ```rust
/// fn on_purchase(&mut self) {
///     // Initialize counters, states, or resources
///     self.times_triggered = 0;
///     self.bonus_accumulated = 0.0;
/// }
/// ```
///
/// ### Resource Management
/// ```rust
/// fn on_destroy(&mut self) {
///     // Clean up resources, log final state
///     println!("Joker destroyed with {} triggers", self.times_triggered);
/// }
/// ```
///
/// ### Dynamic Behavior
/// ```rust
/// fn on_round_start(&mut self) {
///     // Reset per-round state
///     self.triggered_this_round = false;
/// }
/// ```
pub trait JokerLifecycle: Send + Sync {
    /// Called when the joker is purchased from the shop.
    ///
    /// This is the first event in a joker's lifecycle, triggered immediately
    /// after the purchase transaction completes. Use this hook to:
    /// - Initialize internal state variables
    /// - Set up resources or data structures
    /// - Log purchase events
    /// - Trigger one-time setup effects
    ///
    /// **Default**: No-op (most jokers don't need purchase logic)
    ///
    /// # Example
    /// ```rust
    /// # use crate::joker::traits::JokerLifecycle;
    /// # struct TrackingJoker { purchase_time: u64 }
    /// # impl JokerLifecycle for TrackingJoker {
    /// fn on_purchase(&mut self) {
    ///     self.purchase_time = get_current_timestamp();
    ///     println!("Purchased tracking joker at {}", self.purchase_time);
    /// }
    /// # }
    /// ```
    fn on_purchase(&mut self) {}

    /// Called when the joker is sold back to the shop.
    ///
    /// This event occurs when the player voluntarily sells the joker for coins.
    /// Use this hook to:
    /// - Clean up resources
    /// - Log final statistics
    /// - Apply sell-triggered effects
    /// - Save performance metrics
    ///
    /// **Default**: No-op (most jokers don't need sell logic)
    ///
    /// # Example  
    /// ```rust
    /// # use crate::joker::traits::JokerLifecycle;
    /// # struct StatsJoker { hands_played: u32 }
    /// # impl JokerLifecycle for StatsJoker {
    /// fn on_sell(&mut self) {
    ///     println!("Sold joker after {} hands", self.hands_played);
    ///     // Could trigger bonus effect based on hands_played
    /// }
    /// # }
    /// ```
    fn on_sell(&mut self) {}

    /// Called when the joker is destroyed (removed without selling).
    ///
    /// This event occurs when the joker is removed through game effects
    /// (e.g., certain cards or penalties) rather than voluntary sale.
    /// Use this hook for cleanup and final effects.
    ///
    /// **Default**: No-op (most jokers don't need destruction logic)
    ///
    /// # Example
    /// ```rust
    /// # use crate::joker::traits::JokerLifecycle;
    /// # struct ExplodingJoker;
    /// # impl JokerLifecycle for ExplodingJoker {
    /// fn on_destroy(&mut self) {
    ///     println!("Joker destroyed - triggering explosion effect!");
    ///     // Could apply damage or other effects to remaining jokers
    /// }
    /// # }
    /// ```
    fn on_destroy(&mut self) {}

    /// Called at the start of each round (before cards are dealt).
    ///
    /// This is one of the most commonly used lifecycle hooks. It occurs
    /// before any hand is played in the round. Use this to:
    /// - Reset per-round state variables
    /// - Apply round-start bonuses
    /// - Update counters or trackers
    /// - Prepare for the new round's gameplay
    ///
    /// **Default**: No-op (stateless jokers don't need round tracking)
    ///
    /// # Example
    /// ```rust
    /// # use crate::joker::traits::JokerLifecycle;
    /// # struct RoundTracker { hands_this_round: u32 }
    /// # impl JokerLifecycle for RoundTracker {
    /// fn on_round_start(&mut self) {
    ///     self.hands_this_round = 0;
    ///     println!("New round started - resetting hand counter");
    /// }
    /// # }
    /// ```
    fn on_round_start(&mut self) {}

    /// Called at the end of each round (after scoring is complete).
    ///
    /// This hook is called after all hands have been played and scored
    /// for the round. Use this to:
    /// - Update persistent counters
    /// - Apply end-of-round bonuses
    /// - Analyze round performance
    /// - Persist state changes
    ///
    /// **Default**: No-op (stateless jokers don't need round tracking)
    ///
    /// # Example
    /// ```rust
    /// # use crate::joker::traits::JokerLifecycle;
    /// # struct GrowthJoker { rounds_completed: u32, bonus_mult: f64 }
    /// # impl JokerLifecycle for GrowthJoker {
    /// fn on_round_end(&mut self) {
    ///     self.rounds_completed += 1;
    ///     self.bonus_mult += 0.5;  // Grow stronger each round
    ///     println!("Round {} complete, bonus now {}",
    ///              self.rounds_completed, self.bonus_mult);
    /// }
    /// # }
    /// ```
    fn on_round_end(&mut self) {}

    /// Called when another joker is added to the collection.
    ///
    /// This event allows jokers to react to changes in the joker collection.
    /// The `other_joker_type` parameter is the type identifier of the newly
    /// added joker. Use this for:
    /// - Synergy effects with specific joker types
    /// - Collection-size-based bonuses
    /// - Tracking joker diversity
    ///
    /// **Default**: No-op (most jokers don't care about collection changes)
    ///
    /// # Parameters
    /// - `other_joker_type`: The `joker_type()` string of the added joker
    ///
    /// # Example
    /// ```rust
    /// # use crate::joker::traits::JokerLifecycle;
    /// # struct SynergyJoker { mult_buddies: u32 }
    /// # impl JokerLifecycle for SynergyJoker {
    /// fn on_joker_added(&mut self, other_joker_type: &str) {
    ///     if other_joker_type.contains("mult") {
    ///         self.mult_buddies += 1;
    ///         println!("Found mult buddy! Now have {}", self.mult_buddies);
    ///     }
    /// }
    /// # }
    /// ```
    fn on_joker_added(&mut self, _other_joker_type: &str) {}

    /// Called when another joker is removed from the collection.
    ///
    /// This event allows jokers to react when other jokers leave the collection
    /// (through sale, destruction, or other removal). Use this for:
    /// - Updating synergy tracking
    /// - Adjusting collection-based bonuses
    /// - Mourning lost joker friends
    ///
    /// **Default**: No-op (most jokers don't care about collection changes)
    ///
    /// # Parameters
    /// - `other_joker_type`: The `joker_type()` string of the removed joker
    ///
    /// # Example
    /// ```rust
    /// # use crate::joker::traits::JokerLifecycle;
    /// # struct LoyalJoker { departed_friends: u32, sadness_bonus: f64 }
    /// # impl JokerLifecycle for LoyalJoker {
    /// fn on_joker_removed(&mut self, other_joker_type: &str) {
    ///     self.departed_friends += 1;
    ///     self.sadness_bonus += 1.0;  // Gets stronger when alone
    ///     println!("Lost friend {} - sadness bonus now {}",
    ///              other_joker_type, self.sadness_bonus);
    /// }
    /// # }
    /// ```
    fn on_joker_removed(&mut self, _other_joker_type: &str) {}
}

/// Core gameplay interactions and scoring logic for jokers.
///
/// This trait defines the heart of joker functionality - how jokers interact
/// with the game during different stages to modify scoring, trigger effects,
/// and influence gameplay. This is the most performance-critical trait as it's
/// called frequently during scoring calculations.
///
/// ## Design Philosophy
///
/// `JokerGameplay` follows a stage-based processing model where jokers can
/// react to different game stages (dealing, playing, scoring, etc.). The trait
/// provides both effect processing (`process`) and conditional logic (`can_trigger`)
/// to enable complex, context-aware joker behavior.
///
/// ## Processing Stages
///
/// Jokers are processed during various game stages:
/// - `Stage::Dealing` - When cards are being dealt
/// - `Stage::Playing` - When player selects and plays cards
/// - `Stage::Scoring` - When calculating hand score (most common)
/// - `Stage::Discarding` - When cards are discarded
/// - Custom stages defined by the game
///
/// ## Performance Considerations
///
/// Since `process()` is called frequently during gameplay:
/// - Keep calculations lightweight and cache-friendly
/// - Use `can_trigger()` to short-circuit expensive processing
/// - Avoid allocations in hot paths
/// - Consider using `get_priority()` to optimize processing order
///
/// ## Implementation Guidelines
///
/// ### Simple Scoring Jokers (Most Common)
/// ```rust
/// use crate::joker::traits::{JokerGameplay, ProcessContext, ProcessResult};
/// use crate::stage::Stage;
///
/// #[derive(Debug, Clone)]
/// struct BasicMultJoker;
///
/// impl JokerGameplay for BasicMultJoker {
///     fn process(&mut self, stage: &Stage, _context: &mut ProcessContext) -> ProcessResult {
///         if matches!(stage, Stage::Scoring) {
///             ProcessResult {
///                 chips_added: 0,
///                 mult_added: 4.0,
///                 retriggered: false,
///             }
///         } else {
///             ProcessResult::default()
///         }
///     }
///
///     fn can_trigger(&self, stage: &Stage, _context: &ProcessContext) -> bool {
///         matches!(stage, Stage::Scoring)
///     }
/// }
/// ```
///
/// ### Conditional Jokers
/// ```rust
/// # use crate::joker::traits::{JokerGameplay, ProcessContext, ProcessResult};
/// # use crate::stage::Stage;
/// #[derive(Debug, Clone)]
/// struct PairBonusJoker;
///
/// impl JokerGameplay for PairBonusJoker {
///     fn process(&mut self, stage: &Stage, context: &mut ProcessContext) -> ProcessResult {
///         if !matches!(stage, Stage::Scoring) {
///             return ProcessResult::default();
///         }
///
///         // Check if played hand contains a pair
///         if self.hand_contains_pair(context.played_cards) {
///             ProcessResult {
///                 chips_added: 30,
///                 mult_added: 3.0,
///                 retriggered: false,
///             }
///         } else {
///             ProcessResult::default()
///         }
///     }
///
///     fn can_trigger(&self, stage: &Stage, context: &ProcessContext) -> bool {
///         matches!(stage, Stage::Scoring) && self.hand_contains_pair(context.played_cards)
///     }
/// }
///
/// impl PairBonusJoker {
///     fn hand_contains_pair(&self, cards: &[Card]) -> bool {
///         // Implementation to detect pairs
///         false // Simplified for example
///     }
/// }
/// ```
///
/// ### Complex State-Based Jokers
/// ```rust
/// # use crate::joker::traits::{JokerGameplay, ProcessContext, ProcessResult};
/// # use crate::stage::Stage;
/// #[derive(Debug, Clone)]
/// struct BuildingJoker {
///     times_triggered: u32,
/// }
///
/// impl JokerGameplay for BuildingJoker {
///     fn process(&mut self, stage: &Stage, _context: &mut ProcessContext) -> ProcessResult {
///         if !matches!(stage, Stage::Scoring) {
///             return ProcessResult::default();
///         }
///
///         self.times_triggered += 1;
///         let bonus = self.times_triggered as f64 * 0.5; // Grows stronger over time
///
///         ProcessResult {
///             chips_added: 0,
///             mult_added: bonus,
///             retriggered: false,
///         }
///     }
///
///     fn can_trigger(&self, stage: &Stage, _context: &ProcessContext) -> bool {
///         matches!(stage, Stage::Scoring)
///     }
///
///     fn get_priority(&self, _stage: &Stage) -> i32 {
///         // Higher priority for stronger jokers
///         self.times_triggered as i32
///     }
/// }
/// ```
///
/// ## Common Patterns
///
/// ### Stage-Specific Processing
/// ```rust
/// fn process(&mut self, stage: &Stage, context: &mut ProcessContext) -> ProcessResult {
///     match stage {
///         Stage::Scoring => {
///             // Main scoring effect
///             ProcessResult { mult_added: 5.0, ..Default::default() }
///         },
///         Stage::Discarding => {
///             // Bonus for discarding
///             context.hand_score.chips += 10;
///             ProcessResult::default()
///         },
///         _ => ProcessResult::default()
///     }
/// }
/// ```
///
/// ### Conditional Triggering
/// ```rust
/// fn can_trigger(&self, stage: &Stage, context: &ProcessContext) -> bool {
///     matches!(stage, Stage::Scoring)
///         && !context.played_cards.is_empty()
///         && self.some_internal_condition()
/// }
/// ```
///
/// ### Performance Optimization
/// ```rust
/// fn get_priority(&self, stage: &Stage) -> i32 {
///     match stage {
///         Stage::Scoring => 100,  // High priority for scoring
///         Stage::Playing => 50,   // Medium priority for play effects
///         _ => 0                  // Default priority otherwise
///     }
/// }
/// ```
pub trait JokerGameplay: Send + Sync {
<<<<<<< HEAD
    /// Processes the joker's effect during the specified game stage.
    ///
    /// This is the core method where jokers implement their gameplay effects.
    /// Called by the game engine during various stages, this method should:
    ///
    /// 1. Check if the joker should activate for the given stage
    /// 2. Apply the joker's effect (modify scoring, trigger events, etc.)
    /// 3. Return the appropriate `ProcessResult` describing what happened
    ///
    /// **Performance Note**: This method is called frequently during gameplay.
    /// Use `can_trigger()` for expensive condition checks and keep this method fast.
    ///
    /// # Parameters
    /// - `stage`: Current game stage (Scoring, Playing, Dealing, etc.)
    /// - `context`: Mutable game context with scoring info and card data
    ///
    /// # Returns
    /// `ProcessResult` with chips/mult added and whether cards were retriggered
    ///
    /// # Example
    /// ```rust
    /// # use crate::joker::traits::{JokerGameplay, ProcessContext, ProcessResult};
    /// # use crate::stage::Stage;
    /// # struct MyJoker;
    /// # impl JokerGameplay for MyJoker {
    /// fn process(&mut self, stage: &Stage, context: &mut ProcessContext) -> ProcessResult {
    ///     match stage {
    ///         Stage::Scoring => ProcessResult {
    ///             chips_added: 20,
    ///             mult_added: 2.0,
    ///             retriggered: false,
    ///         },
    ///         _ => ProcessResult::default(), // No effect for other stages
    ///     }
    /// }
    /// # fn can_trigger(&self, stage: &Stage, context: &ProcessContext) -> bool { true }
    /// # }
    /// ```
    fn process(&mut self, stage: &Stage, context: &mut ProcessContext) -> ProcessResult;
=======
    /// Processes the joker's effect during the specified stage.
    fn process(&self, stage: &Stage, context: &mut ProcessContext) -> ProcessResult;
>>>>>>> b40b6a02

    /// Checks if this joker can trigger for the current stage and context.
    ///
    /// This method provides a fast check to determine if the joker should
    /// process during this stage. The game engine may use this for:
    /// - Performance optimization (skip inactive jokers)
    /// - UI indications (highlight active jokers)
    /// - Processing order optimization
    ///
    /// **Implementation Note**: This should be a fast, side-effect-free check.
    /// Expensive computations belong in `process()`, not here.
    ///
    /// # Parameters  
    /// - `stage`: Current game stage
    /// - `context`: Read-only game context for condition checking
    ///
    /// # Returns
    /// `true` if the joker should be processed, `false` otherwise
    ///
    /// # Example
    /// ```rust
    /// # use crate::joker::traits::{JokerGameplay, ProcessContext, ProcessResult};
    /// # use crate::stage::Stage;
    /// # struct ConditionalJoker { enabled: bool }
    /// # impl JokerGameplay for ConditionalJoker {
    /// fn can_trigger(&self, stage: &Stage, context: &ProcessContext) -> bool {
    ///     // Only trigger during scoring if enabled and cards were played
    ///     matches!(stage, Stage::Scoring)
    ///         && self.enabled
    ///         && !context.played_cards.is_empty()
    /// }
    /// # fn process(&mut self, stage: &Stage, context: &mut ProcessContext) -> ProcessResult {
    /// #     ProcessResult::default()
    /// # }
    /// # }
    /// ```
    fn can_trigger(&self, stage: &Stage, context: &ProcessContext) -> bool;

    /// Gets the processing priority for this joker in the given stage.
    ///
    /// Higher priority jokers are processed first. This is useful for:
    /// - Ensuring certain effects happen before others
    /// - Optimizing performance by processing high-impact jokers early
    /// - Creating predictable interaction patterns
    ///
    /// **Default**: `0` (neutral priority)
    ///
    /// **Common Patterns**:
    /// - Multiplier jokers: High priority (100+)
    /// - Additive bonuses: Medium priority (50-99)  
    /// - Conditional effects: Variable priority based on strength
    /// - Cosmetic effects: Low priority (negative values)
    ///
    /// # Parameters
    /// - `stage`: The stage for which priority is being queried
    ///
    /// # Returns
    /// Priority value (higher = processed earlier)
    ///
    /// # Example
    /// ```rust
    /// # use crate::joker::traits::{JokerGameplay, ProcessContext, ProcessResult};
    /// # use crate::stage::Stage;
    /// # struct PowerfulJoker { strength: u32 }
    /// # impl JokerGameplay for PowerfulJoker {
    /// fn get_priority(&self, stage: &Stage) -> i32 {
    ///     match stage {
    ///         Stage::Scoring => 100 + self.strength as i32, // Higher for stronger jokers
    ///         Stage::Dealing => 50,                          // Medium for dealing effects
    ///         _ => 0,                                        // Default for others
    ///     }
    /// }
    /// # fn process(&mut self, stage: &Stage, context: &mut ProcessContext) -> ProcessResult {
    /// #     ProcessResult::default()
    /// # }
    /// # fn can_trigger(&self, stage: &Stage, context: &ProcessContext) -> bool { true }
    /// # }
    /// ```
    fn get_priority(&self, _stage: &Stage) -> i32 {
        0
    }
}

/// Passive game rule modifications applied by jokers.
///
/// This trait handles permanent, passive modifications that jokers apply
/// to core game mechanics like scoring multipliers, hand size, and discard limits.
/// Unlike `JokerGameplay` which handles active effects during specific stages,
/// `JokerModifiers` provides constant rule changes that are always active.
///
/// ## Design Philosophy
///
/// Modifiers follow a "multiplicative stacking" approach where multiple jokers
/// with similar modifiers combine their effects. The base game queries all
/// jokers for their modifier values and applies them in sequence.
///
/// ## Common Modifier Types
///
/// - **Scoring Multipliers**: Multiply chip or mult values
/// - **Game Rule Changes**: Modify hand size or discard limits  
/// - **Economic Effects**: Affect shop prices or sell values
/// - **Mechanical Changes**: Alter deck size, card draw, etc.
///
/// ## Implementation Examples
///
/// ### Basic Multiplier Joker
/// ```rust
/// use crate::joker::traits::JokerModifiers;
///
/// #[derive(Debug, Clone)]
/// struct DoubleMultJoker;
///
/// impl JokerModifiers for DoubleMultJoker {
///     fn get_score_mult(&self) -> f64 {
///         2.0  // Doubles all scoring
///     }
///     
///     // Other modifiers use defaults
/// }
/// ```
///
/// ### Hand Size Modifier
/// ```rust
/// # use crate::joker::traits::JokerModifiers;
/// #[derive(Debug, Clone)]
/// struct BigHandJoker;
///
/// impl JokerModifiers for BigHandJoker {
///     fn get_hand_size_modifier(&self) -> i32 {
///         2  // Increases hand size by 2
///     }
/// }
/// ```
///
/// ### Multi-Effect Joker
/// ```rust
/// # use crate::joker::traits::JokerModifiers;
/// #[derive(Debug, Clone)]
/// struct PowerJoker;
///
/// impl JokerModifiers for PowerJoker {
///     fn get_chip_mult(&self) -> f64 {
///         1.5  // 50% more chips
///     }
///     
///     fn get_score_mult(&self) -> f64 {
///         1.25  // 25% score boost
///     }
///     
///     fn get_hand_size_modifier(&self) -> i32 {
///         1  // +1 hand size
///     }
/// }
/// ```
pub trait JokerModifiers: Send + Sync {
    /// Returns the chip multiplier this joker provides.
    ///
    /// This multiplier is applied to the base chip value during scoring.
    /// Multiple jokers with chip multipliers stack multiplicatively.
    ///
    /// **Default**: `1.0` (no modification)
    /// **Common values**: `1.5` (+50%), `2.0` (double), `0.5` (half)
    ///
    /// # Example
    /// ```rust
    /// # use crate::joker::traits::JokerModifiers;
    /// # struct ChipBoostJoker;
    /// # impl JokerModifiers for ChipBoostJoker {
    /// fn get_chip_mult(&self) -> f64 {
    ///     1.5  // 50% more chips
    /// }
    /// # }
    /// ```
    fn get_chip_mult(&self) -> f64 {
        1.0
    }

    /// Returns the score multiplier this joker provides.
    ///
    /// This multiplier is applied to the final calculated score.
    /// It's the most powerful type of modifier as it affects the complete score.
    ///
    /// **Default**: `1.0` (no modification)
    /// **Common values**: `1.25` (+25%), `2.0` (double), `3.0` (triple)
    ///
    /// # Example
    /// ```rust
    /// # use crate::joker::traits::JokerModifiers;
    /// # struct ScoreBoostJoker;
    /// # impl JokerModifiers for ScoreBoostJoker {
    /// fn get_score_mult(&self) -> f64 {
    ///     2.0  // Double all scoring
    /// }
    /// # }
    /// ```
    fn get_score_mult(&self) -> f64 {
        1.0
    }

    /// Returns the hand size modifier this joker provides.
    ///
    /// This value is added to the base hand size, allowing players to
    /// hold and play more cards. Positive values increase hand size,
    /// negative values decrease it.
    ///
    /// **Default**: `0` (no modification)
    /// **Common values**: `+1`, `+2`, `+5` for beneficial effects; `-1`, `-2` for penalties
    ///
    /// # Example
    /// ```rust
    /// # use crate::joker::traits::JokerModifiers;
    /// # struct BigHandJoker;
    /// # impl JokerModifiers for BigHandJoker {
    /// fn get_hand_size_modifier(&self) -> i32 {
    ///     3  // +3 hand size
    /// }
    /// # }
    /// ```
    fn get_hand_size_modifier(&self) -> i32 {
        0
    }

    /// Returns the discard limit modifier this joker provides.
    ///
    /// This value is added to the base number of discards allowed per round.
    /// More discards provide greater flexibility in hand management.
    ///
    /// **Default**: `0` (no modification)
    /// **Common values**: `+1`, `+2` for extra discards; `-1` for limitations
    ///
    /// # Example
    /// ```rust
    /// # use crate::joker::traits::JokerModifiers;
    /// # struct ExtraDiscardJoker;
    /// # impl JokerModifiers for ExtraDiscardJoker {
    /// fn get_discard_modifier(&self) -> i32 {
    ///     2  // +2 extra discards per round
    /// }
    /// # }
    /// ```
    fn get_discard_modifier(&self) -> i32 {
        0
    }
}

/// Internal state management and persistence for jokers.
///
/// This trait handles jokers that need to maintain internal state across
/// gameplay sessions. It provides serialization, deserialization, and state
/// validation capabilities for persistent joker data. Most simple jokers don't
/// need state and can use the default implementations.
///
/// ## When to Use State
///
/// Jokers need state when they:
/// - Track counters or statistics over time
/// - Remember previous game events
/// - Build up power or effects gradually
/// - Need to persist data across save/load cycles
///
/// ## State Design Guidelines
///
/// - **Keep state minimal**: Only store what's absolutely necessary
/// - **Use standard types**: Prefer basic types (numbers, strings) for serialization
/// - **Validate state**: Check deserialized state for corruption or invalid values
/// - **Handle migrations**: Support loading state from older game versions
///
/// ## Implementation Examples
///
/// ### Stateless Joker (Default)
/// ```rust
/// use crate::joker::traits::JokerState;
///
/// #[derive(Debug, Clone)]
/// struct SimpleJoker;
///
/// // Uses all default implementations - no custom state needed
/// impl JokerState for SimpleJoker {}
/// ```
///
/// ### Counter-Based Joker
/// ```rust
/// # use crate::joker::traits::JokerState;
/// # use serde_json::Value;
/// #[derive(Debug, Clone)]
/// struct CountingJoker {
///     times_triggered: u32,
///     total_bonus: f64,
/// }
///
/// impl JokerState for CountingJoker {
///     fn has_state(&self) -> bool {
///         true
///     }
///
///     fn serialize_state(&self) -> Option<Value> {
///         Some(serde_json::json!({
///             "times_triggered": self.times_triggered,
///             "total_bonus": self.total_bonus
///         }))
///     }
///
///     fn deserialize_state(&mut self, value: Value) -> Result<(), String> {
///         self.times_triggered = value["times_triggered"]
///             .as_u64().ok_or("Invalid times_triggered")? as u32;
///         self.total_bonus = value["total_bonus"]
///             .as_f64().ok_or("Invalid total_bonus")?;
///         Ok(())
///     }
///
///     fn debug_state(&self) -> String {
///         format!("triggers: {}, bonus: {:.1}", self.times_triggered, self.total_bonus)
///     }
///
///     fn reset_state(&mut self) {
///         self.times_triggered = 0;
///         self.total_bonus = 0.0;
///     }
/// }
/// ```
///
/// ### Complex State with Validation
/// ```rust
/// # use crate::joker::traits::JokerState;
/// # use serde_json::Value;
/// #[derive(Debug, Clone)]
/// struct ComplexJoker {
///     level: u32,
///     experience: u32,
///     abilities: Vec<String>,
/// }
///
/// impl JokerState for ComplexJoker {
///     fn has_state(&self) -> bool { true }
///
///     fn serialize_state(&self) -> Option<Value> {
///         Some(serde_json::json!({
///             "level": self.level,
///             "experience": self.experience,
///             "abilities": self.abilities,
///             "version": 1  // Include version for future migrations
///         }))
///     }
///
///     fn deserialize_state(&mut self, value: Value) -> Result<(), String> {
///         // Handle version migrations
///         let version = value["version"].as_u64().unwrap_or(0);
///         
///         self.level = value["level"].as_u64().ok_or("Missing level")? as u32;
///         self.experience = value["experience"].as_u64().ok_or("Missing experience")? as u32;
///         
///         if let Some(abilities) = value["abilities"].as_array() {
///             self.abilities = abilities.iter()
///                 .filter_map(|v| v.as_str().map(|s| s.to_string()))
///                 .collect();
///         }
///         
///         // Validate state after deserialization
///         if self.level > 100 {
///             return Err("Invalid level: too high".to_string());
///         }
///         
///         Ok(())
///     }
/// }
/// ```
pub trait JokerState: Send + Sync {
    /// Returns whether this joker has any internal state to manage.
    ///
    /// This is a performance optimization that allows the game engine to
    /// skip state-related operations for stateless jokers. Return `true`
    /// only if the joker actually needs to serialize/deserialize data.
    ///
    /// **Default**: `false` (no state)
    ///
    /// # Example
    /// ```rust
    /// # use crate::joker::traits::JokerState;
    /// # struct StatefulJoker { counter: u32 }
    /// # impl JokerState for StatefulJoker {
    /// fn has_state(&self) -> bool {
    ///     true  // This joker tracks internal counters
    /// }
    /// # }
    /// ```
    fn has_state(&self) -> bool {
        false
    }

    /// Serializes the joker's state to a JSON value for persistence.
    ///
    /// Called when the game needs to save the joker's state (during save
    /// operations, checkpoints, etc.). Return `None` if the joker has no
    /// state to serialize, or `Some(Value)` containing the state data.
    ///
    /// **Default**: `None` (no state to serialize)
    ///
    /// # Returns
    /// - `Some(Value)`: JSON-serializable state data
    /// - `None`: No state to serialize
    ///
    /// # Example
    /// ```rust
    /// # use crate::joker::traits::JokerState;
    /// # use serde_json::{Value, json};
    /// # struct CounterJoker { count: u32, bonus: f64 }
    /// # impl JokerState for CounterJoker {
    /// #   fn has_state(&self) -> bool { true }
    /// fn serialize_state(&self) -> Option<Value> {
    ///     Some(json!({
    ///         "count": self.count,
    ///         "bonus": self.bonus,
    ///         "version": 1  // Include version for future compatibility
    ///     }))
    /// }
    /// # }
    /// ```
    fn serialize_state(&self) -> Option<serde_json::Value> {
        None
    }

    /// Deserializes the joker's state from a JSON value.
    ///
    /// Called when loading saved games to restore the joker's internal state.
    /// The method should extract the relevant data from the JSON value and
    /// update the joker's internal fields. Validate the data and return
    /// an error if the state is corrupted or invalid.
    ///
    /// **Default**: No-op (always succeeds)
    ///
    /// # Parameters
    /// - `value`: JSON value containing the serialized state
    ///
    /// # Returns
    /// - `Ok(())`: State loaded successfully
    /// - `Err(String)`: Error message if loading failed
    ///
    /// # Example
    /// ```rust
    /// # use crate::joker::traits::JokerState;
    /// # use serde_json::Value;
    /// # struct CounterJoker { count: u32, bonus: f64 }
    /// # impl JokerState for CounterJoker {
    /// fn deserialize_state(&mut self, value: Value) -> Result<(), String> {
    ///     // Extract and validate count
    ///     self.count = value["count"]
    ///         .as_u64()
    ///         .ok_or("Missing or invalid count field")?
    ///         as u32;
    ///     
    ///     // Extract and validate bonus  
    ///     self.bonus = value["bonus"]
    ///         .as_f64()
    ///         .ok_or("Missing or invalid bonus field")?;
    ///     
    ///     // Validate ranges
    ///     if self.count > 1000 {
    ///         return Err("Count too high".to_string());
    ///     }
    ///     
    ///     Ok(())
    /// }
    /// # }
    /// ```
    fn deserialize_state(&mut self, _value: serde_json::Value) -> Result<(), String> {
        Ok(())
    }

    /// Returns a human-readable debug representation of the current state.
    ///
    /// Used for debugging, logging, and development tools. Should provide
    /// a concise but informative view of the joker's internal state.
    ///
    /// **Default**: `"{}"` (empty object notation)
    ///
    /// # Returns
    /// String describing the current state
    ///
    /// # Example
    /// ```rust
    /// # use crate::joker::traits::JokerState;
    /// # struct LevelingJoker { level: u32, xp: u32, abilities: Vec<String> }
    /// # impl JokerState for LevelingJoker {
    /// fn debug_state(&self) -> String {
    ///     format!("Level {}, XP: {}/{}, Abilities: {:?}",
    ///             self.level, self.xp, self.xp_needed(), self.abilities)
    /// }
    /// # fn xp_needed(&self) -> u32 { 100 }
    /// # }
    /// ```
    fn debug_state(&self) -> String {
        "{}".to_string()
    }

    /// Resets the joker's state to its initial/default values.
    ///
    /// Called when the joker needs to be reset (new game, special effects,
    /// debug commands, etc.). Should restore all internal state variables
    /// to their starting values.
    ///
    /// **Default**: No-op (nothing to reset)
    ///
    /// # Example
    /// ```rust
    /// # use crate::joker::traits::JokerState;
    /// # struct ProgressJoker {
    /// #     times_used: u32,
    /// #     accumulated_bonus: f64,
    /// #     achievements: Vec<String>
    /// # }
    /// # impl JokerState for ProgressJoker {
    /// fn reset_state(&mut self) {
    ///     self.times_used = 0;
    ///     self.accumulated_bonus = 0.0;
    ///     self.achievements.clear();
    /// }
    /// # }
    /// ```
    fn reset_state(&mut self) {}
}

/// Rarity levels for jokers.
#[derive(Debug, Clone, Copy, PartialEq, Eq, Serialize, Deserialize)]
pub enum Rarity {
    Common,
    Uncommon,
    Rare,
    Legendary,
}

/// Context provided to jokers during processing.
pub struct ProcessContext<'a> {
    pub hand_score: &'a mut HandScore,
    pub played_cards: &'a [Card],
    pub held_cards: &'a [Card],
    pub events: &'a mut Vec<GameEvent>,
}

/// Result returned from joker processing.
pub struct ProcessResult {
    pub chips_added: u64,
    pub mult_added: f64,
    pub retriggered: bool,
}

impl Default for ProcessResult {
    fn default() -> Self {
        Self {
            chips_added: 0,
            mult_added: 0.0,
            retriggered: false,
        }
    }
}<|MERGE_RESOLUTION|>--- conflicted
+++ resolved
@@ -67,7 +67,7 @@
 //! }
 //!
 //! impl JokerGameplay for PlusMultJoker {
-//!     fn process(&mut self, stage: &Stage, context: &mut ProcessContext) -> ProcessResult {
+//!     fn process(&self, stage: &Stage, context: &mut ProcessContext) -> ProcessResult {
 //!         if matches!(stage, Stage::Scoring) {
 //!             ProcessResult { chips_added: 0, mult_added: 4.0, retriggered: false }
 //!         } else {
@@ -103,7 +103,7 @@
 //! }
 //!
 //! impl JokerGameplay for CountingJoker {
-//!     fn process(&mut self, stage: &Stage, context: &mut ProcessContext) -> ProcessResult {
+//!     fn process(&self, stage: &Stage, context: &mut ProcessContext) -> ProcessResult {
 //!         if matches!(stage, Stage::Scoring) {
 //!             ProcessResult {
 //!                 chips_added: 0,
@@ -726,7 +726,7 @@
 /// struct BasicMultJoker;
 ///
 /// impl JokerGameplay for BasicMultJoker {
-///     fn process(&mut self, stage: &Stage, _context: &mut ProcessContext) -> ProcessResult {
+///     fn process(&self, stage: &Stage, _context: &mut ProcessContext) -> ProcessResult {
 ///         if matches!(stage, Stage::Scoring) {
 ///             ProcessResult {
 ///                 chips_added: 0,
@@ -752,7 +752,7 @@
 /// struct PairBonusJoker;
 ///
 /// impl JokerGameplay for PairBonusJoker {
-///     fn process(&mut self, stage: &Stage, context: &mut ProcessContext) -> ProcessResult {
+///     fn process(&self, stage: &Stage, context: &mut ProcessContext) -> ProcessResult {
 ///         if !matches!(stage, Stage::Scoring) {
 ///             return ProcessResult::default();
 ///         }
@@ -786,19 +786,27 @@
 /// ```rust
 /// # use crate::joker::traits::{JokerGameplay, ProcessContext, ProcessResult};
 /// # use crate::stage::Stage;
-/// #[derive(Debug, Clone)]
+/// # use std::cell::Cell;
+/// #[derive(Debug)]
 /// struct BuildingJoker {
-///     times_triggered: u32,
+///     times_triggered: Cell<u32>,
+/// }
+///
+/// impl BuildingJoker {
+///     fn new() -> Self {
+///         Self { times_triggered: Cell::new(0) }
+///     }
 /// }
 ///
 /// impl JokerGameplay for BuildingJoker {
-///     fn process(&mut self, stage: &Stage, _context: &mut ProcessContext) -> ProcessResult {
+///     fn process(&self, stage: &Stage, _context: &mut ProcessContext) -> ProcessResult {
 ///         if !matches!(stage, Stage::Scoring) {
 ///             return ProcessResult::default();
 ///         }
 ///
-///         self.times_triggered += 1;
-///         let bonus = self.times_triggered as f64 * 0.5; // Grows stronger over time
+///         let current = self.times_triggered.get();
+///         self.times_triggered.set(current + 1);
+///         let bonus = current as f64 * 0.5; // Grows stronger over time
 ///
 ///         ProcessResult {
 ///             chips_added: 0,
@@ -813,7 +821,7 @@
 ///
 ///     fn get_priority(&self, _stage: &Stage) -> i32 {
 ///         // Higher priority for stronger jokers
-///         self.times_triggered as i32
+///         self.times_triggered.get() as i32
 ///     }
 /// }
 /// ```
@@ -822,7 +830,7 @@
 ///
 /// ### Stage-Specific Processing
 /// ```rust
-/// fn process(&mut self, stage: &Stage, context: &mut ProcessContext) -> ProcessResult {
+/// fn process(&self, stage: &Stage, context: &mut ProcessContext) -> ProcessResult {
 ///     match stage {
 ///         Stage::Scoring => {
 ///             // Main scoring effect
@@ -858,7 +866,6 @@
 /// }
 /// ```
 pub trait JokerGameplay: Send + Sync {
-<<<<<<< HEAD
     /// Processes the joker's effect during the specified game stage.
     ///
     /// This is the core method where jokers implement their gameplay effects.
@@ -884,7 +891,7 @@
     /// # use crate::stage::Stage;
     /// # struct MyJoker;
     /// # impl JokerGameplay for MyJoker {
-    /// fn process(&mut self, stage: &Stage, context: &mut ProcessContext) -> ProcessResult {
+    /// fn process(&self, stage: &Stage, context: &mut ProcessContext) -> ProcessResult {
     ///     match stage {
     ///         Stage::Scoring => ProcessResult {
     ///             chips_added: 20,
@@ -897,11 +904,7 @@
     /// # fn can_trigger(&self, stage: &Stage, context: &ProcessContext) -> bool { true }
     /// # }
     /// ```
-    fn process(&mut self, stage: &Stage, context: &mut ProcessContext) -> ProcessResult;
-=======
-    /// Processes the joker's effect during the specified stage.
     fn process(&self, stage: &Stage, context: &mut ProcessContext) -> ProcessResult;
->>>>>>> b40b6a02
 
     /// Checks if this joker can trigger for the current stage and context.
     ///
@@ -933,7 +936,7 @@
     ///         && self.enabled
     ///         && !context.played_cards.is_empty()
     /// }
-    /// # fn process(&mut self, stage: &Stage, context: &mut ProcessContext) -> ProcessResult {
+    /// # fn process(&self, stage: &Stage, context: &mut ProcessContext) -> ProcessResult {
     /// #     ProcessResult::default()
     /// # }
     /// # }
@@ -974,7 +977,7 @@
     ///         _ => 0,                                        // Default for others
     ///     }
     /// }
-    /// # fn process(&mut self, stage: &Stage, context: &mut ProcessContext) -> ProcessResult {
+    /// # fn process(&self, stage: &Stage, context: &mut ProcessContext) -> ProcessResult {
     /// #     ProcessResult::default()
     /// # }
     /// # fn can_trigger(&self, stage: &Stage, context: &ProcessContext) -> bool { true }
