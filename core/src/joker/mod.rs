--- conflicted
+++ resolved
@@ -1250,12 +1250,9 @@
 
 // Include hand composition jokers (Ride the Bus, Blackboard, DNA)
 pub mod hand_composition_jokers;
-<<<<<<< HEAD
+
 // Include basic economy jokers
 pub mod basic_economy_jokers;
-
-=======
->>>>>>> a7c7d42a
 // Include resource-based chips jokers (Banner, Bull, Stone, Scary Face, Blue)
 pub mod resource_chips_jokers;
 
@@ -1284,11 +1281,7 @@
 // Include scaling additive mult jokers
 pub mod scaling_additive_mult_jokers;
 
-<<<<<<< HEAD
-// Include scaling chips jokers (Castle, Wee, Stuntman, Hiker, Odd Todd, Arrowhead, Scholar)
-=======
 // Include scaling chips jokers (Castle, Wee, Stuntman, etc.)
->>>>>>> a7c7d42a
 pub mod scaling_chips_jokers;
 
 // Include testing utilities for the Joker trait system
@@ -1311,10 +1304,9 @@
 // Re-export old API types for backwards compatibility
 pub use compat::{Joker as OldJoker, Jokers};
 
-// Re-export scaling chips joker factory functions
+// Re-export scaling chips joker structs (factory functions not available in current implementation)
 pub use scaling_chips_jokers::{
-    create_arrowhead_joker, create_castle_joker, create_hiker_joker, create_odd_todd_joker,
-    create_scholar_joker, create_stuntman_joker, create_wee_joker,
+    ArrowheadJoker, CastleJoker, HikerJoker, OddToddJoker, ScholarJoker, StuntmanJoker, WeeJoker,
 };
 
 // Module-level trait tests
