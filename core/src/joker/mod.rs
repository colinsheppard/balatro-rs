use crate::card::Card;
use crate::hand::{Hand, SelectHand};
use crate::joker_state::{JokerState, JokerStateManager};
use crate::rank::HandRank;
use crate::stage::Stage;
#[cfg(feature = "python")]
use pyo3::{pyclass, pymethods};
use serde::{Deserialize, Serialize};
use serde_json::Value;
use std::collections::HashMap;
use std::fmt;
use std::sync::Arc;

/// Enum representing all 150 joker identifiers
#[derive(Debug, Clone, Copy, PartialEq, Eq, Hash, Serialize, Deserialize)]
#[cfg_attr(feature = "python", pyclass(eq))]
pub enum JokerId {
    // Basic scoring jokers (Common)
    Joker,
    GreedyJoker,
    LustyJoker,
    WrathfulJoker,
    GluttonousJoker,
    JollyJoker,
    ZanyJoker,
    MadJoker,
    CrazyJoker,
    DrollJoker,
    SlyJoker,
    WilyJoker,
    CleverJoker,
    DeviousJoker,
    CraftyJoker,

    // Multiplicative jokers (Common/Uncommon)
    HalfJoker,
    AbstractJoker,
    AcrobatJoker,
    MysticalJoker,
    Misprint,
    RaisedFist,
    SteelJoker,
    FibonacciJoker,
    ScaryFace,
    RoughGem,
    PolishedJoker,

    // Conditional jokers (Common/Uncommon)
    Banner,
    EvenSteven,
    OddTodd,
    Scholar,
    Walkie,
    Runner,
    IceCream,
    DNA,
    SplashJoker,
    Hack,
    Pareidolia,
    Supernova,
    Ride,
    SpaceJoker,
    EggJoker,
    Burglar,
    Blackboard,
    Constellation,
    Hiker,
    FacelessJoker,
    GreenJoker,
    RedCard,
    BlueJoker,
    Erosion,
    Square,
    Ceremonial,
    Smiley,
    Onyx,
    Arrowhead,
    Bloodstone,
    TheIdol,
    SeeingDouble,
    Matador,
    HitTheRoad,
    TheDuo,
    TheTrio,
    TheTrip,
    TheFamily,
    TheOrder,
    TheClub,

    // Economy jokers (Common/Uncommon)
    DelayedGratification,
    RocketShip,
    ToTheMoon,
    MailInRebate,
    ToDo,
    Cartomancer,
    Astronomer,
    SatelliteJoker,
    ShootTheMoon,
    BusinessCard,
    Luchador,
    Photograph,
    GiftCard,
    CloudNine,
    StockBroker,
    EggHead,
    Bootstraps,
    BullMarket,

    // Retrigger jokers (Uncommon/Rare)
    Dusk,
    Seltzer,
    Hanging,
    Sock,
    Midas,

    // Effect jokers (Uncommon/Rare)
    Superposition,
    FourFingers,
    Shortcut,
    Hologram,
    VagabondJoker,
    BaronJoker,
    Obelisk,
    Midas2,
    LuckyCharm,
    BaseballCard,
    CavendishJoker,
    GrossMichel,
    TradingCard,
    FlashCard,
    Popcorn,
    AncientJoker,
    Ramen,
    WalnutJoker,
    Trousers,
    Swashbuckler,
    TroubadourJoker,
    Certificate,
    SmilingMask,
    FaceMask,
    Fortune,
    Juggler,
    Drunkard,
    Stone,
    GoldenTicket,
    MrBones,
    Acrobat2,
    Loyalty,
    Mystic,

    // Special/Legendary jokers
    MarbleJoker,
    Vampire,
    MadnesJoker,
    Oops,
    IceCream2,
    BrainstormJoker,
    Driver,
    Blueprint,
    Wee,
    Castle,
    Stuntman,
    Merry,
    Gros,
    Reserved,
    Reserved2,
    Reserved3,
    Reserved4,
    Reserved5,
    Reserved6,
    Cartomancer2,
    Astronomer2,
    BurglarJoker,
    Burnt,
    BootstrapBill,
    Caino,
    Triboulet,
    Yorick,
    Chicot,
    Perkeo,
    CreditCard,
    SockAndBuskin,
    TroubadourJoker2,
    Brainstorm,
    Invisible,

    // Modded/Extras (for future expansion to 150)
    Reserved7,
    Reserved8,
    Reserved9,
    Reserved10,
}

/// Joker rarity levels
#[derive(Debug, Clone, Copy, PartialEq, Eq, Hash, Serialize, Deserialize)]
#[cfg_attr(feature = "python", pyclass(eq))]
pub enum JokerRarity {
    Common,
    Uncommon,
    Rare,
    Legendary,
}

impl fmt::Display for JokerRarity {
    fn fmt(&self, f: &mut fmt::Formatter) -> fmt::Result {
        match self {
            Self::Common => write!(f, "Common"),
            Self::Uncommon => write!(f, "Uncommon"),
            Self::Rare => write!(f, "Rare"),
            Self::Legendary => write!(f, "Legendary"),
        }
    }
}

/// Effect that a joker can apply to modify game state.
///
/// `JokerEffect` represents the comprehensive impact a joker can have on the game
/// when triggered. Effects can modify scoring, award resources, trigger special
/// mechanics, or even destroy jokers and transform cards.
///
/// # Effect Categories
///
/// ## Scoring Effects
/// - **Chips**: Bonus chips added to hand total (`chips`)
/// - **Mult**: Bonus mult added to hand total (`mult`)
/// - **Mult Multiplier**: Percentage multiplier applied to total mult (`mult_multiplier`)
///
/// ## Resource Effects
/// - **Money**: Coins awarded to the player (`money`)
/// - **Hand Size**: Temporary hand size modification (`hand_size_mod`)
/// - **Discards**: Temporary discard count modification (`discard_mod`)
///
/// ## Special Effects
/// - **Retrigger**: Number of times to retrigger the effect (`retrigger`)
/// - **Self Destruction**: Whether this joker destroys itself (`destroy_self`)
/// - **Other Destruction**: Other jokers to destroy (`destroy_others`)
/// - **Card Transformation**: Cards to transform into other cards (`transform_cards`)
/// - **Messages**: Custom messages to display (`message`)
///
/// # Application Order
///
/// Effects are applied during scoring in this order:
/// 1. **Chips**: Base chips + all chip bonuses
/// 2. **Mult**: Base mult + all mult bonuses
/// 3. **Mult Multipliers**: Apply all multipliers to total mult
/// 4. **Final Score**: (Total Chips) × (Total Mult)
/// 5. **Resources**: Award money and apply modifiers
/// 6. **Special Effects**: Handle retriggering, destruction, transformation
///
/// # Examples
///
/// ```rust,ignore
/// use balatro_rs::joker::JokerEffect;
///
/// // Simple scoring bonus
/// let effect = JokerEffect::new().with_mult(5);
///
/// // Combined scoring effect
/// let effect = JokerEffect::new()
///     .with_chips(50)
///     .with_mult(3)
///     .with_money(2);
///
/// // Multiplicative effect
/// let effect = JokerEffect::new().with_mult_multiplier(1.5); // +50% mult
///
/// // Complex effect with multiplicative bonus
/// let effect = JokerEffect::new()
///     .with_mult(10)
///     .with_mult_multiplier(2.0);
/// ```
///
/// # Performance Notes
///
/// `JokerEffect` instances are created frequently during scoring. The builder
/// pattern methods consume and return `self` to enable efficient method chaining
/// without additional allocations.
#[derive(Debug, Clone, Serialize, Deserialize)]
#[cfg_attr(feature = "python", pyclass)]
pub struct JokerEffect {
    /// Additional chips to add to the hand's base chips.
    ///
    /// Applied before mult calculations. Positive values increase the score.
    pub chips: i32,

    /// Additional mult to add to the hand's base mult.
    ///
    /// Applied before mult multipliers. Positive values increase the score.
    pub mult: i32,

    /// Money to award to the player.
    ///
    /// Applied immediately after hand scoring. Positive values give money.
    pub money: i32,

    /// Additional interest to add to the base interest calculation.
    ///
    /// This bonus is added to the base interest before the interest cap is applied.
    /// Used by jokers like "To the Moon" that provide extra interest.
    pub interest_bonus: i32,

    /// Multiplier to apply to the total mult.
    ///
    /// Applied after all mult bonuses are summed. For example:
    /// - 1.0 = no change (100%)
    /// - 1.5 = +50% mult
    /// - 2.0 = double mult (200%)
    pub mult_multiplier: f64,

    /// Number of times to retrigger this effect.
    ///
    /// A value of 2 means the effect triggers 3 times total (1 + 2 retriggers).
    pub retrigger: u32,

    /// Whether this joker should destroy itself after applying the effect.
    ///
    /// Used for one-time jokers or jokers with limited uses.
    pub destroy_self: bool,

    /// Other jokers to destroy when this effect is applied.
    ///
    /// Used for jokers that consume other jokers for powerful effects.
    pub destroy_others: Vec<JokerId>,

    /// Cards to transform into other cards.
    ///
    /// Each tuple represents (source_card, target_card). Used for jokers
    /// that modify the deck or hand composition.
    pub transform_cards: Vec<(Card, Card)>,

    /// Temporary modification to hand size.
    ///
    /// Positive values increase hand size, negative values decrease it.
    /// Applied for the current hand only.
    pub hand_size_mod: i32,

    /// Temporary modification to discard count.
    ///
    /// Positive values give extra discards, negative values reduce discards.
    /// Applied for the current round only.
    pub discard_mod: i32,

    /// Sell value increase for this joker
    pub sell_value_increase: i32,

    /// Custom message to display to the player.
    ///
    /// Used for jokers with special effects, Easter eggs, or important notifications.
    pub message: Option<String>,
}

impl Default for JokerEffect {
    fn default() -> Self {
        Self {
            chips: 0,
            mult: 0,
            money: 0,
            interest_bonus: 0,
<<<<<<< HEAD
            mult_multiplier: 1.0, // Default to no multiplier effect (1.0, not 0.0)
=======
            mult_multiplier: 1.0, // Default to "no change" rather than 0.0
>>>>>>> f42fa76c
            retrigger: 0,
            destroy_self: false,
            destroy_others: Vec::new(),
            transform_cards: Vec::new(),
            hand_size_mod: 0,
            discard_mod: 0,
            sell_value_increase: 0,
            message: None,
        }
    }
}

impl JokerEffect {
    /// Create a new empty effect
    pub fn new() -> Self {
        Self::default()
    }

    /// Add chips
    pub fn with_chips(mut self, chips: i32) -> Self {
        self.chips = chips;
        self
    }

    /// Add mult
    pub fn with_mult(mut self, mult: i32) -> Self {
        self.mult = mult;
        self
    }

    /// Add money
    pub fn with_money(mut self, money: i32) -> Self {
        self.money = money;
        self
    }

    /// Add interest bonus
    pub fn with_interest_bonus(mut self, interest_bonus: i32) -> Self {
        self.interest_bonus = interest_bonus;
        self
    }

    /// Set mult multiplier
    pub fn with_mult_multiplier(mut self, multiplier: f64) -> Self {
        self.mult_multiplier = multiplier;
        self
    }

    /// Set retrigger count
    pub fn with_retrigger(mut self, retrigger: u32) -> Self {
        self.retrigger = retrigger;
        self
    }

    /// Set sell value increase
    pub fn with_sell_value_increase(mut self, increase: i32) -> Self {
        self.sell_value_increase = increase;
        self
    }

    /// Set custom message
    pub fn with_message(mut self, message: String) -> Self {
        self.message = Some(message);
        self
    }
}

#[cfg_attr(feature = "python", pymethods)]
impl JokerEffect {
    /// Get additional chips bonus
    #[cfg(feature = "python")]
    #[getter]
    fn chips(&self) -> i32 {
        self.chips
    }

    /// Get additional mult bonus
    #[cfg(feature = "python")]
    #[getter]
    fn mult(&self) -> i32 {
        self.mult
    }

    /// Get money awarded
    #[cfg(feature = "python")]
    #[getter]
    fn money(&self) -> i32 {
        self.money
    }

    /// Get mult multiplier
    #[cfg(feature = "python")]
    #[getter]
    pub fn mult_multiplier(&self) -> f64 {
        self.mult_multiplier
    }

    /// Get retrigger count
    #[cfg(feature = "python")]
    #[getter]
    fn retrigger(&self) -> u32 {
        self.retrigger
    }

    /// Get whether this joker destroys itself
    #[cfg(feature = "python")]
    #[getter]
    fn destroy_self(&self) -> bool {
        self.destroy_self
    }

    /// Get other jokers to destroy
    #[cfg(feature = "python")]
    #[getter]
    fn destroy_others(&self) -> Vec<JokerId> {
        self.destroy_others.clone()
    }

    /// Get card transformations
    #[cfg(feature = "python")]
    #[getter]
    fn transform_cards(&self) -> Vec<(Card, Card)> {
        self.transform_cards.clone()
    }

    /// Get hand size modification
    #[cfg(feature = "python")]
    #[getter]
    fn hand_size_mod(&self) -> i32 {
        self.hand_size_mod
    }

    /// Get discard modification
    #[cfg(feature = "python")]
    #[getter]
    fn discard_mod(&self) -> i32 {
        self.discard_mod
    }

    /// Get sell value increase
    #[cfg(feature = "python")]
    #[getter]
    fn sell_value_increase(&self) -> i32 {
        self.sell_value_increase
    }

    /// Get custom message
    #[cfg(feature = "python")]
    #[getter]
    fn message(&self) -> Option<String> {
        self.message.clone()
    }
}

/// Context provided to joker methods for accessing game state
#[derive(Debug)]
pub struct GameContext<'a> {
    /// Current chips
    pub chips: i32,
    /// Current mult
    pub mult: i32,
    /// Current money
    pub money: i32,
    /// Current ante
    pub ante: u8,
    /// Current round
    pub round: u32,
    /// Current stage
    pub stage: &'a Stage,
    /// Number of hands played this round
    pub hands_played: u32,
    /// Number of discards used this round
    pub discards_used: u32,
    /// All jokers in play
    pub jokers: &'a [Box<dyn Joker>],
    /// Cards in hand
    pub hand: &'a Hand,
    /// Discarded cards
    pub discarded: &'a [Card],
    /// Joker state manager for persistent state
    pub joker_state_manager: &'a Arc<JokerStateManager>,
    /// Hand type counts for this game run
    pub hand_type_counts: &'a HashMap<HandRank, u32>,
    /// Number of cards remaining in deck
    pub cards_in_deck: usize,
    /// Number of Stone cards in deck
    pub stone_cards_in_deck: usize,
    /// Number of Steel cards in deck (for Steel Joker calculations)
    pub steel_cards_in_deck: usize,
    /// Random number generator for secure randomness
    pub rng: &'a crate::rng::GameRng,
}

impl<'a> GameContext<'a> {
    /// Get the number of times a specific hand type has been played this game run.
    ///
    /// # Arguments
    /// * `hand_rank` - The hand rank to check the count for
    ///
    /// # Returns
    /// The number of times this hand type has been played (0 if never played)
    pub fn get_hand_type_count(&self, hand_rank: HandRank) -> u32 {
        self.hand_type_counts.get(&hand_rank).copied().unwrap_or(0)
    }
}

/// Core trait that all jokers must implement.
///
/// This trait defines the interface for all joker implementations in the Balatro-RS system.
/// Jokers can modify game scoring through lifecycle hooks and provide static information
/// about their identity and behavior.
///
/// # Implementation Patterns
///
/// There are several patterns for implementing jokers:
///
/// ## 1. Direct Implementation
/// For complex jokers requiring custom logic:
/// ```rust,ignore
/// use balatro_rs::joker::{Joker, JokerId, JokerRarity, JokerEffect, GameContext};
/// use balatro_rs::card::Card;
/// use balatro_rs::hand::SelectHand;
///
/// #[derive(Debug)]
/// struct CustomJoker;
///
/// impl Joker for CustomJoker {
///     fn id(&self) -> JokerId { JokerId::CustomJoker }
///     fn name(&self) -> &str { "Custom Joker" }
///     fn description(&self) -> &str { "Complex custom logic" }
///     fn rarity(&self) -> JokerRarity { JokerRarity::Common }
///
///     fn on_card_scored(&self, context: &mut GameContext, card: &Card) -> JokerEffect {
///         // Custom scoring logic
///         if self.complex_condition(context, card) {
///             JokerEffect::new().with_mult(5)
///         } else {
///             JokerEffect::new()
///         }
///     }
/// }
/// ```
///
/// ## 2. Static Joker Framework
/// For simple conditional jokers:
/// ```rust,ignore
/// use balatro_rs::static_joker::{StaticJoker, StaticCondition};
/// use balatro_rs::card::Suit;
///
/// let greedy_joker = StaticJoker::builder(
///     JokerId::GreedyJoker,
///     "Greedy Joker",
///     "+3 Mult per Diamond"
/// )
/// .rarity(JokerRarity::Common)
/// .mult(3)
/// .condition(StaticCondition::SuitScored(Suit::Diamond))
/// .per_card()
/// .build()?;
/// ```
///
/// # Lifecycle Events
///
/// Jokers integrate with the game through well-defined lifecycle events that mirror
/// Balatro's game flow:
///
/// 1. **Blind Start**: `on_blind_start()` - Called when a new blind begins
/// 2. **Hand Play**: `on_hand_played()` - Called when a hand is played for scoring
/// 3. **Card Scoring**: `on_card_scored()` - Called for each individual scoring card
/// 4. **Discard**: `on_discard()` - Called when cards are discarded
/// 5. **Shop**: `on_shop_open()` - Called when entering the shop
/// 6. **Round End**: `on_round_end()` - Called at the end of each round
///
/// # Effect Application
///
/// Joker effects are applied in a specific order to ensure consistent behavior:
/// 1. Chips calculation: Base chips + chip bonuses
/// 2. Mult calculation: Base mult + mult bonuses
/// 3. Mult multiplication: Apply mult multipliers
/// 4. Final score: chips × mult
///
/// # Thread Safety
///
/// All joker implementations must be `Send + Sync` to support concurrent access
/// in multi-threaded environments and RL training scenarios.
///
/// # Performance Considerations
///
/// - `on_card_scored()` is called most frequently and should be optimized
/// - Use early returns for non-matching conditions
/// - Avoid expensive operations in hot paths
/// - Consider caching expensive calculations in joker state
pub trait Joker: Send + Sync + std::fmt::Debug {
    /// Get the unique identifier for this joker.
    ///
    /// This ID must be unique across all joker implementations and is used for
    /// state management, serialization, and factory creation.
    ///
    /// # Returns
    /// The unique `JokerId` for this joker type.
    fn id(&self) -> JokerId;

    /// Get the display name of this joker.
    ///
    /// This should be a human-readable name that matches the Balatro naming convention.
    ///
    /// # Returns
    /// A string slice containing the joker's name.
    fn name(&self) -> &str;

    /// Get the description of this joker's effect.
    ///
    /// This should clearly describe what the joker does in a concise format
    /// suitable for display in the user interface.
    ///
    /// # Returns
    /// A string slice containing the joker's description.
    fn description(&self) -> &str;

    /// Get the rarity level of this joker.
    ///
    /// Rarity affects the base cost and availability in shops.
    ///
    /// # Returns
    /// The `JokerRarity` level for this joker.
    fn rarity(&self) -> JokerRarity;

    /// Get the base cost of this joker in the shop.
    ///
    /// The default implementation uses rarity-based pricing:
    /// - Common: 3 coins
    /// - Uncommon: 6 coins
    /// - Rare: 8 coins
    /// - Legendary: 20 coins
    ///
    /// Override this method for jokers with custom pricing.
    ///
    /// # Returns
    /// The cost in coins to purchase this joker.
    fn cost(&self) -> usize {
        match self.rarity() {
            JokerRarity::Common => 3,
            JokerRarity::Uncommon => 6,
            JokerRarity::Rare => 8,
            JokerRarity::Legendary => 20,
        }
    }

    /// Get the current sell value (defaults to cost / 2)
    fn sell_value(&self, accumulated_bonus: f64) -> usize {
        (self.cost() / 2) + (accumulated_bonus as usize)
    }

    // Lifecycle hooks with default implementations

    /// Called when a hand is played and scored.
    ///
    /// This is the primary hook for jokers that provide per-hand effects,
    /// such as bonuses for specific hand types (Pair, Flush, etc.).
    ///
    /// # Arguments
    /// * `context` - Mutable reference to the current game context
    /// * `hand` - The hand being played and scored
    ///
    /// # Returns
    /// A `JokerEffect` describing any bonuses to apply to the hand.
    ///
    /// # Example
    /// ```rust,ignore
    /// fn on_hand_played(&self, context: &mut GameContext, hand: &SelectHand) -> JokerEffect {
    ///     if hand.is_pair().is_some() {
    ///         JokerEffect::new().with_mult(8)  // +8 mult for pairs
    ///     } else {
    ///         JokerEffect::new()
    ///     }
    /// }
    /// ```
    fn on_hand_played(&self, _context: &mut GameContext, _hand: &SelectHand) -> JokerEffect {
        JokerEffect::new()
    }

    /// Called for each card as it's scored.
    ///
    /// This is the primary hook for jokers that provide per-card effects,
    /// such as bonuses for specific suits, ranks, or card properties.
    ///
    /// # Arguments
    /// * `context` - Mutable reference to the current game context
    /// * `card` - The individual card being scored
    ///
    /// # Returns
    /// A `JokerEffect` describing any bonuses to apply for this card.
    ///
    /// # Performance Note
    /// This method is called frequently (once per scoring card) and should be optimized.
    /// Use early returns for non-matching conditions.
    ///
    /// # Example
    /// ```rust,ignore
    /// fn on_card_scored(&self, context: &mut GameContext, card: &Card) -> JokerEffect {
    ///     if card.suit == Suit::Diamond {
    ///         JokerEffect::new().with_mult(3)  // +3 mult per Diamond
    ///     } else {
    ///         JokerEffect::new()
    ///     }
    /// }
    /// ```
    fn on_card_scored(&self, _context: &mut GameContext, _card: &Card) -> JokerEffect {
        JokerEffect::new()
    }

    /// Called when a new blind starts.
    ///
    /// This hook is useful for jokers that need to reset state, initialize
    /// counters, or apply one-time effects at the beginning of each blind.
    ///
    /// # Arguments
    /// * `context` - Mutable reference to the current game context
    ///
    /// # Returns
    /// A `JokerEffect` describing any bonuses to apply when the blind starts.
    ///
    /// # Example
    /// ```rust,ignore
    /// fn on_blind_start(&self, context: &mut GameContext) -> JokerEffect {
    ///     // Provide bonus at start of blind
    ///     JokerEffect::new().with_chips(10)
    /// }
    /// ```
    fn on_blind_start(&self, _context: &mut GameContext) -> JokerEffect {
        JokerEffect::new()
    }

    /// Called when the shop opens.
    ///
    /// This hook is useful for jokers that interact with the shop phase,
    /// such as those that modify shop contents or provide shop-related bonuses.
    ///
    /// # Arguments
    /// * `context` - Mutable reference to the current game context
    ///
    /// # Returns
    /// A `JokerEffect` describing any bonuses to apply when entering the shop.
    fn on_shop_open(&self, _context: &mut GameContext) -> JokerEffect {
        JokerEffect::new()
    }

    /// Called when cards are discarded.
    ///
    /// This hook is useful for jokers that interact with the discard pile
    /// or provide bonuses based on discarded cards.
    ///
    /// # Arguments
    /// * `context` - Mutable reference to the current game context
    /// * `cards` - Slice of cards being discarded
    ///
    /// # Returns
    /// A `JokerEffect` describing any bonuses to apply for the discard action.
    fn on_discard(&self, _context: &mut GameContext, _cards: &[Card]) -> JokerEffect {
        JokerEffect::new()
    }

    /// Called at the end of each round.
    ///
    /// This hook is useful for jokers that accumulate bonuses over time,
    /// apply end-of-round effects, or clean up temporary state.
    ///
    /// # Arguments
    /// * `context` - Mutable reference to the current game context
    ///
    /// # Returns
    /// A `JokerEffect` describing any bonuses to apply at round end.
    ///
    /// # Example
    /// ```rust,ignore
    /// fn on_round_end(&self, context: &mut GameContext) -> JokerEffect {
    ///     // Provide bonus at end of round
    ///     JokerEffect::new().with_money(5)
    /// }
    /// ```
    fn on_round_end(&self, _context: &mut GameContext) -> JokerEffect {
        JokerEffect::new()
    }

    // State lifecycle hooks with default implementations

    /// Called when a joker is first created or purchased.
    ///
    /// This hook is useful for jokers that need to initialize state, set up
    /// counters, or perform one-time setup operations when they enter the game.
    ///
    /// # Arguments
    /// * `context` - Mutable reference to the current game context
    ///
    /// # Returns
    /// A `JokerEffect` describing any bonuses to apply when the joker is created.
    ///
    /// # Example
    /// ```rust,ignore
    /// fn on_created(&self, context: &mut GameContext) -> JokerEffect {
    ///     // Initialize joker-specific state
    ///     context.joker_state_manager.set_custom_data(
    ///         self.id(),
    ///         "creation_round",
    ///         context.round
    ///     );
    ///     JokerEffect::new()
    /// }
    /// ```
    fn on_created(&self, _context: &mut GameContext) -> JokerEffect {
        JokerEffect::new()
    }

    /// Called when a joker becomes active in the game.
    ///
    /// This hook is useful for jokers that need to register themselves for
    /// specific events, start accumulating bonuses, or activate special mechanics.
    /// Different from creation - activation can happen multiple times if a joker
    /// is temporarily deactivated and reactivated.
    ///
    /// # Arguments
    /// * `context` - Mutable reference to the current game context
    ///
    /// # Returns
    /// A `JokerEffect` describing any bonuses to apply when the joker activates.
    ///
    /// # Example
    /// ```rust,ignore
    /// fn on_activated(&self, context: &mut GameContext) -> JokerEffect {
    ///     // Reset activation-specific counters
    ///     context.joker_state_manager.set_custom_data(
    ///         self.id(),
    ///         "active_since_round",
    ///         context.round
    ///     );
    ///     JokerEffect::new().with_message("Joker activated!".to_string())
    /// }
    /// ```
    fn on_activated(&self, _context: &mut GameContext) -> JokerEffect {
        JokerEffect::new()
    }

    /// Called when a joker becomes inactive.
    ///
    /// This hook is useful for jokers that need to pause their effects,
    /// save temporary state, or clean up active resources while remaining
    /// in the player's collection. The joker may be reactivated later.
    ///
    /// # Arguments
    /// * `context` - Mutable reference to the current game context
    ///
    /// # Returns
    /// A `JokerEffect` describing any final bonuses before deactivation.
    ///
    /// # Example
    /// ```rust,ignore
    /// fn on_deactivated(&self, context: &mut GameContext) -> JokerEffect {
    ///     // Save current progress before going inactive
    ///     let current_progress = self.calculate_progress(context);
    ///     context.joker_state_manager.set_custom_data(
    ///         self.id(),
    ///         "saved_progress",
    ///         current_progress
    ///     );
    ///     JokerEffect::new()
    /// }
    /// ```
    fn on_deactivated(&self, _context: &mut GameContext) -> JokerEffect {
        JokerEffect::new()
    }

    /// Called when a joker is permanently removed from the game.
    ///
    /// This hook is useful for jokers that need to perform cleanup operations,
    /// transfer state to other jokers, or apply final effects before being
    /// destroyed. This is the final method called before the joker is removed.
    ///
    /// # Arguments
    /// * `context` - Mutable reference to the current game context
    ///
    /// # Returns
    /// A `JokerEffect` describing any final bonuses before cleanup.
    ///
    /// # Example
    /// ```rust,ignore
    /// fn on_cleanup(&self, context: &mut GameContext) -> JokerEffect {
    ///     // Transfer accumulated value to money before destruction
    ///     let accumulated = context.joker_state_manager
    ///         .get_accumulated_value(self.id())
    ///         .unwrap_or(0.0);
    ///
    ///     // Clean up state
    ///     context.joker_state_manager.remove_state(self.id());
    ///
    ///     JokerEffect::new().with_money(accumulated as i32)
    /// }
    /// ```
    fn on_cleanup(&self, _context: &mut GameContext) -> JokerEffect {
        JokerEffect::new()
    }

    // Modifier hooks with default implementations

    /// Modify the base chips value before scoring calculations.
    ///
    /// This hook allows jokers to modify the baseline chips before any
    /// bonuses are applied. Use this for jokers that fundamentally change
    /// the chip calculation system.
    ///
    /// # Arguments
    /// * `context` - Reference to the current game context
    /// * `base_chips` - The current base chips value
    ///
    /// # Returns
    /// The modified base chips value.
    ///
    /// # Note
    /// This is different from chip bonuses applied via `JokerEffect`.
    /// Chip bonuses are added to the final total, while this modifier
    /// changes the base value before other calculations.
    fn modify_chips(&self, _context: &GameContext, base_chips: i32) -> i32 {
        base_chips
    }

    /// Modify the base mult value before scoring calculations.
    ///
    /// This hook allows jokers to modify the baseline mult before any
    /// bonuses are applied. Use this for jokers that fundamentally change
    /// the mult calculation system.
    ///
    /// # Arguments
    /// * `context` - Reference to the current game context
    /// * `base_mult` - The current base mult value
    ///
    /// # Returns
    /// The modified base mult value.
    ///
    /// # Note
    /// This is different from mult bonuses applied via `JokerEffect`.
    /// Mult bonuses are added to the final total, while this modifier
    /// changes the base value before other calculations.
    fn modify_mult(&self, _context: &GameContext, base_mult: i32) -> i32 {
        base_mult
    }

    /// Modify the maximum hand size.
    ///
    /// This hook allows jokers to permanently change the number of cards
    /// the player can hold in their hand.
    ///
    /// # Arguments
    /// * `context` - Reference to the current game context
    /// * `base_size` - The current base hand size
    ///
    /// # Returns
    /// The modified hand size.
    ///
    /// # Example
    /// ```rust,ignore
    /// fn modify_hand_size(&self, _context: &GameContext, base_size: usize) -> usize {
    ///     base_size + 2  // +2 hand size
    /// }
    /// ```
    fn modify_hand_size(&self, _context: &GameContext, base_size: usize) -> usize {
        base_size
    }

    /// Modify the number of discards available per round.
    ///
    /// This hook allows jokers to change the number of discards the player
    /// can use each round.
    ///
    /// # Arguments
    /// * `context` - Reference to the current game context
    /// * `base_discards` - The current base number of discards
    ///
    /// # Returns
    /// The modified number of discards.
    ///
    /// # Example
    /// ```rust,ignore
    /// fn modify_discards(&self, _context: &GameContext, base_discards: usize) -> usize {
    ///     base_discards + 1  // +1 discard per round
    /// }
    /// ```
    fn modify_discards(&self, _context: &GameContext, base_discards: usize) -> usize {
        base_discards
    }

    // State serialization hooks with default implementations

    /// Serialize joker-specific state for persistence.
    ///
    /// This hook allows jokers to define custom serialization logic for their state.
    /// The default implementation uses the standard JokerState serialization.
    ///
    /// # Arguments
    /// * `context` - Reference to the current game context
    /// * `state` - The joker's current state to serialize
    ///
    /// # Returns
    /// A Result containing the serialized state as JSON Value or an error
    ///
    /// # Example
    /// ```rust,ignore
    /// fn serialize_state(
    ///     &self,
    ///     context: &GameContext,
    ///     state: &JokerState,
    /// ) -> Result<Value, serde_json::Error> {
    ///     // Custom serialization for complex joker state
    ///     let mut custom_state = serde_json::to_value(state)?;
    ///     custom_state["joker_type"] = Value::String(self.name().to_string());
    ///     custom_state["creation_timestamp"] = Value::Number(
    ///         serde_json::Number::from(context.round)
    ///     );
    ///     Ok(custom_state)
    /// }
    /// ```
    fn serialize_state(
        &self,
        _context: &GameContext,
        state: &JokerState,
    ) -> Result<Value, serde_json::Error> {
        serde_json::to_value(state)
    }

    /// Deserialize joker-specific state from persistence.
    ///
    /// This hook allows jokers to define custom deserialization logic for their state.
    /// The default implementation uses the standard JokerState deserialization.
    ///
    /// # Arguments
    /// * `context` - Reference to the current game context
    /// * `data` - The serialized state data to deserialize
    ///
    /// # Returns
    /// A Result containing the deserialized JokerState or an error
    ///
    /// # Example
    /// ```rust,ignore
    /// fn deserialize_state(
    ///     &self,
    ///     context: &GameContext,
    ///     data: &Value,
    /// ) -> Result<JokerState, serde_json::Error> {
    ///     // Custom deserialization with validation
    ///     let mut state: JokerState = serde_json::from_value(data.clone())?;
    ///
    ///     // Validate and migrate old state format if needed
    ///     if let Some(version) = data.get("version") {
    ///         if version.as_u64() == Some(1) {
    ///             // Migrate from version 1 to current format
    ///             state.accumulated_value *= 2.0; // Example migration
    ///         }
    ///     }
    ///
    ///     Ok(state)
    /// }
    /// ```
    fn deserialize_state(
        &self,
        _context: &GameContext,
        data: &Value,
    ) -> Result<JokerState, serde_json::Error> {
        serde_json::from_value(data.clone())
    }

    /// Validate the integrity of a joker's state.
    ///
    /// This hook allows jokers to define custom validation rules for their state.
    /// Called after deserialization to ensure state integrity.
    ///
    /// # Arguments
    /// * `context` - Reference to the current game context
    /// * `state` - The state to validate
    ///
    /// # Returns
    /// Ok(()) if state is valid, Err with description if invalid
    ///
    /// # Example
    /// ```rust,ignore
    /// fn validate_state(&self, context: &GameContext, state: &JokerState) -> Result<(), String> {
    ///     // Custom validation for this joker type
    ///     if state.accumulated_value < 0.0 {
    ///         return Err("Accumulated value cannot be negative for this joker".to_string());
    ///     }
    ///
    ///     if let Some(level) = state.get_custom::<i32>("level").unwrap_or(None) {
    ///         if level > 100 {
    ///             return Err("Level cannot exceed 100".to_string());
    ///         }
    ///     }
    ///
    ///     Ok(())
    /// }
    /// ```
    fn validate_state(&self, _context: &GameContext, _state: &JokerState) -> Result<(), String> {
        Ok(())
    }

    /// Initialize default state for a new joker instance.
    ///
    /// This hook allows jokers to define their initial state when first created.
    /// Called when a joker is purchased or otherwise added to the game.
    ///
    /// # Arguments
    /// * `context` - Reference to the current game context
    ///
    /// # Returns
    /// The initial JokerState for this joker instance
    ///
    /// # Example
    /// ```rust,ignore
    /// fn initialize_state(&self, context: &GameContext) -> JokerState {
    ///     let mut state = JokerState::new();
    ///
    ///     // Set initial values based on game context
    ///     state.set_custom("creation_round", context.round).unwrap();
    ///     state.set_custom("level", 1).unwrap();
    ///
    ///     // Some jokers start with triggers based on ante
    ///     if context.ante <= 3 {
    ///         state.triggers_remaining = Some(5);
    ///     } else {
    ///         state.triggers_remaining = Some(3);
    ///     }
    ///
    ///     state
    /// }
    /// ```
    fn initialize_state(&self, _context: &GameContext) -> JokerState {
        JokerState::new()
    }

    /// Migrate state from an older version.
    ///
    /// This hook allows jokers to handle state migration when loading save games
    /// from older versions of the game. Useful for maintaining compatibility.
    ///
    /// # Arguments
    /// * `context` - Reference to the current game context
    /// * `old_state` - The state in the old format
    /// * `from_version` - The version the state is being migrated from
    ///
    /// # Returns
    /// The migrated state in the current format, or an error if migration fails
    ///
    /// # Example
    /// ```rust,ignore
    /// fn migrate_state(
    ///     &self,
    ///     context: &GameContext,
    ///     old_state: &Value,
    ///     from_version: u32,
    /// ) -> Result<JokerState, String> {
    ///     match from_version {
    ///         1 => {
    ///             // Migrate from version 1
    ///             let mut state: JokerState = serde_json::from_value(old_state.clone())
    ///                 .map_err(|e| format!("Failed to parse v1 state: {}", e))?;
    ///
    ///             // In v1, accumulated_value was stored as integer
    ///             if let Some(old_value) = old_state.get("old_accumulated") {
    ///                 state.accumulated_value = old_value.as_i64().unwrap_or(0) as f64;
    ///             }
    ///
    ///             Ok(state)
    ///         }
    ///         _ => Err(format!("Unknown version: {}", from_version))
    ///     }
    /// }
    /// ```
    fn migrate_state(
        &self,
        _context: &GameContext,
        old_state: &Value,
        _from_version: u32,
    ) -> Result<JokerState, String> {
        serde_json::from_value(old_state.clone()).map_err(|e| format!("Migration failed: {e}"))
    }

    /// Process a scaling event for jokers that support it.
    ///
    /// This method allows jokers to respond to scaling events in the game.
    /// Most jokers will not need to override this method.
    ///
    /// # Arguments
    /// * `context` - Mutable reference to the current game context
    /// * `event` - The scaling event to process
    ///
    /// # Returns
    /// True if the event was processed (for scaling jokers), false otherwise
    fn process_scaling_event(
        &self,
        _context: &mut GameContext,
        _event: &crate::scaling_joker::ScalingEvent,
    ) -> bool {
        false // Default implementation: non-scaling jokers ignore events
    }
}

// Re-export the old Categories enum for compatibility
#[derive(Debug, Clone, Eq, PartialEq)]
pub enum Categories {
    MultPlus,
    MultMult,
    Chips,
    Economy,
    Retrigger,
    Effect,
}

// Include the compatibility module for the old API
pub mod compat;

// Include the new trait definitions
pub mod traits;

// Include the conditional joker framework
pub mod conditional;

// Include hand composition jokers (Ride the Bus, Blackboard, DNA)
pub mod hand_composition_jokers;

// Include basic economy jokers
pub mod basic_economy_jokers;
// Include resource-based chips jokers (Banner, Bull, Stone, Scary Face, Blue)
pub mod resource_chips_jokers;

// Include basic xmult jokers (Photograph, Ancient, Steel, Baron, The Idol)
pub mod basic_xmult_jokers;

// Include FourFingers joker
pub mod four_fingers;

// Include multiplicative jokers (Baron, Steel, Ancient, etc.)
pub mod multiplicative_jokers;
// Include retrigger jokers
pub mod retrigger_jokers;

// Include tests for hand composition jokers (Ride the Bus, Blackboard, DNA)
#[cfg(test)]
mod hand_composition_tests;

// Include scaling xmult jokers (Throwback, Steel Joker Scaling, Ceremonial Dagger)
pub mod scaling_xmult_jokers;

// Include tests for JokerIdentity trait
#[cfg(test)]
mod identity_tests;

// Include scaling additive mult jokers
pub mod scaling_additive_mult_jokers;

// Include scaling chips jokers (Castle, Wee, Stuntman, etc.)
pub mod scaling_chips_jokers;

// Include testing utilities for the Joker trait system
#[cfg(test)]
pub mod test_utils;

// Include comprehensive tests for the new trait system
#[cfg(test)]
pub mod tests;

// Re-export important types
pub use conditional::{ConditionalJoker, JokerCondition};

// Re-export new trait definitions
pub use traits::{
    JokerGameplay, JokerIdentity, JokerLifecycle, JokerModifiers, JokerState as JokerStateTrait,
    ProcessContext, ProcessResult, Rarity,
};

// Include the advanced joker framework modules
pub mod advanced_conditions;
pub mod advanced_traits;
pub mod compatibility_bridge;

// Re-export old API types for backwards compatibility
pub use compat::{Joker as OldJoker, Jokers};

// Re-export advanced framework types
pub use advanced_conditions::{
    AdvancedCondition, AdvancedConditionBuilder, AdvancedConditionEvaluator,
    AdvancedEvaluationContext, ConditionCache, GameHistory,
};

pub use advanced_traits::{
    AdvancedJokerFramework, AdvancedJokerGameplay, AdvancedJokerIdentity, EnhancedJoker,
    EnhancedJokerBuilder, EvaluationCost, GameEvent, InternalJokerState, JokerProcessor,
};

pub use compatibility_bridge::{CompatibilityBridge, LegacyJokerAdapter, MixedJokerCollection};

// Re-export scaling chips joker structs (factory functions not available in current implementation)
pub use scaling_chips_jokers::{
    ArrowheadJoker, CastleJoker, HikerJoker, OddToddJoker, ScholarJoker, StuntmanJoker, WeeJoker,
};
// Module-level trait tests
#[cfg(test)]
mod joker_trait_tests {
    use super::*;

    #[test]
    fn test_joker_trait_bounds() {
        // This won't compile if Joker doesn't have Send + Sync bounds
        fn assert_send_sync<T: Send + Sync>() {}
        assert_send_sync::<Box<dyn Joker>>();
    }

    #[test]
    fn test_joker_effect_default_mult_multiplier() {
        let effect = JokerEffect::new();
        assert_eq!(
            effect.mult_multiplier, 1.0,
            "Default mult_multiplier should be 1.0"
        );

        let effect2 = JokerEffect::default();
        assert_eq!(
            effect2.mult_multiplier, 1.0,
            "Default mult_multiplier should be 1.0"
        );
    }
}<|MERGE_RESOLUTION|>--- conflicted
+++ resolved
@@ -357,11 +357,7 @@
             mult: 0,
             money: 0,
             interest_bonus: 0,
-<<<<<<< HEAD
-            mult_multiplier: 1.0, // Default to no multiplier effect (1.0, not 0.0)
-=======
             mult_multiplier: 1.0, // Default to "no change" rather than 0.0
->>>>>>> f42fa76c
             retrigger: 0,
             destroy_self: false,
             destroy_others: Vec::new(),
