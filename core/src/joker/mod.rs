--- conflicted
+++ resolved
@@ -140,10 +140,6 @@
     SmilingMask,
     FaceMask,
     FortuneTeller,
-<<<<<<< HEAD
-=======
-    MysteryJoker,
->>>>>>> 10ae6220
     Juggler,
     Drunkard,
     Stone,
