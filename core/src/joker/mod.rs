--- conflicted
+++ resolved
@@ -433,7 +433,6 @@
         self
     }
 
-<<<<<<< HEAD
     /// Add consumables to be created
     pub fn with_consumables_created(
         mut self,
@@ -446,7 +445,9 @@
     /// Add a single consumable to be created
     pub fn with_consumable_created(mut self, consumable: crate::consumables::ConsumableId) -> Self {
         self.consumables_created.push(consumable);
-=======
+        self
+    }
+
     /// Set destroy self flag
     pub fn with_destroy_self(mut self, destroy_self: bool) -> Self {
         self.destroy_self = destroy_self;
@@ -462,7 +463,6 @@
     /// Set card transformations
     pub fn with_transform_cards(mut self, transform_cards: Vec<(Card, Card)>) -> Self {
         self.transform_cards = transform_cards;
->>>>>>> a9ed7ae3
         self
     }
 }
