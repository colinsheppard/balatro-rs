use crate::card::Card;
use crate::hand::{Hand, SelectHand};
use crate::joker_state::{JokerState, JokerStateManager};
use crate::rank::HandRank;
use crate::stage::Stage;
#[cfg(feature = "python")]
use pyo3::{pyclass, pymethods};
use serde::{Deserialize, Serialize};
use serde_json::Value;
use std::collections::HashMap;
use std::fmt;
use std::sync::Arc;

/// Enum representing all 150 joker identifiers
#[derive(Debug, Clone, Copy, PartialEq, Eq, Hash, Serialize, Deserialize)]
#[cfg_attr(feature = "python", pyclass(eq))]
pub enum JokerId {
    // Basic scoring jokers (Common)
    Joker,
    GreedyJoker,
    LustyJoker,
    WrathfulJoker,
    GluttonousJoker,
    JollyJoker,
    ZanyJoker,
    MadJoker,
    CrazyJoker,
    DrollJoker,
    SlyJoker,
    WilyJoker,
    CleverJoker,
    DeviousJoker,
    CraftyJoker,

    // Multiplicative jokers (Common/Uncommon)
    HalfJoker,
    AbstractJoker,
    AcrobatJoker,
    MysticalJoker,
    Misprint,
    RaisedFist,
    SteelJoker,
    FibonacciJoker,
    ScaryFace,
    RoughGem,
    PolishedJoker,

    // Conditional jokers (Common/Uncommon)
    Banner,
    EvenSteven,
    OddTodd,
    Scholar,
    Walkie,
    Runner,
    IceCream,
    DNA,
    SplashJoker,
    Hack,
    Pareidolia,
    Supernova,
    Ride,
    SpaceJoker,
    EggJoker,
    Burglar,
    Blackboard,
    Constellation,
    Hiker,
    FacelessJoker,
    GreenJoker,
    RedCard,
    BlueJoker,
    Erosion,
    Square,
    Ceremonial,
    Smiley,
    Onyx,
    Arrowhead,
    Bloodstone,
    TheIdol,
    SeeingDouble,
    Matador,
    HitTheRoad,
    TheDuo,
    TheTrio,
    TheTrip,
    TheFamily,
    TheOrder,
    TheClub,

    // Economy jokers (Common/Uncommon)
    DelayedGratification,
    RocketShip,
    ToTheMoon,
    MailInRebate,
    ToDo,
    Cartomancer,
    Astronomer,
    SatelliteJoker,
    ShootTheMoon,
    BusinessCard,
    Luchador,
    Photograph,
    GiftCard,
    CloudNine,
    StockBroker,
    EggHead,
    Bootstraps,
    BullMarket,

    // Retrigger jokers (Uncommon/Rare)
    Dusk,
    Seltzer,
    Hanging,
    Sock,
    Midas,

    // Effect jokers (Uncommon/Rare)
    Superposition,
    FourFingers,
    Shortcut,
    Hologram,
    VagabondJoker,
    BaronJoker,
    Obelisk,
    Midas2,
    LuckyCharm,
    BaseballCard,
    CavendishJoker,
    GrossMichel,
    TradingCard,
    FlashCard,
    Popcorn,
    AncientJoker,
    Ramen,
    WalnutJoker,
    Trousers,
    Swashbuckler,
    TroubadourJoker,
    Certificate,
    SmilingMask,
    FaceMask,
    Fortune,
    Juggler,
    Drunkard,
    Stone,
    GoldenTicket,
    MrBones,
    Acrobat2,
    Loyalty,
    Mystic,

    // Special/Legendary jokers
    MarbleJoker,
    Vampire,
    MadnesJoker,
    Oops,
    IceCream2,
    BrainstormJoker,
    Driver,
    Blueprint,
    Wee,
    Castle,
    Stuntman,
    Merry,
    Gros,
    Reserved,
    Reserved2,
    Reserved3,
    Reserved4,
    Reserved5,
    Reserved6,
    Cartomancer2,
    Astronomer2,
    BurglarJoker,
    Burnt,
    BootstrapBill,
    Caino,
    Triboulet,
    Yorick,
    Chicot,
    Perkeo,
    CreditCard,
    SockAndBuskin,
    TroubadourJoker2,
    Brainstorm,
    Invisible,

    // Modded/Extras (for future expansion to 150)
    Reserved7,
    Reserved8,
    Reserved9,
    Reserved10,
}

/// Joker rarity levels
#[derive(Debug, Clone, Copy, PartialEq, Eq, Hash, Serialize, Deserialize)]
#[cfg_attr(feature = "python", pyclass(eq))]
pub enum JokerRarity {
    Common,
    Uncommon,
    Rare,
    Legendary,
}

impl fmt::Display for JokerRarity {
    fn fmt(&self, f: &mut fmt::Formatter) -> fmt::Result {
        match self {
            Self::Common => write!(f, "Common"),
            Self::Uncommon => write!(f, "Uncommon"),
            Self::Rare => write!(f, "Rare"),
            Self::Legendary => write!(f, "Legendary"),
        }
    }
}

/// Effect that a joker can apply to modify game state.
///
/// `JokerEffect` represents the comprehensive impact a joker can have on the game
/// when triggered. Effects can modify scoring, award resources, trigger special
/// mechanics, or even destroy jokers and transform cards.
///
/// # Effect Categories
///
/// ## Scoring Effects
/// - **Chips**: Bonus chips added to hand total (`chips`)
/// - **Mult**: Bonus mult added to hand total (`mult`)
/// - **Mult Multiplier**: Percentage multiplier applied to total mult (`mult_multiplier`)
///
/// ## Resource Effects
/// - **Money**: Coins awarded to the player (`money`)
/// - **Hand Size**: Temporary hand size modification (`hand_size_mod`)
/// - **Discards**: Temporary discard count modification (`discard_mod`)
///
/// ## Special Effects
/// - **Retrigger**: Number of times to retrigger the effect (`retrigger`)
/// - **Self Destruction**: Whether this joker destroys itself (`destroy_self`)
/// - **Other Destruction**: Other jokers to destroy (`destroy_others`)
/// - **Card Transformation**: Cards to transform into other cards (`transform_cards`)
/// - **Messages**: Custom messages to display (`message`)
///
/// # Application Order
///
/// Effects are applied during scoring in this order:
/// 1. **Chips**: Base chips + all chip bonuses
/// 2. **Mult**: Base mult + all mult bonuses
/// 3. **Mult Multipliers**: Apply all multipliers to total mult
/// 4. **Final Score**: (Total Chips) × (Total Mult)
/// 5. **Resources**: Award money and apply modifiers
/// 6. **Special Effects**: Handle retriggering, destruction, transformation
///
/// # Examples
///
/// ```rust,ignore
/// use balatro_rs::joker::JokerEffect;
///
/// // Simple scoring bonus
/// let effect = JokerEffect::new().with_mult(5);
///
/// // Combined scoring effect
/// let effect = JokerEffect::new()
///     .with_chips(50)
///     .with_mult(3)
///     .with_money(2);
///
/// // Multiplicative effect
/// let effect = JokerEffect::new().with_mult_multiplier(1.5); // +50% mult
///
/// // Complex effect with multiplicative bonus
/// let effect = JokerEffect::new()
///     .with_mult(10)
///     .with_mult_multiplier(2.0);
/// ```
///
/// # Performance Notes
///
/// `JokerEffect` instances are created frequently during scoring. The builder
/// pattern methods consume and return `self` to enable efficient method chaining
/// without additional allocations.
#[derive(Debug, Clone, Default, Serialize, Deserialize)]
#[cfg_attr(feature = "python", pyclass)]
pub struct JokerEffect {
    /// Additional chips to add to the hand's base chips.
    ///
    /// Applied before mult calculations. Positive values increase the score.
    pub chips: i32,

    /// Additional mult to add to the hand's base mult.
    ///
    /// Applied before mult multipliers. Positive values increase the score.
    pub mult: i32,

    /// Money to award to the player.
    ///
    /// Applied immediately after hand scoring. Positive values give money.
    pub money: i32,

    /// Additional interest to add to the base interest calculation.
    ///
    /// This bonus is added to the base interest before the interest cap is applied.
    /// Used by jokers like "To the Moon" that provide extra interest.
    pub interest_bonus: i32,

    /// Multiplier to apply to the total mult.
    ///
    /// Applied after all mult bonuses are summed. For example:
    /// - 1.0 = no change (100%)
    /// - 1.5 = +50% mult
    /// - 2.0 = double mult (200%)
    pub mult_multiplier: f64,

    /// Number of times to retrigger this effect.
    ///
    /// A value of 2 means the effect triggers 3 times total (1 + 2 retriggers).
    pub retrigger: u32,

    /// Whether this joker should destroy itself after applying the effect.
    ///
    /// Used for one-time jokers or jokers with limited uses.
    pub destroy_self: bool,

    /// Other jokers to destroy when this effect is applied.
    ///
    /// Used for jokers that consume other jokers for powerful effects.
    pub destroy_others: Vec<JokerId>,

    /// Cards to transform into other cards.
    ///
    /// Each tuple represents (source_card, target_card). Used for jokers
    /// that modify the deck or hand composition.
    pub transform_cards: Vec<(Card, Card)>,

    /// Temporary modification to hand size.
    ///
    /// Positive values increase hand size, negative values decrease it.
    /// Applied for the current hand only.
    pub hand_size_mod: i32,

    /// Temporary modification to discard count.
    ///
    /// Positive values give extra discards, negative values reduce discards.
    /// Applied for the current round only.
    pub discard_mod: i32,

    /// Sell value increase for this joker
    pub sell_value_increase: i32,

    /// Custom message to display to the player.
    ///
    /// Used for jokers with special effects, Easter eggs, or important notifications.
    pub message: Option<String>,
}

impl JokerEffect {
    /// Create a new empty effect
    pub fn new() -> Self {
        Self::default()
    }

    /// Add chips
    pub fn with_chips(mut self, chips: i32) -> Self {
        self.chips = chips;
        self
    }

    /// Add mult
    pub fn with_mult(mut self, mult: i32) -> Self {
        self.mult = mult;
        self
    }

    /// Add money
    pub fn with_money(mut self, money: i32) -> Self {
        self.money = money;
        self
    }

    /// Add interest bonus
    pub fn with_interest_bonus(mut self, interest_bonus: i32) -> Self {
        self.interest_bonus = interest_bonus;
        self
    }

    /// Set mult multiplier
    pub fn with_mult_multiplier(mut self, multiplier: f64) -> Self {
        self.mult_multiplier = multiplier;
        self
    }

    /// Set retrigger count
    pub fn with_retrigger(mut self, retrigger: u32) -> Self {
        self.retrigger = retrigger;
        self
    }

    /// Set sell value increase
    pub fn with_sell_value_increase(mut self, increase: i32) -> Self {
        self.sell_value_increase = increase;
        self
    }

    /// Set custom message
    pub fn with_message(mut self, message: String) -> Self {
        self.message = Some(message);
        self
    }
}

#[cfg_attr(feature = "python", pymethods)]
impl JokerEffect {
    /// Get additional chips bonus
    #[cfg(feature = "python")]
    #[getter]
    fn chips(&self) -> i32 {
        self.chips
    }

    /// Get additional mult bonus
    #[cfg(feature = "python")]
    #[getter]
    fn mult(&self) -> i32 {
        self.mult
    }

    /// Get money awarded
    #[cfg(feature = "python")]
    #[getter]
    fn money(&self) -> i32 {
        self.money
    }

    /// Get mult multiplier
    #[cfg(feature = "python")]
    #[getter]
    pub fn mult_multiplier(&self) -> f64 {
        self.mult_multiplier
    }

    /// Get retrigger count
    #[cfg(feature = "python")]
    #[getter]
    fn retrigger(&self) -> u32 {
        self.retrigger
    }

    /// Get whether this joker destroys itself
    #[cfg(feature = "python")]
    #[getter]
    fn destroy_self(&self) -> bool {
        self.destroy_self
    }

    /// Get other jokers to destroy
    #[cfg(feature = "python")]
    #[getter]
    fn destroy_others(&self) -> Vec<JokerId> {
        self.destroy_others.clone()
    }

    /// Get card transformations
    #[cfg(feature = "python")]
    #[getter]
    fn transform_cards(&self) -> Vec<(Card, Card)> {
        self.transform_cards.clone()
    }

    /// Get hand size modification
    #[cfg(feature = "python")]
    #[getter]
    fn hand_size_mod(&self) -> i32 {
        self.hand_size_mod
    }

    /// Get discard modification
    #[cfg(feature = "python")]
    #[getter]
    fn discard_mod(&self) -> i32 {
        self.discard_mod
    }

    /// Get sell value increase
    #[cfg(feature = "python")]
    #[getter]
    fn sell_value_increase(&self) -> i32 {
        self.sell_value_increase
    }

    /// Get custom message
    #[cfg(feature = "python")]
    #[getter]
    fn message(&self) -> Option<String> {
        self.message.clone()
    }
}

/// Context provided to joker methods for accessing game state
#[derive(Debug)]
pub struct GameContext<'a> {
    /// Current chips
    pub chips: i32,
    /// Current mult
    pub mult: i32,
    /// Current money
    pub money: i32,
    /// Current ante
    pub ante: u8,
    /// Current round
    pub round: u32,
    /// Current stage
    pub stage: &'a Stage,
    /// Number of hands played this round
    pub hands_played: u32,
    /// Number of discards used this round
    pub discards_used: u32,
    /// All jokers in play
    pub jokers: &'a [Box<dyn Joker>],
    /// Cards in hand
    pub hand: &'a Hand,
    /// Discarded cards
    pub discarded: &'a [Card],
    /// Joker state manager for persistent state
    pub joker_state_manager: &'a Arc<JokerStateManager>,
    /// Hand type counts for this game run
    pub hand_type_counts: &'a HashMap<HandRank, u32>,
    /// Number of cards remaining in deck
    pub cards_in_deck: usize,
    /// Number of Stone cards in deck
    pub stone_cards_in_deck: usize,
    /// Number of Steel cards in deck (for Steel Joker calculations)
    pub steel_cards_in_deck: usize,
    /// Random number generator for secure randomness
    pub rng: &'a crate::rng::GameRng,
}

impl<'a> GameContext<'a> {
    /// Get the number of times a specific hand type has been played this game run.
    ///
    /// # Arguments
    /// * `hand_rank` - The hand rank to check the count for
    ///
    /// # Returns
    /// The number of times this hand type has been played (0 if never played)
    pub fn get_hand_type_count(&self, hand_rank: HandRank) -> u32 {
        self.hand_type_counts.get(&hand_rank).copied().unwrap_or(0)
    }
}

/// Core trait that all jokers must implement.
///
/// This trait defines the interface for all joker implementations in the Balatro-RS system.
/// Jokers can modify game scoring through lifecycle hooks and provide static information
/// about their identity and behavior.
///
/// # Implementation Patterns
///
/// There are several patterns for implementing jokers:
///
/// ## 1. Direct Implementation
/// For complex jokers requiring custom logic:
/// ```rust,ignore
/// use balatro_rs::joker::{Joker, JokerId, JokerRarity, JokerEffect, GameContext};
/// use balatro_rs::card::Card;
/// use balatro_rs::hand::SelectHand;
///
/// #[derive(Debug)]
/// struct CustomJoker;
///
/// impl Joker for CustomJoker {
///     fn id(&self) -> JokerId { JokerId::CustomJoker }
///     fn name(&self) -> &str { "Custom Joker" }
///     fn description(&self) -> &str { "Complex custom logic" }
///     fn rarity(&self) -> JokerRarity { JokerRarity::Common }
///
///     fn on_card_scored(&self, context: &mut GameContext, card: &Card) -> JokerEffect {
///         // Custom scoring logic
///         if self.complex_condition(context, card) {
///             JokerEffect::new().with_mult(5)
///         } else {
///             JokerEffect::new()
///         }
///     }
/// }
/// ```
///
/// ## 2. Static Joker Framework
/// For simple conditional jokers:
/// ```rust,ignore
/// use balatro_rs::static_joker::{StaticJoker, StaticCondition};
/// use balatro_rs::card::Suit;
///
/// let greedy_joker = StaticJoker::builder(
///     JokerId::GreedyJoker,
///     "Greedy Joker",
///     "+3 Mult per Diamond"
/// )
/// .rarity(JokerRarity::Common)
/// .mult(3)
/// .condition(StaticCondition::SuitScored(Suit::Diamond))
/// .per_card()
/// .build()?;
/// ```
///
/// # Lifecycle Events
///
/// Jokers integrate with the game through well-defined lifecycle events that mirror
/// Balatro's game flow:
///
/// 1. **Blind Start**: `on_blind_start()` - Called when a new blind begins
/// 2. **Hand Play**: `on_hand_played()` - Called when a hand is played for scoring
/// 3. **Card Scoring**: `on_card_scored()` - Called for each individual scoring card
/// 4. **Discard**: `on_discard()` - Called when cards are discarded
/// 5. **Shop**: `on_shop_open()` - Called when entering the shop
/// 6. **Round End**: `on_round_end()` - Called at the end of each round
///
/// # Effect Application
///
/// Joker effects are applied in a specific order to ensure consistent behavior:
/// 1. Chips calculation: Base chips + chip bonuses
/// 2. Mult calculation: Base mult + mult bonuses
/// 3. Mult multiplication: Apply mult multipliers
/// 4. Final score: chips × mult
///
/// # Thread Safety
///
/// All joker implementations must be `Send + Sync` to support concurrent access
/// in multi-threaded environments and RL training scenarios.
///
/// # Performance Considerations
///
/// - `on_card_scored()` is called most frequently and should be optimized
/// - Use early returns for non-matching conditions
/// - Avoid expensive operations in hot paths
/// - Consider caching expensive calculations in joker state
pub trait Joker: Send + Sync + std::fmt::Debug {
    /// Get the unique identifier for this joker.
    ///
    /// This ID must be unique across all joker implementations and is used for
    /// state management, serialization, and factory creation.
    ///
    /// # Returns
    /// The unique `JokerId` for this joker type.
    fn id(&self) -> JokerId;

    /// Get the display name of this joker.
    ///
    /// This should be a human-readable name that matches the Balatro naming convention.
    ///
    /// # Returns
    /// A string slice containing the joker's name.
    fn name(&self) -> &str;

    /// Get the description of this joker's effect.
    ///
    /// This should clearly describe what the joker does in a concise format
    /// suitable for display in the user interface.
    ///
    /// # Returns
    /// A string slice containing the joker's description.
    fn description(&self) -> &str;

    /// Get the rarity level of this joker.
    ///
    /// Rarity affects the base cost and availability in shops.
    ///
    /// # Returns
    /// The `JokerRarity` level for this joker.
    fn rarity(&self) -> JokerRarity;

    /// Get the base cost of this joker in the shop.
    ///
    /// The default implementation uses rarity-based pricing:
    /// - Common: 3 coins
    /// - Uncommon: 6 coins
    /// - Rare: 8 coins
    /// - Legendary: 20 coins
    ///
    /// Override this method for jokers with custom pricing.
    ///
    /// # Returns
    /// The cost in coins to purchase this joker.
    fn cost(&self) -> usize {
        match self.rarity() {
            JokerRarity::Common => 3,
            JokerRarity::Uncommon => 6,
            JokerRarity::Rare => 8,
            JokerRarity::Legendary => 20,
        }
    }

    /// Get the current sell value (defaults to cost / 2)
    fn sell_value(&self, accumulated_bonus: f64) -> usize {
        (self.cost() / 2) + (accumulated_bonus as usize)
    }

    // Lifecycle hooks with default implementations

    /// Called when a hand is played and scored.
    ///
    /// This is the primary hook for jokers that provide per-hand effects,
    /// such as bonuses for specific hand types (Pair, Flush, etc.).
    ///
    /// # Arguments
    /// * `context` - Mutable reference to the current game context
    /// * `hand` - The hand being played and scored
    ///
    /// # Returns
    /// A `JokerEffect` describing any bonuses to apply to the hand.
    ///
    /// # Example
    /// ```rust,ignore
    /// fn on_hand_played(&self, context: &mut GameContext, hand: &SelectHand) -> JokerEffect {
    ///     if hand.is_pair().is_some() {
    ///         JokerEffect::new().with_mult(8)  // +8 mult for pairs
    ///     } else {
    ///         JokerEffect::new()
    ///     }
    /// }
    /// ```
    fn on_hand_played(&self, _context: &mut GameContext, _hand: &SelectHand) -> JokerEffect {
        JokerEffect::new()
    }

    /// Called for each card as it's scored.
    ///
    /// This is the primary hook for jokers that provide per-card effects,
    /// such as bonuses for specific suits, ranks, or card properties.
    ///
    /// # Arguments
    /// * `context` - Mutable reference to the current game context
    /// * `card` - The individual card being scored
    ///
    /// # Returns
    /// A `JokerEffect` describing any bonuses to apply for this card.
    ///
    /// # Performance Note
    /// This method is called frequently (once per scoring card) and should be optimized.
    /// Use early returns for non-matching conditions.
    ///
    /// # Example
    /// ```rust,ignore
    /// fn on_card_scored(&self, context: &mut GameContext, card: &Card) -> JokerEffect {
    ///     if card.suit == Suit::Diamond {
    ///         JokerEffect::new().with_mult(3)  // +3 mult per Diamond
    ///     } else {
    ///         JokerEffect::new()
    ///     }
    /// }
    /// ```
    fn on_card_scored(&self, _context: &mut GameContext, _card: &Card) -> JokerEffect {
        JokerEffect::new()
    }

    /// Called when a new blind starts.
    ///
    /// This hook is useful for jokers that need to reset state, initialize
    /// counters, or apply one-time effects at the beginning of each blind.
    ///
    /// # Arguments
    /// * `context` - Mutable reference to the current game context
    ///
    /// # Returns
    /// A `JokerEffect` describing any bonuses to apply when the blind starts.
    ///
    /// # Example
    /// ```rust,ignore
    /// fn on_blind_start(&self, context: &mut GameContext) -> JokerEffect {
    ///     // Provide bonus at start of blind
    ///     JokerEffect::new().with_chips(10)
    /// }
    /// ```
    fn on_blind_start(&self, _context: &mut GameContext) -> JokerEffect {
        JokerEffect::new()
    }

    /// Called when the shop opens.
    ///
    /// This hook is useful for jokers that interact with the shop phase,
    /// such as those that modify shop contents or provide shop-related bonuses.
    ///
    /// # Arguments
    /// * `context` - Mutable reference to the current game context
    ///
    /// # Returns
    /// A `JokerEffect` describing any bonuses to apply when entering the shop.
    fn on_shop_open(&self, _context: &mut GameContext) -> JokerEffect {
        JokerEffect::new()
    }

    /// Called when cards are discarded.
    ///
    /// This hook is useful for jokers that interact with the discard pile
    /// or provide bonuses based on discarded cards.
    ///
    /// # Arguments
    /// * `context` - Mutable reference to the current game context
    /// * `cards` - Slice of cards being discarded
    ///
    /// # Returns
    /// A `JokerEffect` describing any bonuses to apply for the discard action.
    fn on_discard(&self, _context: &mut GameContext, _cards: &[Card]) -> JokerEffect {
        JokerEffect::new()
    }

    /// Called at the end of each round.
    ///
    /// This hook is useful for jokers that accumulate bonuses over time,
    /// apply end-of-round effects, or clean up temporary state.
    ///
    /// # Arguments
    /// * `context` - Mutable reference to the current game context
    ///
    /// # Returns
    /// A `JokerEffect` describing any bonuses to apply at round end.
    ///
    /// # Example
    /// ```rust,ignore
    /// fn on_round_end(&self, context: &mut GameContext) -> JokerEffect {
    ///     // Provide bonus at end of round
    ///     JokerEffect::new().with_money(5)
    /// }
    /// ```
    fn on_round_end(&self, _context: &mut GameContext) -> JokerEffect {
        JokerEffect::new()
    }

    // State lifecycle hooks with default implementations

    /// Called when a joker is first created or purchased.
    ///
    /// This hook is useful for jokers that need to initialize state, set up
    /// counters, or perform one-time setup operations when they enter the game.
    ///
    /// # Arguments
    /// * `context` - Mutable reference to the current game context
    ///
    /// # Returns
    /// A `JokerEffect` describing any bonuses to apply when the joker is created.
    ///
    /// # Example
    /// ```rust,ignore
    /// fn on_created(&self, context: &mut GameContext) -> JokerEffect {
    ///     // Initialize joker-specific state
    ///     context.joker_state_manager.set_custom_data(
    ///         self.id(),
    ///         "creation_round",
    ///         context.round
    ///     );
    ///     JokerEffect::new()
    /// }
    /// ```
    fn on_created(&self, _context: &mut GameContext) -> JokerEffect {
        JokerEffect::new()
    }

    /// Called when a joker becomes active in the game.
    ///
    /// This hook is useful for jokers that need to register themselves for
    /// specific events, start accumulating bonuses, or activate special mechanics.
    /// Different from creation - activation can happen multiple times if a joker
    /// is temporarily deactivated and reactivated.
    ///
    /// # Arguments
    /// * `context` - Mutable reference to the current game context
    ///
    /// # Returns
    /// A `JokerEffect` describing any bonuses to apply when the joker activates.
    ///
    /// # Example
    /// ```rust,ignore
    /// fn on_activated(&self, context: &mut GameContext) -> JokerEffect {
    ///     // Reset activation-specific counters
    ///     context.joker_state_manager.set_custom_data(
    ///         self.id(),
    ///         "active_since_round",
    ///         context.round
    ///     );
    ///     JokerEffect::new().with_message("Joker activated!".to_string())
    /// }
    /// ```
    fn on_activated(&self, _context: &mut GameContext) -> JokerEffect {
        JokerEffect::new()
    }

    /// Called when a joker becomes inactive.
    ///
    /// This hook is useful for jokers that need to pause their effects,
    /// save temporary state, or clean up active resources while remaining
    /// in the player's collection. The joker may be reactivated later.
    ///
    /// # Arguments
    /// * `context` - Mutable reference to the current game context
    ///
    /// # Returns
    /// A `JokerEffect` describing any final bonuses before deactivation.
    ///
    /// # Example
    /// ```rust,ignore
    /// fn on_deactivated(&self, context: &mut GameContext) -> JokerEffect {
    ///     // Save current progress before going inactive
    ///     let current_progress = self.calculate_progress(context);
    ///     context.joker_state_manager.set_custom_data(
    ///         self.id(),
    ///         "saved_progress",
    ///         current_progress
    ///     );
    ///     JokerEffect::new()
    /// }
    /// ```
    fn on_deactivated(&self, _context: &mut GameContext) -> JokerEffect {
        JokerEffect::new()
    }

    /// Called when a joker is permanently removed from the game.
    ///
    /// This hook is useful for jokers that need to perform cleanup operations,
    /// transfer state to other jokers, or apply final effects before being
    /// destroyed. This is the final method called before the joker is removed.
    ///
    /// # Arguments
    /// * `context` - Mutable reference to the current game context
    ///
    /// # Returns
    /// A `JokerEffect` describing any final bonuses before cleanup.
    ///
    /// # Example
    /// ```rust,ignore
    /// fn on_cleanup(&self, context: &mut GameContext) -> JokerEffect {
    ///     // Transfer accumulated value to money before destruction
    ///     let accumulated = context.joker_state_manager
    ///         .get_accumulated_value(self.id())
    ///         .unwrap_or(0.0);
    ///
    ///     // Clean up state
    ///     context.joker_state_manager.remove_state(self.id());
    ///
    ///     JokerEffect::new().with_money(accumulated as i32)
    /// }
    /// ```
    fn on_cleanup(&self, _context: &mut GameContext) -> JokerEffect {
        JokerEffect::new()
    }

    // Modifier hooks with default implementations

    /// Modify the base chips value before scoring calculations.
    ///
    /// This hook allows jokers to modify the baseline chips before any
    /// bonuses are applied. Use this for jokers that fundamentally change
    /// the chip calculation system.
    ///
    /// # Arguments
    /// * `context` - Reference to the current game context
    /// * `base_chips` - The current base chips value
    ///
    /// # Returns
    /// The modified base chips value.
    ///
    /// # Note
    /// This is different from chip bonuses applied via `JokerEffect`.
    /// Chip bonuses are added to the final total, while this modifier
    /// changes the base value before other calculations.
    fn modify_chips(&self, _context: &GameContext, base_chips: i32) -> i32 {
        base_chips
    }

    /// Modify the base mult value before scoring calculations.
    ///
    /// This hook allows jokers to modify the baseline mult before any
    /// bonuses are applied. Use this for jokers that fundamentally change
    /// the mult calculation system.
    ///
    /// # Arguments
    /// * `context` - Reference to the current game context
    /// * `base_mult` - The current base mult value
    ///
    /// # Returns
    /// The modified base mult value.
    ///
    /// # Note
    /// This is different from mult bonuses applied via `JokerEffect`.
    /// Mult bonuses are added to the final total, while this modifier
    /// changes the base value before other calculations.
    fn modify_mult(&self, _context: &GameContext, base_mult: i32) -> i32 {
        base_mult
    }

    /// Modify the maximum hand size.
    ///
    /// This hook allows jokers to permanently change the number of cards
    /// the player can hold in their hand.
    ///
    /// # Arguments
    /// * `context` - Reference to the current game context
    /// * `base_size` - The current base hand size
    ///
    /// # Returns
    /// The modified hand size.
    ///
    /// # Example
    /// ```rust,ignore
    /// fn modify_hand_size(&self, _context: &GameContext, base_size: usize) -> usize {
    ///     base_size + 2  // +2 hand size
    /// }
    /// ```
    fn modify_hand_size(&self, _context: &GameContext, base_size: usize) -> usize {
        base_size
    }

    /// Modify the number of discards available per round.
    ///
    /// This hook allows jokers to change the number of discards the player
    /// can use each round.
    ///
    /// # Arguments
    /// * `context` - Reference to the current game context
    /// * `base_discards` - The current base number of discards
    ///
    /// # Returns
    /// The modified number of discards.
    ///
    /// # Example
    /// ```rust,ignore
    /// fn modify_discards(&self, _context: &GameContext, base_discards: usize) -> usize {
    ///     base_discards + 1  // +1 discard per round
    /// }
    /// ```
    fn modify_discards(&self, _context: &GameContext, base_discards: usize) -> usize {
        base_discards
    }

    // State serialization hooks with default implementations

    /// Serialize joker-specific state for persistence.
    ///
    /// This hook allows jokers to define custom serialization logic for their state.
    /// The default implementation uses the standard JokerState serialization.
    ///
    /// # Arguments
    /// * `context` - Reference to the current game context
    /// * `state` - The joker's current state to serialize
    ///
    /// # Returns
    /// A Result containing the serialized state as JSON Value or an error
    ///
    /// # Example
    /// ```rust,ignore
    /// fn serialize_state(
    ///     &self,
    ///     context: &GameContext,
    ///     state: &JokerState,
    /// ) -> Result<Value, serde_json::Error> {
    ///     // Custom serialization for complex joker state
    ///     let mut custom_state = serde_json::to_value(state)?;
    ///     custom_state["joker_type"] = Value::String(self.name().to_string());
    ///     custom_state["creation_timestamp"] = Value::Number(
    ///         serde_json::Number::from(context.round)
    ///     );
    ///     Ok(custom_state)
    /// }
    /// ```
    fn serialize_state(
        &self,
        _context: &GameContext,
        state: &JokerState,
    ) -> Result<Value, serde_json::Error> {
        serde_json::to_value(state)
    }

    /// Deserialize joker-specific state from persistence.
    ///
    /// This hook allows jokers to define custom deserialization logic for their state.
    /// The default implementation uses the standard JokerState deserialization.
    ///
    /// # Arguments
    /// * `context` - Reference to the current game context
    /// * `data` - The serialized state data to deserialize
    ///
    /// # Returns
    /// A Result containing the deserialized JokerState or an error
    ///
    /// # Example
    /// ```rust,ignore
    /// fn deserialize_state(
    ///     &self,
    ///     context: &GameContext,
    ///     data: &Value,
    /// ) -> Result<JokerState, serde_json::Error> {
    ///     // Custom deserialization with validation
    ///     let mut state: JokerState = serde_json::from_value(data.clone())?;
    ///
    ///     // Validate and migrate old state format if needed
    ///     if let Some(version) = data.get("version") {
    ///         if version.as_u64() == Some(1) {
    ///             // Migrate from version 1 to current format
    ///             state.accumulated_value *= 2.0; // Example migration
    ///         }
    ///     }
    ///
    ///     Ok(state)
    /// }
    /// ```
    fn deserialize_state(
        &self,
        _context: &GameContext,
        data: &Value,
    ) -> Result<JokerState, serde_json::Error> {
        serde_json::from_value(data.clone())
    }

    /// Validate the integrity of a joker's state.
    ///
    /// This hook allows jokers to define custom validation rules for their state.
    /// Called after deserialization to ensure state integrity.
    ///
    /// # Arguments
    /// * `context` - Reference to the current game context
    /// * `state` - The state to validate
    ///
    /// # Returns
    /// Ok(()) if state is valid, Err with description if invalid
    ///
    /// # Example
    /// ```rust,ignore
    /// fn validate_state(&self, context: &GameContext, state: &JokerState) -> Result<(), String> {
    ///     // Custom validation for this joker type
    ///     if state.accumulated_value < 0.0 {
    ///         return Err("Accumulated value cannot be negative for this joker".to_string());
    ///     }
    ///
    ///     if let Some(level) = state.get_custom::<i32>("level").unwrap_or(None) {
    ///         if level > 100 {
    ///             return Err("Level cannot exceed 100".to_string());
    ///         }
    ///     }
    ///
    ///     Ok(())
    /// }
    /// ```
    fn validate_state(&self, _context: &GameContext, _state: &JokerState) -> Result<(), String> {
        Ok(())
    }

    /// Initialize default state for a new joker instance.
    ///
    /// This hook allows jokers to define their initial state when first created.
    /// Called when a joker is purchased or otherwise added to the game.
    ///
    /// # Arguments
    /// * `context` - Reference to the current game context
    ///
    /// # Returns
    /// The initial JokerState for this joker instance
    ///
    /// # Example
    /// ```rust,ignore
    /// fn initialize_state(&self, context: &GameContext) -> JokerState {
    ///     let mut state = JokerState::new();
    ///
    ///     // Set initial values based on game context
    ///     state.set_custom("creation_round", context.round).unwrap();
    ///     state.set_custom("level", 1).unwrap();
    ///
    ///     // Some jokers start with triggers based on ante
    ///     if context.ante <= 3 {
    ///         state.triggers_remaining = Some(5);
    ///     } else {
    ///         state.triggers_remaining = Some(3);
    ///     }
    ///
    ///     state
    /// }
    /// ```
    fn initialize_state(&self, _context: &GameContext) -> JokerState {
        JokerState::new()
    }

    /// Migrate state from an older version.
    ///
    /// This hook allows jokers to handle state migration when loading save games
    /// from older versions of the game. Useful for maintaining compatibility.
    ///
    /// # Arguments
    /// * `context` - Reference to the current game context
    /// * `old_state` - The state in the old format
    /// * `from_version` - The version the state is being migrated from
    ///
    /// # Returns
    /// The migrated state in the current format, or an error if migration fails
    ///
    /// # Example
    /// ```rust,ignore
    /// fn migrate_state(
    ///     &self,
    ///     context: &GameContext,
    ///     old_state: &Value,
    ///     from_version: u32,
    /// ) -> Result<JokerState, String> {
    ///     match from_version {
    ///         1 => {
    ///             // Migrate from version 1
    ///             let mut state: JokerState = serde_json::from_value(old_state.clone())
    ///                 .map_err(|e| format!("Failed to parse v1 state: {}", e))?;
    ///
    ///             // In v1, accumulated_value was stored as integer
    ///             if let Some(old_value) = old_state.get("old_accumulated") {
    ///                 state.accumulated_value = old_value.as_i64().unwrap_or(0) as f64;
    ///             }
    ///
    ///             Ok(state)
    ///         }
    ///         _ => Err(format!("Unknown version: {}", from_version))
    ///     }
    /// }
    /// ```
    fn migrate_state(
        &self,
        _context: &GameContext,
        old_state: &Value,
        _from_version: u32,
    ) -> Result<JokerState, String> {
        serde_json::from_value(old_state.clone()).map_err(|e| format!("Migration failed: {e}"))
    }

    /// Process a scaling event for jokers that support it.
    ///
    /// This method allows jokers to respond to scaling events in the game.
    /// Most jokers will not need to override this method.
    ///
    /// # Arguments
    /// * `context` - Mutable reference to the current game context
    /// * `event` - The scaling event to process
    ///
    /// # Returns
    /// True if the event was processed (for scaling jokers), false otherwise
    fn process_scaling_event(
        &self,
        _context: &mut GameContext,
        _event: &crate::scaling_joker::ScalingEvent,
    ) -> bool {
        false // Default implementation: non-scaling jokers ignore events
    }
}

// Re-export the old Categories enum for compatibility
#[derive(Debug, Clone, Eq, PartialEq)]
pub enum Categories {
    MultPlus,
    MultMult,
    Chips,
    Economy,
    Retrigger,
    Effect,
}

// Include the compatibility module for the old API
pub mod compat;

// Include the new trait definitions
pub mod traits;

// Include the conditional joker framework
pub mod conditional;

// Include hand composition jokers (Ride the Bus, Blackboard, DNA)
pub mod hand_composition_jokers;

// Include basic economy jokers
pub mod basic_economy_jokers;
// Include resource-based chips jokers (Banner, Bull, Stone, Scary Face, Blue)
pub mod resource_chips_jokers;

// Include basic xmult jokers (Photograph, Ancient, Steel, Baron, The Idol)
pub mod basic_xmult_jokers;

// Include FourFingers joker
pub mod four_fingers;

// Include multiplicative jokers (Baron, Steel, Ancient, etc.)
pub mod multiplicative_jokers;
// Include retrigger jokers
pub mod retrigger_jokers;

// Include tests for hand composition jokers (Ride the Bus, Blackboard, DNA)
#[cfg(test)]
mod hand_composition_tests;

// Include scaling xmult jokers (Throwback, Steel Joker Scaling, Ceremonial Dagger)
pub mod scaling_xmult_jokers;

// Include tests for JokerIdentity trait
#[cfg(test)]
mod identity_tests;

// Include scaling additive mult jokers
pub mod scaling_additive_mult_jokers;

// Include scaling chips jokers (Castle, Wee, Stuntman, etc.)
pub mod scaling_chips_jokers;

// Include testing utilities for the Joker trait system
#[cfg(test)]
pub mod test_utils;

// Include comprehensive tests for the new trait system
#[cfg(test)]
pub mod tests;

// Re-export important types
pub use conditional::{ConditionalJoker, JokerCondition};

// Re-export new trait definitions
pub use traits::{
    JokerGameplay, JokerIdentity, JokerLifecycle, JokerModifiers, JokerState as JokerStateTrait,
    ProcessContext, ProcessResult, Rarity,
};

// Include the advanced joker framework modules
pub mod advanced_conditions;
pub mod advanced_traits;
pub mod compatibility_bridge;

// Re-export old API types for backwards compatibility
pub use compat::{Joker as OldJoker, Jokers};

<<<<<<< HEAD
// Re-export advanced framework types
pub use advanced_conditions::{
    AdvancedCondition, AdvancedConditionBuilder, AdvancedConditionEvaluator,
    AdvancedEvaluationContext, ConditionCache, GameHistory,
};

pub use advanced_traits::{
    AdvancedJokerFramework, AdvancedJokerGameplay, AdvancedJokerIdentity, EnhancedJoker,
    EnhancedJokerBuilder, EvaluationCost, GameEvent, InternalJokerState, JokerProcessor,
};

pub use compatibility_bridge::{CompatibilityBridge, LegacyJokerAdapter, MixedJokerCollection};

=======
// Re-export scaling chips joker structs (factory functions not available in current implementation)
pub use scaling_chips_jokers::{
    ArrowheadJoker, CastleJoker, HikerJoker, OddToddJoker, ScholarJoker, StuntmanJoker, WeeJoker,
};

>>>>>>> 5a04d9fd
// Module-level trait tests
#[cfg(test)]
mod joker_trait_tests {
    use super::*;

    #[test]
    fn test_joker_trait_bounds() {
        // This won't compile if Joker doesn't have Send + Sync bounds
        fn assert_send_sync<T: Send + Sync>() {}
        assert_send_sync::<Box<dyn Joker>>();
    }
}<|MERGE_RESOLUTION|>--- conflicted
+++ resolved
@@ -1321,7 +1321,6 @@
 // Re-export old API types for backwards compatibility
 pub use compat::{Joker as OldJoker, Jokers};
 
-<<<<<<< HEAD
 // Re-export advanced framework types
 pub use advanced_conditions::{
     AdvancedCondition, AdvancedConditionBuilder, AdvancedConditionEvaluator,
@@ -1335,13 +1334,10 @@
 
 pub use compatibility_bridge::{CompatibilityBridge, LegacyJokerAdapter, MixedJokerCollection};
 
-=======
 // Re-export scaling chips joker structs (factory functions not available in current implementation)
 pub use scaling_chips_jokers::{
     ArrowheadJoker, CastleJoker, HikerJoker, OddToddJoker, ScholarJoker, StuntmanJoker, WeeJoker,
 };
-
->>>>>>> 5a04d9fd
 // Module-level trait tests
 #[cfg(test)]
 mod joker_trait_tests {
