--- conflicted
+++ resolved
@@ -326,21 +326,22 @@
 
     // True is all elements are masked
     pub fn is_empty(&self) -> bool {
-<<<<<<< HEAD
         // Use iterator for zero-copy check - more efficient than to_vec()
-        let iter = self.iter();
-        let min = iter.min().unwrap_or(0);
-        let max = self.iter().max().unwrap_or(0);
+        let mut iter = self.iter();
+        
+        // Check if iterator has any elements first
+        let first = iter.next();
+        if first.is_none() {
+            return true; // Empty iterator means empty action space
+        }
+        
+        // Use fold to efficiently find min/max in single pass
+        let (min, max) = iter.fold(
+            (first.unwrap(), first.unwrap()), 
+            |(min, max), val| (min.min(val), max.max(val))
+        );
+        
         min == 0 && max == 0
-=======
-        let vec = self.to_vec();
-        if vec.is_empty() {
-            return true; // Empty vector is considered empty
-        }
-        let min_val = vec.iter().min().copied().unwrap_or(0);
-        let max_val = vec.iter().max().copied().unwrap_or(0);
-        (min_val == 0) && (max_val == 0)
->>>>>>> fa15d834
     }
 }
 
