--- conflicted
+++ resolved
@@ -1,7 +1,6 @@
 use crate::card::Card;
 use crate::joker::JokerId;
 use crate::shop::packs::PackType;
-use crate::skip_tags::TagId;
 use crate::stage::Blind;
 use crate::vouchers::VoucherId;
 #[cfg(feature = "python")]
@@ -74,15 +73,9 @@
     ActivateMultiSelect(),   // Enter multi-select mode
     DeactivateMultiSelect(), // Exit multi-select mode and clear selections
 
-<<<<<<< HEAD
-    // Skip blind and tag selection
-    SkipBlind(Blind),
-    SelectTag(TagId),
-=======
     // Skip tags system
     SkipBlind(Blind), // Skip a blind and potentially get tags
     SelectSkipTag(crate::skip_tags::SkipTagId), // Select a skip tag for activation
->>>>>>> cbd3b4de
 }
 
 impl fmt::Display for Action {
@@ -194,21 +187,12 @@
                 write!(f, "DeactivateMultiSelect")
             }
 
-<<<<<<< HEAD
-            // Skip blind and tag selection
-            Self::SkipBlind(blind) => {
-                write!(f, "SkipBlind: {blind}")
-            }
-            Self::SelectTag(tag_id) => {
-                write!(f, "SelectTag: {tag_id}")
-=======
             // Skip tags system
             Self::SkipBlind(blind) => {
                 write!(f, "SkipBlind: {blind}")
             }
             Self::SelectSkipTag(tag_id) => {
                 write!(f, "SelectSkipTag: {tag_id}")
->>>>>>> cbd3b4de
             }
         }
     }
