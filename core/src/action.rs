--- conflicted
+++ resolved
@@ -2,7 +2,7 @@
 use crate::consumables::ConsumableId;
 use crate::joker::JokerId;
 use crate::shop::packs::PackType;
-use crate::skip_tags::TagId;
+use crate::skip_tags::SkipTagId;
 use crate::stage::Blind;
 use crate::vouchers::VoucherId;
 #[cfg(feature = "python")]
@@ -103,15 +103,9 @@
     ActivateMultiSelect(),   // Enter multi-select mode
     DeactivateMultiSelect(), // Exit multi-select mode and clear selections
 
-<<<<<<< HEAD
-    // Skip Tag System Actions
-    SkipBlind(Blind),     // Skip the current blind
-    SelectSkipTag(TagId), // Select a tag from available options
-=======
     // Skip tags system
-    SkipBlind(Blind), // Skip a blind and potentially get tags
-    SelectSkipTag(crate::skip_tags::SkipTagId), // Select a skip tag for activation
->>>>>>> daa5b6f1
+    SkipBlind(Blind),         // Skip a blind and potentially get tags
+    SelectSkipTag(SkipTagId), // Select a skip tag for activation
 }
 
 impl fmt::Display for Action {
@@ -241,11 +235,7 @@
                 write!(f, "DeactivateMultiSelect")
             }
 
-<<<<<<< HEAD
-            // Skip Tag System Actions
-=======
             // Skip tags system
->>>>>>> daa5b6f1
             Self::SkipBlind(blind) => {
                 write!(f, "SkipBlind: {blind}")
             }
