--- conflicted
+++ resolved
@@ -1,10 +1,6 @@
 // Temporary lint overrides - see GitHub issues for tracking
 #![warn(clippy::field_reassign_with_default)]
-<<<<<<< HEAD
-#![warn(dead_code)]
-=======
 #![warn(unused_variables)]
->>>>>>> ff1b1542
 
 pub mod action;
 pub mod ante;
