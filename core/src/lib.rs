--- conflicted
+++ resolved
@@ -22,11 +22,8 @@
 pub mod joker_state;
 pub mod math_safe;
 pub mod memory_monitor;
-<<<<<<< HEAD
+pub mod multi_select;
 pub mod priority_strategy;
-=======
-pub mod multi_select;
->>>>>>> 4c9bcffe
 pub mod rank;
 pub mod rng;
 pub mod shop;
