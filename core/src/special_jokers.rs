--- conflicted
+++ resolved
@@ -768,17 +768,12 @@
         JokerGameplay, JokerIdentity, JokerLifecycle, JokerModifiers,
         JokerState as JokerStateTrait, Rarity,
     };
-<<<<<<< HEAD
-    use crate::joker_state::JokerStateManager;
-    use crate::stage::{Blind, Stage};
-=======
     #[allow(unused_imports)]
     use crate::joker::GameContext;
     use crate::joker_state::JokerStateManager;
     use crate::stage::{Blind, Stage};
     #[allow(unused_imports)]
     use std::collections::HashMap;
->>>>>>> daa5b6f1
     use std::sync::Arc;
 
     /// Helper function to create a test card
