--- conflicted
+++ resolved
@@ -646,11 +646,6 @@
             .unwrap();
 
             if hand_result.retriggered_count > 0 {
-<<<<<<< HEAD
-                write!(&mut debug_msg, " ({} retriggers)", hand_result.retriggered_count).unwrap();
-            }
-            
-=======
                 write!(
                     &mut debug_msg,
                     " ({} retriggers)",
@@ -658,8 +653,6 @@
                 )
                 .unwrap();
             }
-
->>>>>>> 519d0dbc
             messages.push(debug_msg);
         }
 
