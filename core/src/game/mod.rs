use crate::action::{Action, MoveDirection};
use crate::ante::Ante;
use crate::available::Available;
use crate::boss_blinds::BossBlindState;
use crate::bounded_action_history::BoundedActionHistory;
use crate::card::Card;
use crate::config::Config;
use crate::consumables::ConsumableId;
use crate::deck::Deck;
use crate::error::GameError;
use crate::hand::{MadeHand, SelectHand};
use crate::joker::{GameContext, Joker, JokerId, Jokers, OldJoker as OldJokerTrait};
use crate::joker_effect_processor::JokerEffectProcessor;
use crate::joker_factory::JokerFactory;
use crate::joker_state::{JokerState, JokerStateManager};
use crate::memory_monitor::MemoryMonitor;
use crate::rank::HandRank;
use crate::shop::packs::{OpenPackState, Pack};
use crate::shop::Shop;
use crate::stage::{Blind, End, Stage};
use crate::state_version::StateVersion;
use crate::target_context::TargetContext;
use crate::vouchers::VoucherCollection;

// Re-export GameState for external use with qualified name to avoid Python bindings conflict
pub use crate::vouchers::GameState as VoucherGameState;

#[cfg(feature = "serde")]
use serde::{Deserialize, Serialize};
use std::collections::HashMap;
use std::fmt;
use std::sync::Arc;

/// Maximum debug messages to keep in memory (for practical memory management)
const MAX_DEBUG_MESSAGES: usize = 10000;

/// Score breakdown for debugging and analysis
#[derive(Debug, Clone)]
pub struct ScoreBreakdown {
    pub base_chips: f64,
    pub base_mult: f64,
    pub card_chips: f64,
    pub joker_contributions: Vec<JokerContribution>,
    pub final_score: f64,
}

/// Individual joker contribution to scoring
#[derive(Debug, Clone)]
pub struct JokerContribution {
    pub joker_name: String,
    pub joker_id: JokerId,
    pub chips_added: i32,
    pub mult_added: i32,
    pub mult_multiplier: f64,
    pub money_added: i32,
    pub retrigger_count: u32,
}

/// Accumulates effects from multiple jokers in a structured way
#[derive(Debug, Clone, PartialEq)]
pub struct AccumulatedEffects {
    /// Total chips to add to the hand
    pub chips: i32,
    /// Total mult to add to the hand
    pub mult: i32,
    /// Total money to award to the player
    pub money: i32,
    /// Combined mult multiplier (multiplicative)
    pub mult_multiplier: f64,
    /// Collection of all messages from jokers
    pub messages: Vec<String>,
}

impl AccumulatedEffects {
    /// Create a new AccumulatedEffects with default values
    pub fn new() -> Self {
        Self {
            chips: 0,
            mult: 0,
            money: 0,
            mult_multiplier: 1.0,
            messages: Vec::new(),
        }
    }

    /// Accumulate a JokerEffect into this accumulator
    /// Returns false if killscreen (infinity/NaN) is detected
    pub fn accumulate_effect(&mut self, effect: &crate::joker::JokerEffect) -> bool {
        // Calculate total iterations (1 + retriggers)
        let iterations = 1 + effect.retrigger as i32;

        // Accumulate chips, mult, and money (additive, multiplied by retriggers)
        self.chips = self
            .chips
            .saturating_add(effect.chips.saturating_mul(iterations));
        self.mult = self
            .mult
            .saturating_add(effect.mult.saturating_mul(iterations));
        self.money = self
            .money
            .saturating_add(effect.money.saturating_mul(iterations));

        // Apply mult multiplier for each iteration (multiplicative)
        if effect.mult_multiplier != 0.0 {
            for _ in 0..iterations {
                self.mult_multiplier *= effect.mult_multiplier;
            }
        }

        // Add message if present
        if let Some(ref message) = effect.message {
            self.messages.push(message.clone());
        }

        // Check for killscreen (infinity or NaN)
        if self.mult_multiplier.is_infinite() || self.mult_multiplier.is_nan() {
            return false;
        }

        true
    }

    /// Merge another AccumulatedEffects into this one
    pub fn merge(&mut self, other: &AccumulatedEffects) {
        self.chips = self.chips.saturating_add(other.chips);
        self.mult = self.mult.saturating_add(other.mult);
        self.money = self.money.saturating_add(other.money);

        // Multiply mult multipliers
        if other.mult_multiplier != 0.0 {
            self.mult_multiplier *= other.mult_multiplier;
        }

        // Append messages
        self.messages.extend_from_slice(&other.messages);
    }

    /// Apply the accumulated mult multiplier to the mult value
    pub fn apply_mult_multiplier(&mut self) {
        if self.mult_multiplier != 0.0 && self.mult_multiplier != 1.0 {
            let multiplied = (self.mult as f64) * self.mult_multiplier;
            // Clamp to i32 range to prevent overflow
            self.mult = multiplied.clamp(i32::MIN as f64, i32::MAX as f64) as i32;
        }
    }
}

impl Default for AccumulatedEffects {
    fn default() -> Self {
        Self::new()
    }
}

#[cfg_attr(feature = "serde", derive(Serialize, Deserialize))]
#[derive(Debug)]
pub struct Game {
    pub config: Config,
    pub shop: Shop,
    pub deck: Deck,
    pub available: Available,
    pub discarded: Vec<Card>,
    pub blind: Option<Blind>,
    pub stage: Stage,
    pub ante_start: Ante,
    pub ante_end: Ante,
    pub ante_current: Ante,
    pub action_history: BoundedActionHistory,
    pub round: f64,

    // jokers using structured JokerEffect system
    #[cfg_attr(feature = "serde", serde(skip))]
    pub jokers: Vec<Box<dyn Joker>>,

    #[cfg_attr(feature = "serde", serde(skip, default = "JokerEffectProcessor::new"))]
    pub joker_effect_processor: JokerEffectProcessor,

    #[cfg_attr(
        feature = "serde",
        serde(skip, default = "default_joker_state_manager")
    )]
    pub joker_state_manager: Arc<JokerStateManager>,

    // playing
    pub plays: f64,
    pub discards: f64,
    pub reward: f64,
    pub money: f64,

    // for scoring
    pub chips: f64,
    pub mult: f64,
    pub score: f64,

    // hand type tracking for this game run
    pub hand_type_counts: HashMap<HandRank, u32>,

    // Extended state for consumables, vouchers, and boss blinds
    /// Consumable cards currently in the player's hand
    pub consumables_in_hand: Vec<ConsumableId>,

    /// Collection of owned vouchers with purchase tracking
    pub vouchers: VoucherCollection,

    /// Current boss blind state and effects
    pub boss_blind_state: BossBlindState,

    /// Pack system state
    /// Packs currently in the player's inventory
    pub pack_inventory: Vec<Pack>,

    /// Currently opened pack that player is choosing from
    pub open_pack: Option<OpenPackState>,

    /// Version of the game state for serialization compatibility
    pub state_version: StateVersion,

    /// Debug logging enabled flag
    #[cfg_attr(feature = "serde", serde(skip))]
    pub debug_logging_enabled: bool,

    /// Debug messages buffer
    #[cfg_attr(feature = "serde", serde(skip))]
    pub debug_messages: Vec<String>,

    /// Multi-select context for tracking selected items
    #[cfg_attr(feature = "serde", serde(skip, default = "TargetContext::new"))]
    pub target_context: TargetContext,

    /// Random number generator for secure game randomness
    #[cfg_attr(feature = "serde", serde(skip, default = "default_game_rng"))]
    pub rng: balatro_rs::rng::GameRng,

    /// Memory monitor for tracking and controlling memory usage
    #[cfg_attr(feature = "serde", serde(skip))]
    pub memory_monitor: MemoryMonitor,
}

#[cfg(feature = "serde")]
fn default_joker_state_manager() -> Arc<JokerStateManager> {
    Arc::new(JokerStateManager::new())
}

#[cfg(feature = "serde")]
fn default_game_rng() -> balatro_rs::rng::GameRng {
    balatro_rs::rng::GameRng::secure()
}

/// Format debug message for joker effects with conditional compilation
#[cfg(debug_assertions)]
fn format_joker_effect_debug_message(
    joker_name: &str,
    effect: &crate::joker::JokerEffect,
    total_triggers: u32,
    card: Option<&Card>,
) -> String {
    use std::fmt::Write;
    let mut debug_msg = String::with_capacity(128); // Pre-allocate reasonable size

    match card {
        None => {
            // Hand-level format
            write!(
                &mut debug_msg,
                "Joker '{}': +{} chips, +{} mult, +{} money",
                joker_name,
                effect.chips * total_triggers as i32,
                effect.mult * total_triggers as i32,
                effect.money * total_triggers as i32
            )
            .unwrap();
        }
        Some(card) => {
            // Card-level format
            write!(
                &mut debug_msg,
                "Joker '{}' on card {}: +{} chips, +{} mult, +{} money",
                joker_name,
                card,
                effect.chips * total_triggers as i32,
                effect.mult * total_triggers as i32,
                effect.money * total_triggers as i32
            )
            .unwrap();
        }
    }

    if effect.retrigger > 0 {
        write!(&mut debug_msg, " (retrigger x{})", effect.retrigger).unwrap();
    }

    debug_msg
}

impl Game {
    pub fn new(config: Config) -> Self {
        let ante_start = Ante::try_from(config.ante_start).unwrap_or(Ante::One);
        Self {
            shop: Shop::new(),
            deck: Deck::default(),
            available: Available::default(),
            discarded: Vec::new(),
            action_history: BoundedActionHistory::new(),
            jokers: Vec::new(),
            joker_effect_processor: JokerEffectProcessor::new(),
            joker_state_manager: Arc::new(JokerStateManager::new()),
            blind: None,
            stage: Stage::PreBlind(),
            ante_start,
            ante_end: Ante::try_from(config.ante_end).unwrap_or(Ante::Eight),
            ante_current: ante_start,
            round: config.round_start as f64,
            plays: config.plays as f64,
            discards: config.discards as f64,
            reward: config.reward_base as f64,
            money: config.money_start as f64,
            chips: config.base_chips as f64,
            mult: config.base_mult as f64,
            score: config.base_score as f64,
            hand_type_counts: HashMap::new(),

            // Initialize extended state fields
            consumables_in_hand: Vec::new(),
            vouchers: VoucherCollection::new(),
            boss_blind_state: BossBlindState::new(),

            // Initialize pack system fields
            pack_inventory: Vec::new(),
            open_pack: None,

            state_version: StateVersion::current(),

            // Initialize debug logging fields
            debug_logging_enabled: false,
            debug_messages: Vec::new(),

            // Initialize multi-select context
            target_context: TargetContext::new(),

            // Initialize secure RNG
            rng: balatro_rs::rng::GameRng::secure(),

            // Initialize memory monitor with default configuration
            memory_monitor: MemoryMonitor::default(),

            config,
        }
    }

    pub fn start(&mut self) {
        // for now just move state to small blind
        self.stage = Stage::PreBlind();
        self.deal();
    }

    /// Start a new blind and trigger joker lifecycle events
    pub fn start_blind(&mut self) {
        use crate::hand::Hand;

        // Set stage to blind
        self.stage = Stage::Blind(Blind::Small);
        self.blind = Some(Blind::Small);

        // Trigger on_blind_start for all jokers
        for joker in &self.jokers {
            let temp_hand = Hand::new(self.available.cards());
            let mut context = GameContext {
                chips: self.chips as i32,
                mult: self.mult as i32,
                money: self.money as i32,
                ante: self.ante_current as u8,
                round: self.round as u32,
                stage: &self.stage,
                hands_played: 0,
                discards_used: 0,
                jokers: &self.jokers,
                hand: &temp_hand,
                discarded: &self.discarded,
                joker_state_manager: &self.joker_state_manager,
                hand_type_counts: &self.hand_type_counts,
                cards_in_deck: self.deck.len(),
                stone_cards_in_deck: 0, // TODO: Track stone cards when implemented
                rng: &self.rng,
            };

            let effect = joker.on_blind_start(&mut context);

            // Apply effects immediately
            self.chips += effect.chips as f64;
            self.mult += effect.mult as f64;
            self.money += effect.money as f64;
        }
    }

    pub fn result(&self) -> Option<End> {
        match self.stage {
            Stage::End(end) => Some(end),
            _ => None,
        }
    }

    pub fn is_over(&self) -> bool {
        self.result().is_some()
    }

    /// Returns a reference to the joker at the specified slot, if it exists.
    ///
    /// # Arguments
    /// * `slot` - The zero-based index of the joker slot to check
    ///
    /// # Returns
    /// * `Some(&dyn Joker)` if a joker exists at the specified slot
    /// * `None` if the slot is empty or the index is out of bounds
    pub fn get_joker_at_slot(&self, slot: usize) -> Option<&dyn Joker> {
        self.jokers.get(slot).map(|j| j.as_ref())
    }

    /// Returns the total number of jokers currently owned by the player.
    ///
    /// # Returns
    /// The count of jokers in the player's collection
    pub fn joker_count(&self) -> usize {
        self.jokers.len()
    }

    /// Returns the number of times a specific hand type has been played this game run.
    ///
    /// # Arguments
    /// * `hand_rank` - The hand rank to check the count for
    ///
    /// # Returns
    /// The number of times this hand type has been played (0 if never played)
    pub fn get_hand_type_count(&self, hand_rank: HandRank) -> u32 {
        self.hand_type_counts.get(&hand_rank).copied().unwrap_or(0)
    }

    /// Increments the count for a specific hand type.
    ///
    /// # Arguments
    /// * `hand_rank` - The hand rank to increment
    pub fn increment_hand_type_count(&mut self, hand_rank: HandRank) {
        *self.hand_type_counts.entry(hand_rank).or_insert(0) += 1;
    }

    fn clear_blind(&mut self) {
        self.score = self.config.base_score as f64;
        self.plays = self.config.plays as f64;
        self.discards = self.config.discards as f64;
        self.deal();
    }

    // draw from deck to available
    fn draw(&mut self, count: usize) {
        if let Some(drawn) = self.deck.draw(count) {
            self.available.extend(drawn);
            // Update target context with new available cards
            self.sync_target_context();
        }
    }

    // shuffle and deal new cards to available
    pub(crate) fn deal(&mut self) {
        // add discarded back to deck, emptying in process
        self.deck.append(&mut self.discarded);
        // add available back to deck and empty
        self.deck.extend(self.available.cards());
        self.available.empty();
        // Clear target context when cards are emptied
        self.target_context.clear_selections();
        self.deck.shuffle(&self.rng);
        self.draw(self.config.available);
    }

    /// Synchronize target context with current game state
    fn sync_target_context(&mut self) {
        // Update available cards
        let available_cards = self.available.cards();
        self.target_context.set_available_cards(available_cards);
        
        // Update available jokers
        let joker_ids: Vec<JokerId> = self.jokers.iter()
            .map(|joker| {
                // Get the joker's ID
                joker.id()
            })
            .collect();
        self.target_context.set_available_jokers(joker_ids);
        
        // Update available packs (if any)
        let pack_ids: Vec<usize> = self.pack_inventory.iter()
            .enumerate()
            .map(|(i, _)| i)
            .collect();
        self.target_context.set_available_packs(pack_ids);
    }

    pub(crate) fn select_card(&mut self, card: Card) -> Result<(), GameError> {
        if self.available.selected().len() > self.config.selected_max {
            return Err(GameError::InvalidSelectCard);
        }
        self.available.select_card(card)
    }

    pub(crate) fn move_card(
        &mut self,
        direction: MoveDirection,
        card: Card,
    ) -> Result<(), GameError> {
        self.available.move_card(direction, card)
    }

    pub(crate) fn play_selected(&mut self) -> Result<(), GameError> {
        if self.plays == 0.0 {
            return Err(GameError::NoRemainingPlays);
        }
        self.plays -= 1.0;
        let selected = SelectHand::new(self.available.selected());
        let best = selected.best_hand()?;

        // Track hand type for game statistics
        self.increment_hand_type_count(best.rank);

        let score = self.calc_score(best);
        let clear_blind = self.handle_score(score)?;
        self.discarded.extend(self.available.selected());
        let removed = self.available.remove_selected();
        self.draw(removed);
        if clear_blind {
            self.clear_blind();
        }
        Ok(())
    }

    // discard selected cards from available and draw equal number back to available
    pub(crate) fn discard_selected(&mut self) -> Result<(), GameError> {
        if self.discards == 0.0 {
            return Err(GameError::NoRemainingDiscards);
        }
        self.discards -= 1.0;
        self.discarded.extend(self.available.selected());
        let removed = self.available.remove_selected();
        self.draw(removed);
        Ok(())
    }

    pub fn calc_score(&mut self, hand: MadeHand) -> f64 {
        // compute chips and mult from hand level
        self.chips += hand.rank.level().chips as f64;
        self.mult += hand.rank.level().mult as f64;

        // add chips for each played card
        let card_chips: f64 = hand.hand.cards().iter().map(|c| c.chips() as f64).sum();
        self.chips += card_chips;

        // Apply JokerEffect from structured joker system
        if !self.jokers.is_empty() {
            let (joker_chips, joker_mult, joker_money, messages) =
                self.process_joker_effects(&hand);
            self.chips += joker_chips as f64;
            self.mult += joker_mult as f64;
            self.money += joker_money as f64;

            // Log debug messages if enabled
            for message in messages {
                self.add_debug_message(message);
            }
        }

        // compute score
        let score = self.chips * self.mult;

        // Check for killscreen condition
        if !score.is_finite() {
            self.add_debug_message("KILLSCREEN: Final score reached infinity!".to_string());
        }

        // reset chips and mult
        self.mult = self.config.base_mult as f64;
        self.chips = self.config.base_chips as f64;
        score
    }

    /// Process JokerEffect from all jokers and return accumulated effects
    fn process_joker_effects(&mut self, hand: &MadeHand) -> (i32, i32, i32, Vec<String>) {
        use crate::hand::Hand;

        let mut messages = Vec::new();

        // Create game context
        let mut context = GameContext {
            chips: self.chips as i32,
            mult: self.mult as i32,
            money: self.money as i32,
            ante: self.ante_current as u8,
            round: self.round as u32,
            stage: &self.stage,
            hands_played: 0,  // TODO: track this properly
            discards_used: 0, // TODO: track this properly
            jokers: &self.jokers,
            hand: &Hand::new(hand.hand.cards().to_vec()),
            discarded: &self.discarded,
            joker_state_manager: &self.joker_state_manager,
            hand_type_counts: &self.hand_type_counts,
            cards_in_deck: self.deck.len(),
            stone_cards_in_deck: 0, // TODO: Track stone cards when implemented
            rng: &self.rng,
        };

        // Process hand-level effects using the cached processor
        let select_hand = SelectHand::new(hand.hand.cards().to_vec());
        let hand_result = self.joker_effect_processor.process_hand_effects(&self.jokers, &mut context, &select_hand);
        
        let mut total_chips = hand_result.accumulated_effect.chips;
        let mut total_mult = hand_result.accumulated_effect.mult;
        let mut total_money = hand_result.accumulated_effect.money;
        let mut total_mult_multiplier = if hand_result.accumulated_effect.mult_multiplier != 0.0 {
            hand_result.accumulated_effect.mult_multiplier
        } else {
            1.0
        };

        // Generate debug messages for hand effects
        #[cfg(debug_assertions)]
        if hand_result.jokers_processed > 0 && (total_chips != 0 || total_mult != 0 || total_money != 0) {
            use std::fmt::Write;
            let mut debug_msg = String::with_capacity(128);
            write!(
                &mut debug_msg,
                "Hand effects: +{} chips, +{} mult, +{} money from {} jokers",
                total_chips,
                total_mult,
                total_money,
                hand_result.jokers_processed
            ).unwrap();
            
            if hand_result.retriggered_count > 0 {
                write!(&mut debug_msg, " ({} retriggers)", hand_result.retriggered_count).unwrap();
            }
<<<<<<< HEAD
            
=======
>>>>>>> 7e7b6bc4
            messages.push(debug_msg);
        }

        // Process any error messages from hand effects
        for error in &hand_result.errors {
            match error {
                crate::joker_effect_processor::EffectProcessingError::TooManyRetriggers(_) => {
                    messages.push("KILLSCREEN: Too many retriggered effects!".to_string());
                },
                _ => {} // Other errors are less critical for gameplay
            }
        }

        // Process card-level effects using the cached processor
        for card in hand.hand.cards() {
            let card_result = self.joker_effect_processor.process_card_effects(&self.jokers, &mut context, &card);
            
            // Accumulate card effects
            total_chips += card_result.accumulated_effect.chips;
            total_mult += card_result.accumulated_effect.mult;
            total_money += card_result.accumulated_effect.money;
            
            // Handle mult_multiplier: only apply if it's not the default value
            if card_result.accumulated_effect.mult_multiplier != 0.0 {
                total_mult_multiplier *= card_result.accumulated_effect.mult_multiplier;
                
                // Killscreen detection
                if !total_mult_multiplier.is_finite() {
                    messages.push("KILLSCREEN: Score calculation reached infinity!".to_string());
                    break;
                }
            }

            // Generate debug messages for card effects
            #[cfg(debug_assertions)]
            if card_result.jokers_processed > 0 && (card_result.accumulated_effect.chips != 0 || card_result.accumulated_effect.mult != 0 || card_result.accumulated_effect.money != 0) {
                use std::fmt::Write;
                let mut debug_msg = String::with_capacity(128);
                write!(
                    &mut debug_msg,
                    "Card {} effects: +{} chips, +{} mult, +{} money",
                    card,
                    card_result.accumulated_effect.chips,
                    card_result.accumulated_effect.mult,
                    card_result.accumulated_effect.money
                ).unwrap();
                
                if card_result.retriggered_count > 0 {
                    write!(&mut debug_msg, " ({} retriggers)", card_result.retriggered_count).unwrap();
                }
                messages.push(debug_msg);
            }
            
            // Process any error messages from card effects
            for error in &card_result.errors {
                match error {
                    crate::joker_effect_processor::EffectProcessingError::TooManyRetriggers(_) => {
                        messages.push("KILLSCREEN: Too many retriggered effects!".to_string());
                    },
                    _ => {} // Other errors are less critical for gameplay
                }
            }
        }

        // Apply mult multiplier to the total mult bonus (not base mult)
        if total_mult_multiplier != 1.0 {
            total_mult = (total_mult as f64 * total_mult_multiplier) as i32;
        }

        (total_chips, total_mult, total_money, messages)
    }

    /// Calculate score with detailed breakdown for debugging and analysis
    pub fn calc_score_with_breakdown(&mut self, hand: MadeHand) -> ScoreBreakdown {
        use crate::hand::Hand;

        // Track initial values (for potential future use)
        let _initial_chips = self.chips;
        let _initial_mult = self.mult;

        // Calculate base values from hand level
        let base_chips = hand.rank.level().chips as f64;
        let base_mult = hand.rank.level().mult as f64;
        self.chips += base_chips;
        self.mult += base_mult;

        // Calculate card contributions
        let card_chips: f64 = hand.hand.cards().iter().map(|c| c.chips() as f64).sum();
        self.chips += card_chips;

        let mut joker_contributions = Vec::new();

        // Process jokers if any exist
        if !self.jokers.is_empty() {
            // Create game context for jokers
            let mut context = GameContext {
                chips: self.chips as i32,
                mult: self.mult as i32,
                money: self.money as i32,
                ante: self.ante_current as u8,
                round: self.round as u32,
                stage: &self.stage,
                hands_played: 0,  // TODO: track this properly
                discards_used: 0, // TODO: track this properly
                jokers: &self.jokers,
                hand: &Hand::new(hand.hand.cards().to_vec()),
                discarded: &self.discarded,
                joker_state_manager: &self.joker_state_manager,
                hand_type_counts: &self.hand_type_counts,
                cards_in_deck: self.deck.len(),
                stone_cards_in_deck: 0, // TODO: Track stone cards when implemented
                rng: &self.rng,
            };

            // Process each joker and track contributions
            for joker in &self.jokers {
                let select_hand = SelectHand::new(hand.hand.cards().to_vec());
                let effect = joker.on_hand_played(&mut context, &select_hand);

                // Create contribution record
                let contribution = JokerContribution {
                    joker_name: joker.name().to_string(),
                    joker_id: joker.id(),
                    chips_added: effect.chips,
                    mult_added: effect.mult,
                    mult_multiplier: if effect.mult_multiplier != 0.0 {
                        effect.mult_multiplier
                    } else {
                        1.0
                    },
                    money_added: effect.money,
                    retrigger_count: effect.retrigger,
                };

                // Apply effects to game state
                self.chips += effect.chips as f64;
                self.mult += effect.mult as f64;
                self.money += effect.money as f64;

                joker_contributions.push(contribution);
            }

            // Process card-level effects for each joker
            for card in hand.hand.cards() {
                for joker in &self.jokers {
                    let effect = joker.on_card_scored(&mut context, &card);

                    if effect.chips != 0 || effect.mult != 0 || effect.money != 0 {
                        // Find existing contribution for this joker or create new one
                        if let Some(existing) = joker_contributions
                            .iter_mut()
                            .find(|c| c.joker_id == joker.id())
                        {
                            existing.chips_added += effect.chips;
                            existing.mult_added += effect.mult;
                            existing.money_added += effect.money;
                        }

                        // Apply effects to game state
                        self.chips += effect.chips as f64;
                        self.mult += effect.mult as f64;
                        self.money += effect.money as f64;
                    }
                }
            }
        }

        // Calculate final score
        let final_score = self.chips * self.mult;

        // Log final breakdown if debug enabled (optimized)
        #[cfg(debug_assertions)]
        {
            use std::fmt::Write;
            let mut msg = String::with_capacity(64);
            write!(
                &mut msg,
                "Final score: {} chips × {} mult = {}",
                self.chips, self.mult, final_score
            )
            .unwrap();
            self.add_debug_message(msg);
        }

        // Reset chips and mult to base values
        self.mult = self.config.base_mult as f64;
        self.chips = self.config.base_chips as f64;

        ScoreBreakdown {
            base_chips,
            base_mult,
            card_chips,
            joker_contributions,
            final_score,
        }
    }

    /// Enable debug logging for joker scoring
    pub fn enable_debug_logging(&mut self) {
        self.debug_logging_enabled = true;
        self.debug_messages.clear();
    }

    /// Get current debug messages
    pub fn get_debug_messages(&self) -> &[String] {
        &self.debug_messages
    }

    /// Add a debug message with automatic memory management
    /// Only compiles in debug builds to eliminate overhead in release
    #[cfg(debug_assertions)]
    fn add_debug_message(&mut self, message: String) {
        if self.debug_logging_enabled {
            self.debug_messages.push(message);

            // Keep memory usage reasonable - remove oldest messages if we exceed limit
            if self.debug_messages.len() > MAX_DEBUG_MESSAGES {
                self.debug_messages
                    .drain(0..self.debug_messages.len() - MAX_DEBUG_MESSAGES);
            }
        }
    }

    /// No-op version for release builds
    #[cfg(not(debug_assertions))]
    #[inline]
    fn add_debug_message(&mut self, _message: String) {
        // No-op in release builds
    }

    /// Configure memory monitoring for RL training scenarios
    pub fn enable_rl_memory_monitoring(&mut self) {
        let config = crate::memory_monitor::MemoryConfig::for_rl_training();
        self.memory_monitor.update_config(config.clone());

        // Update action history limit to match memory config
        self.action_history.resize(config.max_action_history);
    }

    /// Configure memory monitoring for simulation scenarios
    pub fn enable_simulation_memory_monitoring(&mut self) {
        let config = crate::memory_monitor::MemoryConfig::for_simulation();
        self.memory_monitor.update_config(config.clone());

        // Update action history limit to match memory config
        self.action_history.resize(config.max_action_history);
    }

    /// Get current memory usage statistics
    pub fn get_memory_stats(&mut self) -> Option<crate::memory_monitor::MemoryStats> {
        if self.memory_monitor.should_check() {
            // Estimate memory usage
            let estimated_bytes = self.estimate_memory_usage();
            let stats = self.memory_monitor.check_memory(
                estimated_bytes,
                1, // Number of active snapshots (hard to track, estimate as 1)
                self.action_history.total_actions(),
            );
            Some(stats)
        } else {
            self.memory_monitor.last_stats().cloned()
        }
    }

    /// Generate a memory usage report
    pub fn generate_memory_report(&self) -> String {
        self.memory_monitor.generate_report()
    }

    /// Estimate current memory usage in bytes
    fn estimate_memory_usage(&self) -> usize {
        let mut total = std::mem::size_of::<Self>();

        // Action history
        total += self.action_history.memory_stats().estimated_bytes;

        // Deck cards
        total += self.deck.cards().len() * std::mem::size_of::<crate::card::Card>();

        // Available cards
        total += self.available.cards().len() * std::mem::size_of::<crate::card::Card>();

        // Discarded cards
        total += self.discarded.len() * std::mem::size_of::<crate::card::Card>();

        // Jokers (rough estimate)
        total += self.jokers.len() * 200; // Estimate 200 bytes per joker

        // Hand type counts
        total += self.hand_type_counts.len()
            * (std::mem::size_of::<crate::rank::HandRank>() + std::mem::size_of::<u32>());

        // Debug messages
        total += self
            .debug_messages
            .iter()
            .map(|msg| msg.len())
            .sum::<usize>();

        total
    }

    /// Check if memory usage exceeds safe limits
    pub fn check_memory_safety(&mut self) -> bool {
        if let Some(stats) = self.get_memory_stats() {
            !stats.exceeds_critical(self.memory_monitor.config())
        } else {
            true // Assume safe if no stats available
        }
    }

    /// Configure joker effect cache settings
    pub fn configure_joker_effect_cache(&mut self, config: crate::joker_effect_processor::CacheConfig) {
        self.joker_effect_processor.set_cache_config(config);
    }

    /// Enable joker effect caching with default settings
    pub fn enable_joker_effect_cache(&mut self) {
        let mut config = crate::joker_effect_processor::CacheConfig::default();
        config.enabled = true;
        self.joker_effect_processor.set_cache_config(config);
    }

    /// Disable joker effect caching
    pub fn disable_joker_effect_cache(&mut self) {
        let mut config = crate::joker_effect_processor::CacheConfig::default();
        config.enabled = false;
        self.joker_effect_processor.set_cache_config(config);
    }

    /// Get joker effect cache performance metrics
    pub fn get_joker_cache_metrics(&self) -> &crate::joker_effect_processor::CacheMetrics {
        self.joker_effect_processor.cache_metrics()
    }

    /// Clear the joker effect cache
    pub fn clear_joker_effect_cache(&mut self) {
        self.joker_effect_processor.clear_cache();
    }

    /// Perform maintenance on the joker effect cache (cleanup expired entries)
    pub fn maintain_joker_effect_cache(&mut self) {
        self.joker_effect_processor.maintain_cache();
    }

    /// Configure joker effect cache for RL training scenarios
    pub fn configure_joker_cache_for_rl(&mut self) {
        let config = crate::joker_effect_processor::CacheConfig {
            max_entries: 10000, // Larger cache for training
            ttl_seconds: 600,   // 10 minutes
            enabled: true,
        };
        self.joker_effect_processor.set_cache_config(config);
    }

    /// Configure joker effect cache for simulation scenarios
    pub fn configure_joker_cache_for_simulation(&mut self) {
        let config = crate::joker_effect_processor::CacheConfig {
            max_entries: 1000,  // Moderate cache for simulation
            ttl_seconds: 300,   // 5 minutes
            enabled: true,
        };
        self.joker_effect_processor.set_cache_config(config);
    }

    pub fn required_score(&self) -> f64 {
        let base = self.ante_current.base() as f64;

        match self.blind {
            None => base,
            Some(Blind::Small) => base,
            Some(Blind::Big) => base * 1.5,
            Some(Blind::Boss) => base * 2.0,
        }
    }

    fn calc_reward(&mut self, blind: Blind) -> Result<f64, GameError> {
        let mut interest = (self.money * self.config.interest_rate).floor();
        if interest > self.config.interest_max as f64 {
            interest = self.config.interest_max as f64
        }
        let base = blind.reward() as f64;
        let hand_bonus = self.plays * self.config.money_per_hand as f64;
        let reward = base + interest + hand_bonus;
        Ok(reward)
    }

    fn cashout(&mut self) -> Result<(), GameError> {
        self.money += self.reward;
        self.reward = 0.0;
        self.stage = Stage::Shop();
        self.shop.refresh(&self.rng);
        Ok(())
    }

    #[allow(dead_code)] // Kept for backward compatibility
    pub(crate) fn buy_joker(&mut self, joker: Jokers) -> Result<(), GameError> {
        if self.stage != Stage::Shop() {
            return Err(GameError::InvalidStage);
        }
        if self.jokers.len() >= self.config.joker_slots {
            return Err(GameError::NoAvailableSlot);
        }
        if joker.cost() as f64 > self.money {
            return Err(GameError::InvalidBalance);
        }
        // Convert old joker to new system and add to jokers vec
        if let Some(new_joker) = JokerFactory::create(joker.to_joker_id()) {
            self.shop.buy_joker(&joker)?;
            self.money -= joker.cost() as f64;
            self.jokers.push(new_joker);
            Ok(())
        } else {
            Err(GameError::InvalidOperation(format!(
                "Cannot create joker {:?} - not available in new system",
                joker.to_joker_id()
            )))
        }
    }

    /// Purchases a joker from the shop and places it at the specified slot.
    ///
    /// This method validates that the game is in the shop stage, the joker is available
    /// in the shop, the player has sufficient money, and the slot is valid. If all
    /// validations pass, it purchases the joker and inserts it at the specified position,
    /// shifting existing jokers to the right if necessary.
    ///
    /// # Arguments
    /// * `joker_id` - The identifier of the joker to purchase
    /// * `slot` - The zero-based index where to place the joker (0 to jokers.len())
    ///
    /// # Returns
    /// * `Ok(())` if the purchase was successful
    /// * `Err(GameError)` if the purchase failed due to validation errors
    ///
    /// # Errors
    /// * `InvalidStage` - Game is not in shop stage
    /// * `InvalidSlot` - Slot index is greater than current joker count
    /// * `NoAvailableSlot` - Joker limit reached and trying to add at the end
    /// * `JokerNotInShop` - Requested joker is not available in the shop
    /// * `InvalidBalance` - Player doesn't have enough money
    /// * `NoJokerMatch` - Joker found in shop but couldn't be matched (internal error)
    pub(crate) fn buy_joker_with_slot(
        &mut self,
        joker_id: JokerId,
        slot: usize,
    ) -> Result<(), GameError> {
        // Validate stage
        if self.stage != Stage::Shop() {
            return Err(GameError::InvalidStage);
        }

        // Validate slot index - must be within expanded joker slot limit
        if slot >= self.config.joker_slots {
            return Err(GameError::InvalidSlot);
        }

        // Check if we've reached the joker limit
        if self.jokers.len() >= self.config.joker_slots {
            return Err(GameError::NoAvailableSlot);
        }

        // Check if joker is available in shop
        if !self.shop.has_joker(joker_id) {
            return Err(GameError::JokerNotInShop);
        }

        // Find the matching Jokers enum from shop (temporary until shop uses JokerId)
        let shop_joker = self
            .shop
            .jokers
            .iter()
            .find(|j| j.matches_joker_id(joker_id))
            .cloned()
            .ok_or(GameError::NoJokerMatch)?;

        // Check if player has enough money (use actual joker cost)
        if shop_joker.cost() as f64 > self.money {
            return Err(GameError::InvalidBalance);
        }

        // Create new joker using JokerFactory
        let new_joker = JokerFactory::create(joker_id).ok_or_else(|| {
            GameError::InvalidOperation(format!(
                "Cannot create joker {joker_id:?} - not available in new system"
            ))
        })?;

        // Purchase joker from shop
        self.shop.buy_joker(&shop_joker)?;

        // Deduct money
        self.money -= shop_joker.cost() as f64;

        // Insert joker at specified slot, expanding vector if necessary
        if slot >= self.jokers.len() {
            // For simplicity, just push at the end if slot is beyond current length
            self.jokers.push(new_joker);
        } else {
            self.jokers.insert(slot, new_joker);
        }

        Ok(())
    }

    /// Validates whether a consumable can be purchased based on game state, player resources, and slot availability.
    ///
    /// This method checks that:
    /// - The game is currently in Shop stage
    /// - The player has sufficient money for the purchase
    /// - At least one consumable slot is available in the player's hand
    ///
    /// # Arguments
    /// * `consumable_type` - The type of consumable to validate for purchase
    ///
    /// # Returns
    /// * `Ok(())` if the consumable can be purchased
    /// * `Err(GameError)` with the specific reason if purchase is not allowed
    ///
    /// # Errors
    /// * `InvalidStage` - Game is not in Shop stage
    /// * `InvalidBalance` - Player doesn't have enough money
    /// * `NoAvailableSlot` - Consumable hand is full
    ///
    /// # Example
    /// ```rust,ignore
    /// use balatro_rs::game::Game;
    /// use balatro_rs::shop::ConsumableType;
    /// use balatro_rs::stage::Stage;
    ///
    /// let mut game = Game::default();
    /// game.stage = Stage::Shop();
    /// game.money = 10.0;
    ///
    /// // This should succeed
    /// assert!(game.can_purchase_consumable(ConsumableType::Tarot).is_ok());
    ///
    /// // This should fail due to insufficient money
    /// game.money = 1.0;
    /// assert!(game.can_purchase_consumable(ConsumableType::Spectral).is_err());
    /// ```
    pub fn can_purchase_consumable(
        &self,
        consumable_type: crate::shop::ConsumableType,
    ) -> Result<(), GameError> {
        // Check if game is in Shop stage
        if self.stage != Stage::Shop() {
            return Err(GameError::InvalidStage);
        }

        // Determine cost based on consumable type (maintaining f64 consistency)
        let cost = match consumable_type {
            crate::shop::ConsumableType::Tarot => 3.0,
            crate::shop::ConsumableType::Planet => 3.0,
            crate::shop::ConsumableType::Spectral => 4.0,
        };

        // Check if player has sufficient money
        if self.money < cost {
            return Err(GameError::InvalidBalance);
        }

        // Check if consumable hand has available space
        if self.consumables_in_hand.len() >= self.config.consumable_hand_capacity {
            return Err(GameError::NoAvailableSlot);
        }

        Ok(())
    }

    /// Pack System Methods
    /// Buy a pack of the specified type
    pub(crate) fn buy_pack(
        &mut self,
        pack_type: crate::shop::packs::PackType,
    ) -> Result<(), GameError> {
        use crate::shop::packs::{DefaultPackGenerator, PackGenerator};

        // Check if player has enough money
        let cost = pack_type.base_cost();
        if self.money < cost as f64 {
            return Err(GameError::InvalidBalance);
        }

        // Generate the pack
        let generator = DefaultPackGenerator;
        let mut pack = generator.generate_pack(pack_type, self)?;
        pack.generate_contents(self)?;

        // Deduct money
        self.money -= cost as f64;

        // Add pack to inventory
        self.pack_inventory.push(pack);

        Ok(())
    }

    /// Open a pack from inventory
    pub(crate) fn open_pack(&mut self, pack_id: usize) -> Result<(), GameError> {
        // Check if pack exists in inventory
        if pack_id >= self.pack_inventory.len() {
            return Err(GameError::InvalidAction);
        }

        // Check if another pack is already open
        if self.open_pack.is_some() {
            return Err(GameError::InvalidAction);
        }

        // Remove pack from inventory and open it
        let pack = self.pack_inventory.remove(pack_id);
        self.open_pack = Some(OpenPackState::new(pack, pack_id));

        Ok(())
    }

    /// Select an option from the currently opened pack
    pub(crate) fn select_from_pack(
        &mut self,
        pack_id: usize,
        option_index: usize,
    ) -> Result<(), GameError> {
        // Check if a pack is open
        let open_pack_state = self.open_pack.take().ok_or(GameError::InvalidAction)?;

        // Verify pack ID matches
        if open_pack_state.pack_id != pack_id {
            return Err(GameError::InvalidAction);
        }

        // Select the option
        let selected_item = open_pack_state.pack.select_option(option_index)?;

        // Process the selected item based on its type
        self.process_pack_item(selected_item)?;

        Ok(())
    }

    /// Skip the currently opened pack
    pub(crate) fn skip_pack(&mut self, pack_id: usize) -> Result<(), GameError> {
        // Check if a pack is open
        let open_pack_state = self.open_pack.take().ok_or(GameError::InvalidAction)?;

        // Verify pack ID matches
        if open_pack_state.pack_id != pack_id {
            return Err(GameError::InvalidAction);
        }

        // Check if pack can be skipped
        if !open_pack_state.pack.can_skip {
            return Err(GameError::InvalidAction);
        }

        // Pack is simply consumed (no further action needed)
        Ok(())
    }

    /// Process an item selected from a pack
    fn process_pack_item(&mut self, item: crate::shop::ShopItem) -> Result<(), GameError> {
        use crate::shop::ShopItem;

        match item {
            ShopItem::PlayingCard(card) => {
                // Add card to deck
                self.deck.extend(vec![card]);
                Ok(())
            }
            ShopItem::Joker(joker_id) => {
                // Use JokerFactory to create the joker
                if let Some(joker) = JokerFactory::create(joker_id) {
                    self.jokers.push(joker);
                    // Initialize state for the new joker
                    self.joker_state_manager.ensure_state_exists(joker_id);
                    Ok(())
                } else {
                    // If we can't create the joker, return an error
                    Err(GameError::InvalidAction)
                }
            }
            ShopItem::Consumable(consumable_type) => {
                // Select a random consumable of the appropriate type
                let consumable_id = match consumable_type {
                    crate::shop::ConsumableType::Tarot => {
                        let tarot_cards = ConsumableId::tarot_cards();
                        self.rng
                            .choose(&tarot_cards)
                            .copied()
                            .unwrap_or(ConsumableId::TheFool)
                    }
                    crate::shop::ConsumableType::Planet => {
                        let planet_cards = ConsumableId::planet_cards();
                        self.rng
                            .choose(&planet_cards)
                            .copied()
                            .unwrap_or(ConsumableId::Mercury)
                    }
                    crate::shop::ConsumableType::Spectral => {
                        let spectral_cards = ConsumableId::spectral_cards();
                        self.rng
                            .choose(&spectral_cards)
                            .copied()
                            .unwrap_or(ConsumableId::Familiar)
                    }
                };

                // Add consumable to hand
                self.consumables_in_hand.push(consumable_id);
                Ok(())
            }
            _ => {
                // Other item types not yet implemented
                Ok(())
            }
        }
    }

    fn select_blind(&mut self, blind: Blind) -> Result<(), GameError> {
        // can only set blind if stage is pre blind
        if self.stage != Stage::PreBlind() {
            return Err(GameError::InvalidStage);
        }
        // provided blind must be expected next blind
        if let Some(current) = self.blind {
            if blind != current.next() {
                return Err(GameError::InvalidBlind);
            }
        } else {
            // if game just started, blind will be None, in which case
            // we can only set it to small.
            if blind != Blind::Small {
                return Err(GameError::InvalidBlind);
            }
        }
        self.blind = Some(blind);
        self.stage = Stage::Blind(blind);
        self.deal();
        Ok(())
    }

    fn next_round(&mut self) -> Result<(), GameError> {
        self.stage = Stage::PreBlind();
        self.round += 1.0;
        Ok(())
    }

    // Returns true if should clear blind after, false if not.
    fn handle_score(&mut self, score: f64) -> Result<bool, GameError> {
        // can only handle score if stage is blind
        if !self.stage.is_blind() {
            return Err(GameError::InvalidStage);
        }

        self.score += score;
        let required = self.required_score();

        // blind not passed
        if self.score < required {
            // no more hands to play -> lose
            if self.plays == 0.0 {
                self.stage = Stage::End(End::Lose);
                return Ok(false);
            } else {
                // more hands to play, carry on
                return Ok(false);
            }
        }

        let blind = self.blind.ok_or(GameError::MissingBlindState)?;
        // score exceeds blind (blind passed).
        // handle reward then progress to next stage.
        let reward = self.calc_reward(blind)?;
        self.reward = reward;

        // passed boss blind, either win or progress ante
        if blind == Blind::Boss {
            if let Some(ante_next) = self.ante_current.next(self.ante_end) {
                self.ante_current = ante_next;
            } else {
                self.stage = Stage::End(End::Win);
                return Ok(false);
            }
        };

        // finish blind, proceed to post blind
        self.stage = Stage::PostBlind();
        Ok(true)
    }

    pub fn handle_action(&mut self, action: Action) -> Result<(), GameError> {
        self.action_history.push(action.clone());
        match action {
            Action::SelectCard(card) => match self.stage.is_blind() {
                true => self.select_card(card),
                false => Err(GameError::InvalidAction),
            },
            Action::Play() => match self.stage.is_blind() {
                true => self.play_selected(),
                false => Err(GameError::InvalidAction),
            },
            Action::Discard() => match self.stage.is_blind() {
                true => self.discard_selected(),
                false => Err(GameError::InvalidAction),
            },
            Action::MoveCard(dir, card) => match self.stage.is_blind() {
                true => self.move_card(dir, card),
                false => Err(GameError::InvalidAction),
            },
            Action::CashOut(_reward) => match self.stage {
                Stage::PostBlind() => self.cashout(),
                _ => Err(GameError::InvalidAction),
            },
            Action::BuyJoker { joker_id, slot } => match self.stage {
                Stage::Shop() => self.buy_joker_with_slot(joker_id, slot),
                _ => Err(GameError::InvalidStage),
            },
            Action::NextRound() => match self.stage {
                Stage::Shop() => self.next_round(),
                _ => Err(GameError::InvalidAction),
            },
            Action::SelectBlind(blind) => match self.stage {
                Stage::PreBlind() => self.select_blind(blind),
                _ => Err(GameError::InvalidAction),
            },
            Action::BuyPack { pack_type } => match self.stage {
                Stage::Shop() => self.buy_pack(pack_type),
                _ => Err(GameError::InvalidStage),
            },
            Action::OpenPack { pack_id } => self.open_pack(pack_id),
            Action::SelectFromPack {
                pack_id,
                option_index,
            } => self.select_from_pack(pack_id, option_index),
            Action::SkipPack { pack_id } => self.skip_pack(pack_id),
            
            // Multi-select actions - placeholder implementations for now
            Action::SelectCards(_) => {
                // TODO: Implement multi-card selection
                Err(GameError::InvalidAction)
            }
            Action::DeselectCard(_) => {
                // TODO: Implement card deselection
                Err(GameError::InvalidAction)
            }
            Action::DeselectCards(_) => {
                // TODO: Implement multi-card deselection
                Err(GameError::InvalidAction)
            }
            Action::ToggleCardSelection(_) => {
                // TODO: Implement card selection toggle
                Err(GameError::InvalidAction)
            }
            Action::SelectAllCards() => {
                // TODO: Implement select all cards
                Err(GameError::InvalidAction)
            }
            Action::DeselectAllCards() => {
                // TODO: Implement deselect all cards
                Err(GameError::InvalidAction)
            }
            Action::RangeSelectCards { start: _, end: _ } => {
                // TODO: Implement range selection
                Err(GameError::InvalidAction)
            }
            Action::SelectJoker(_) => {
                // TODO: Implement joker selection
                Err(GameError::InvalidAction)
            }
            Action::DeselectJoker(_) => {
                // TODO: Implement joker deselection
                Err(GameError::InvalidAction)
            }
            Action::ToggleJokerSelection(_) => {
                // TODO: Implement joker selection toggle
                Err(GameError::InvalidAction)
            }
            Action::SelectAllJokers() => {
                // TODO: Implement select all jokers
                Err(GameError::InvalidAction)
            }
            Action::DeselectAllJokers() => {
                // TODO: Implement deselect all jokers
                Err(GameError::InvalidAction)
            }
            Action::BuyJokers(_) => {
                // TODO: Implement batch joker buying
                Err(GameError::InvalidAction)
            }
            Action::SellJokers(_) => {
                // TODO: Implement batch joker selling
                Err(GameError::InvalidAction)
            }
            Action::BuyPacks(_) => {
                // TODO: Implement batch pack buying
                Err(GameError::InvalidAction)
            }
            Action::ActivateMultiSelect() => {
                // TODO: Implement multi-select activation
                Err(GameError::InvalidAction)
            }
            Action::DeactivateMultiSelect() => {
                // TODO: Implement multi-select deactivation
                Err(GameError::InvalidAction)
            }
        }
    }

    pub fn handle_action_index(&mut self, index: usize) -> Result<(), GameError> {
        let space = self.gen_action_space();
        let action = space.to_action(index, self)?;
        self.handle_action(action)
    }

    /// Remove a joker from the specified slot and clean up its state.
    ///
    /// # Arguments
    /// * `slot` - The zero-based index of the joker slot to remove from
    ///
    /// # Returns
    /// * `Ok(())` if the joker was successfully removed
    /// * `Err(GameError::InvalidSlot)` if the slot index is out of bounds
    pub fn remove_joker(&mut self, slot: usize) -> Result<(), crate::error::GameError> {
        use crate::error::GameError;

        if slot >= self.jokers.len() {
            return Err(GameError::InvalidSlot);
        }

        // Get the joker before removing it to clean up its state
        let joker = &self.jokers[slot];
        let joker_id = joker.id();

        // Remove the joker from the collection
        self.jokers.remove(slot);

        // Clean up the joker's state
        self.joker_state_manager.remove_state(joker_id);

        Ok(())
    }

    /// Sell a joker from the specified slot, awarding money and cleaning up its state.
    ///
    /// # Arguments
    /// * `slot` - The zero-based index of the joker slot to sell
    ///
    /// # Returns
    /// * `Ok(())` if the joker was successfully sold
    /// * `Err(GameError::InvalidSlot)` if the slot index is out of bounds
    pub fn sell_joker(&mut self, slot: usize) -> Result<(), crate::error::GameError> {
        use crate::error::GameError;

        if slot >= self.jokers.len() {
            return Err(GameError::InvalidSlot);
        }

        // Get sell value and joker ID before removing
        let joker = &self.jokers[slot];
        let sell_value = joker.cost() as f64 / 2.0; // Standard sell value is half the cost
        let joker_id = joker.id();

        // Award money for selling the joker
        self.money += sell_value;

        // Remove the joker from the collection
        self.jokers.remove(slot);

        // Clean up the joker's state
        self.joker_state_manager.remove_state(joker_id);

        Ok(())
    }

    /// Validate that joker state is consistent with actual jokers in play.
    ///
    /// # Returns
    /// * `Ok(())` if the state is consistent
    /// * `Err(GameError::InvalidOperation)` if inconsistencies are found
    pub fn validate_joker_state(&self) -> Result<(), crate::error::GameError> {
        use crate::error::GameError;

        // Get all joker IDs currently in play
        let current_jokers: std::collections::HashSet<_> =
            self.jokers.iter().map(|joker| joker.id()).collect();

        // Get all joker IDs with state
        let state_jokers: std::collections::HashSet<_> = self
            .joker_state_manager
            .get_active_jokers()
            .into_iter()
            .collect();

        // Check for state without corresponding jokers
        for state_joker in &state_jokers {
            if !current_jokers.contains(state_joker) {
                return Err(GameError::InvalidOperation(format!(
                    "Found state for joker {state_joker:?} but no corresponding joker in play"
                )));
            }
        }

        Ok(())
    }

    /// Clean up orphaned joker state (state for jokers no longer in play).
    pub fn cleanup_joker_state(&mut self) {
        // Get all joker IDs currently in play
        let current_jokers: std::collections::HashSet<_> =
            self.jokers.iter().map(|joker| joker.id()).collect();

        // Get all joker IDs with state
        let state_jokers: Vec<_> = self
            .joker_state_manager
            .get_active_jokers()
            .into_iter()
            .collect();

        // Remove state for jokers no longer in play
        for state_joker in state_jokers {
            if !current_jokers.contains(&state_joker) {
                self.joker_state_manager.remove_state(state_joker);
            }
        }
    }

    /// Reset the game to its initial state, clearing all jokers and their state.
    pub fn reset_game(&mut self) {
        // Clear all jokers
        self.jokers.clear();

        // Clear all joker state
        self.joker_state_manager.clear();

        // Reset other game state to initial values
        self.round = self.config.round_start as f64;
        self.plays = self.config.plays as f64;
        self.discards = self.config.discards as f64;
        self.money = self.config.money_start as f64;
        self.chips = self.config.base_chips as f64;
        self.mult = self.config.base_mult as f64;
        self.score = self.config.base_score as f64;
        self.ante_current = self.ante_start;
        self.stage = Stage::PreBlind();
        self.hand_type_counts.clear();
        self.action_history.clear();
        self.discarded.clear();

        // Reset deck and available cards
        self.deck = crate::deck::Deck::default();
        self.available = crate::available::Available::default();
        self.blind = None;
    }
}

impl fmt::Display for Game {
    fn fmt(&self, f: &mut fmt::Formatter) -> fmt::Result {
        writeln!(f, "deck length: {}", self.deck.len())?;
        writeln!(f, "available length: {}", self.available.cards().len())?;
        writeln!(f, "selected length: {}", self.available.selected().len())?;
        
        // Multi-select status
        if self.target_context.is_multi_select_active() {
            let counts = self.target_context.get_selection_counts();
            writeln!(f, "multi-select: ACTIVE ({} cards, {} jokers, {} total)", 
                counts.cards, counts.jokers, counts.total)?;
        } else {
            writeln!(f, "multi-select: inactive")?;
        }
        
        writeln!(f, "discard length: {}", self.discarded.len())?;
        writeln!(f, "jokers: ")?;
        for j in &self.jokers {
            writeln!(f, "{j:?}")?
        }
        writeln!(f, "action history length: {}", self.action_history.len())?;
        writeln!(f, "blind: {:?}", self.blind)?;
        writeln!(f, "stage: {:?}", self.stage)?;
        writeln!(f, "ante: {:?}", self.ante_current)?;
        writeln!(f, "round: {}", self.round)?;
        writeln!(f, "hands remaining: {}", self.plays)?;
        writeln!(f, "discards remaining: {}", self.discards)?;
        writeln!(f, "money: {}", self.money)?;
        writeln!(f, "score: {}", self.score)
    }
}

impl Default for Game {
    fn default() -> Self {
        Self::new(Config::default())
    }
}

/// Serializable representation of game state, excluding non-serializable fields
#[derive(Debug, Clone, Serialize, Deserialize)]
struct SaveableGameState {
    pub version: u32,
    pub timestamp: u64,
    pub config: Config,
    pub shop: Shop,
    pub deck: Deck,
    pub available: Available,
    pub discarded: Vec<Card>,
    pub blind: Option<Blind>,
    pub stage: Stage,
    pub ante_start: Ante,
    pub ante_end: Ante,
    pub ante_current: Ante,
    pub action_history: BoundedActionHistory,
    pub round: f64,
    pub joker_ids: Vec<JokerId>, // Changed from jokers: Vec<Jokers> to support new system
    pub joker_states: HashMap<JokerId, JokerState>,
    pub plays: f64,
    pub discards: f64,
    pub reward: f64,
    pub money: f64,
    pub chips: f64,
    pub mult: f64,
    pub score: f64,
    pub hand_type_counts: HashMap<HandRank, u32>,
    // Extended state fields
    pub consumables_in_hand: Vec<ConsumableId>,
    pub vouchers: VoucherCollection,
    pub boss_blind_state: BossBlindState,
    pub pack_inventory: Vec<Pack>,
    pub open_pack: Option<OpenPackState>,
    pub state_version: StateVersion,
}

const SAVE_VERSION: u32 = 1;

/// Errors that can occur during save/load operations
#[derive(Debug)]
pub enum SaveLoadError {
    SerializationError(serde_json::Error),
    DeserializationError(serde_json::Error),
    InvalidVersion(u32),
    MissingField(String),
    ValidationError(String),
}

impl fmt::Display for SaveLoadError {
    fn fmt(&self, f: &mut fmt::Formatter) -> fmt::Result {
        match self {
            SaveLoadError::SerializationError(e) => write!(f, "Serialization error: {e}"),
            SaveLoadError::DeserializationError(e) => write!(f, "Deserialization error: {e}"),
            SaveLoadError::InvalidVersion(v) => write!(f, "Unsupported save version: {v}"),
            SaveLoadError::MissingField(field) => write!(f, "Missing required field: {field}"),
            SaveLoadError::ValidationError(msg) => write!(f, "Validation error: {msg}"),
        }
    }
}

impl std::error::Error for SaveLoadError {}

impl Game {
    /// Save the current game state to JSON string
    pub fn save_state_to_json(&self) -> Result<String, SaveLoadError> {
        // Extract joker states from the state manager
        let joker_states = self.joker_state_manager.snapshot_all();

        // Extract joker IDs from the new joker system
        let joker_ids: Vec<JokerId> = self.jokers.iter().map(|j| j.id()).collect();

        let saveable_state = SaveableGameState {
            version: SAVE_VERSION,
            timestamp: std::time::SystemTime::now()
                .duration_since(std::time::UNIX_EPOCH)
                .unwrap_or_default()
                .as_secs(),
            config: self.config.clone(),
            shop: self.shop.clone(),
            deck: self.deck.clone(),
            available: self.available.clone(),
            discarded: self.discarded.clone(),
            blind: self.blind,
            stage: self.stage,
            ante_start: self.ante_start,
            ante_end: self.ante_end,
            ante_current: self.ante_current,
            action_history: self.action_history.clone(),
            round: self.round,
            joker_ids,
            joker_states,
            plays: self.plays,
            discards: self.discards,
            reward: self.reward,
            money: self.money,
            chips: self.chips,
            mult: self.mult,
            score: self.score,
            hand_type_counts: self.hand_type_counts.clone(),
            // Extended state fields
            consumables_in_hand: self.consumables_in_hand.clone(),
            vouchers: self.vouchers.clone(),
            boss_blind_state: self.boss_blind_state.clone(),
            pack_inventory: self.pack_inventory.clone(),
            open_pack: self.open_pack.clone(),
            state_version: self.state_version,
        };

        serde_json::to_string_pretty(&saveable_state).map_err(SaveLoadError::SerializationError)
    }

    /// Load game state from JSON string
    pub fn load_state_from_json(json: &str) -> Result<Self, SaveLoadError> {
        let saveable_state: SaveableGameState =
            serde_json::from_str(json).map_err(SaveLoadError::DeserializationError)?;

        // Validate version
        if saveable_state.version > SAVE_VERSION {
            return Err(SaveLoadError::InvalidVersion(saveable_state.version));
        }

        // Recreate jokers using JokerFactory
        let jokers: Vec<Box<dyn Joker>> = saveable_state
            .joker_ids
            .into_iter()
            .filter_map(|id| JokerFactory::create(id))
            .collect();

        // Create joker state manager
        let joker_state_manager = Arc::new(JokerStateManager::new());

        // Create new game instance with reconstructed state
        let game = Game {
            config: saveable_state.config,
            shop: saveable_state.shop,
            deck: saveable_state.deck,
            available: saveable_state.available,
            discarded: saveable_state.discarded,
            blind: saveable_state.blind,
            stage: saveable_state.stage,
            ante_start: saveable_state.ante_start,
            ante_end: saveable_state.ante_end,
            ante_current: saveable_state.ante_current,
            action_history: saveable_state.action_history,
            round: saveable_state.round,
            jokers,
            joker_effect_processor: JokerEffectProcessor::new(),
            joker_state_manager: joker_state_manager.clone(),
            plays: saveable_state.plays,
            discards: saveable_state.discards,
            reward: saveable_state.reward,
            money: saveable_state.money,
            chips: saveable_state.chips,
            mult: saveable_state.mult,
            score: saveable_state.score,
            hand_type_counts: saveable_state.hand_type_counts,
            // Extended state fields
            consumables_in_hand: saveable_state.consumables_in_hand,
            vouchers: saveable_state.vouchers,
            boss_blind_state: saveable_state.boss_blind_state,
            pack_inventory: saveable_state.pack_inventory,
            open_pack: saveable_state.open_pack,
            state_version: saveable_state.state_version,
            // Initialize debug logging fields (not serialized)
            debug_logging_enabled: false,
            debug_messages: Vec::new(),
            // Initialize target context (not serialized)
            target_context: TargetContext::new(),
            // Initialize secure RNG (not serialized)
            rng: balatro_rs::rng::GameRng::secure(),
            // Initialize memory monitor (not serialized)
            memory_monitor: MemoryMonitor::default(),
        };

        // Restore joker states to the state manager
        game.joker_state_manager
            .restore_from_snapshot(saveable_state.joker_states);

        Ok(game)
    }
}

#[cfg(test)]
mod tests {
    use super::*;
    use crate::card::{Suit, Value};
    use crate::joker::JokerId;

    #[test]
    fn test_constructor() {
        let g = Game::default();
        assert_eq!(g.available.cards().len(), 0);
        assert_eq!(g.deck.len(), 52);
        assert_eq!(g.mult, 0.0);
    }

    #[test]
    fn test_deal() {
        let mut g = Game::default();
        g.deal();
        // deck should be 7 cards smaller than we started with
        assert_eq!(g.deck.len(), 52 - g.config.available);
        // should be 7 cards now available
        assert_eq!(g.available.cards().len(), g.config.available);
    }

    #[test]
    fn test_draw() {
        let mut g = Game::default();
        g.draw(1);
        assert_eq!(g.available.cards().len(), 1);
        assert_eq!(g.deck.len(), 52 - 1);
        g.draw(3);
        assert_eq!(g.available.cards().len(), 4);
        assert_eq!(g.deck.len(), 52 - 4);
    }
    #[test]
    fn test_discard() {
        let mut g = Game::default();
        g.deal();
        assert_eq!(g.available.cards().len(), g.config.available);
        assert_eq!(g.deck.len(), 52 - g.config.available);
        // select first 4 cards
        for c in g.available.cards()[0..5].to_vec() {
            g.select_card(c).unwrap();
        }
        let discard_res = g.discard_selected();
        assert!(discard_res.is_ok());
        // available should still be 7, we discarded then redrew to match
        assert_eq!(g.available.cards().len(), g.config.available);
        // deck is now smaller since we drew from it
        assert_eq!(g.deck.len(), 52 - g.config.available - 5);
    }

    #[test]
    fn test_calc_score() {
        let mut g = Game::default();
        let ace = Card::new(Value::Ace, Suit::Heart);
        let king = Card::new(Value::King, Suit::Diamond);
        let jack = Card::new(Value::Jack, Suit::Club);

        // Score [Ah, Kd, Jc]
        // High card (level 1) -> chips=5, mult=1
        // Played cards (1 ace) -> 11 chips
        // (5 + 11) * 1 = 16
        let cards = vec![ace, king, jack];
        let hand = SelectHand::new(cards).best_hand().unwrap();
        let score = g.calc_score(hand);
        assert_eq!(score, 16.0);

        // Score [Kd, Kd, Ah]
        // Pair (level 1) -> chips=10, mult=2
        // Played cards (2 kings) -> 10 + 10 == 20 chips
        // (10 + 20) * 2 = 60
        let cards = vec![king, king, ace];
        let hand = SelectHand::new(cards).best_hand().unwrap();
        let score = g.calc_score(hand);
        assert_eq!(score, 60.0);

        // Score [Ah, Ah, Ah, Kd]
        // Three of kind (level 1) -> chips=30, mult=3
        // Played cards (3 aces) -> 11 + 11 + 11 == 33 chips
        // (30 + 33) * 3 = 189
        let cards = vec![ace, ace, ace, king];
        let hand = SelectHand::new(cards).best_hand().unwrap();
        let score = g.calc_score(hand);
        assert_eq!(score, 189.0);

        // Score [Kd, Kd, Kd, Kd, Ah]
        // Four of kind (level 1) -> chips=60, mult=7
        // Played cards (4 kings) -> 10 + 10 + 10 + 10 == 40 chips
        // (60 + 40) * 7 = 700
        let cards = vec![king, king, king, king, ace];
        let hand = SelectHand::new(cards).best_hand().unwrap();
        let score = g.calc_score(hand);
        assert_eq!(score, 700.0);

        // Score [Jc, Jc, Jc, Jc, Jc]
        // Flush five (level 1) -> chips=160, mult=16
        // Played cards (5 jacks) -> 10 + 10 + 10 + 10 + 10 == 50 chips
        // (160 + 50) * 16 = 3360
        let cards = vec![jack, jack, jack, jack, jack];
        let hand = SelectHand::new(cards).best_hand().unwrap();
        let score = g.calc_score(hand);
        assert_eq!(score, 3360.0);
    }

    #[test]
    fn test_handle_score() {
        let mut g = Game::default();
        g.start();
        g.stage = Stage::Blind(Blind::Small);
        g.blind = Some(Blind::Small);

        // Not enough to pass
        let required = g.required_score();
        let score = required - 1.0;

        let passed = g.handle_score(score).unwrap();
        assert!(!passed);
        assert_eq!(g.score, score);

        // Enough to pass now
        let passed = g.handle_score(1.0).unwrap();
        assert!(passed);
        assert_eq!(g.score, required);
        assert_eq!(g.stage, Stage::PostBlind());
    }

    #[test]
    fn test_clear_blind() {
        let mut g = Game::default();
        g.start();
        g.deal();
        g.clear_blind();
        // deck should be 7 cards smaller than we started with
        assert_eq!(g.deck.len(), 52 - g.config.available);
        // should be 7 cards now available
        assert_eq!(g.available.cards().len(), g.config.available);
    }

    #[test]
    fn test_play_selected() {
        let mut g = Game::default();
        g.start();
        g.stage = Stage::Blind(Blind::Small);
        g.blind = Some(Blind::Small);
        for card in g.available.cards().iter().take(5) {
            g.available.select_card(*card).expect("can select card");
        }

        assert_eq!(g.available.selected().len(), 5);
        // Artifically set score so blind passes
        g.score += g.required_score();
        g.play_selected().expect("can play selected");

        // Should have cleared blind
        assert_eq!(g.stage, Stage::PostBlind());
        // Score should reset to 0
        assert_eq!(g.score, g.config.base_score as f64);
        // Plays and discards should reset
        assert_eq!(g.plays, g.config.plays as f64);
        assert_eq!(g.discards, g.config.discards as f64);
        // Deck should be length 52 - available
        assert_eq!(g.deck.len(), 52 - g.config.available);
        // Discarded should be length 0
        assert_eq!(g.discarded.len(), 0);
        // Available should be length available
        assert_eq!(g.available.cards().len(), g.config.available);
    }

    #[test]
    fn test_buy_joker() {
        let mut g = Game::default();
        g.start();
        g.stage = Stage::Shop();
        g.money = 10.0;
        g.shop.refresh(&g.rng);

        let j1 = g.shop.joker_from_index(0).expect("is joker");
        g.buy_joker(j1.clone()).expect("buy joker");
        assert_eq!(g.money, 10.0 - j1.cost() as f64);
        assert_eq!(g.jokers.len(), 1);
    }

    #[test]
    fn test_buy_joker_with_slot_specification() {
        let mut game = Game::default();
        game.start();
        game.stage = Stage::Shop();
        game.money = 20.0;

        // Set up shop with known jokers for deterministic testing
        use crate::joker::compat::TheJoker;
        game.shop.jokers = vec![Jokers::TheJoker(TheJoker {})];

        // Test buying a joker in a specific slot
        let action = Action::BuyJoker {
            joker_id: JokerId::Joker,
            slot: 0,
        };

        let result = game.handle_action(action);
        assert!(result.is_ok());

        // Verify joker is in the correct slot
        assert!(game.get_joker_at_slot(0).is_some());
        assert_eq!(
            game.get_joker_at_slot(0).map(|j| j.id()),
            Some(JokerId::Joker)
        );
        assert_eq!(game.joker_count(), 1);
    }

    #[test]
    fn test_buy_joker_insert_at_position() {
        let mut game = Game::default();
        game.start();
        game.stage = Stage::Shop();
        game.money = 40.0;

        // Set up shop with known jokers for deterministic testing
        use crate::joker::compat::{GreedyJoker, TheJoker};
        game.shop.jokers = vec![
            Jokers::TheJoker(TheJoker {}),
            Jokers::GreedyJoker(GreedyJoker {}),
        ];

        // Buy first joker at end (slot 0)
        let action1 = Action::BuyJoker {
            joker_id: JokerId::Joker,
            slot: 0,
        };
        game.handle_action(action1).unwrap();

        // Buy another joker at position 0 (should push first joker to position 1)
        let action2 = Action::BuyJoker {
            joker_id: JokerId::GreedyJoker,
            slot: 0,
        };
        let result = game.handle_action(action2);

        assert!(result.is_ok());
        assert_eq!(game.joker_count(), 2);
        // GreedyJoker should be at position 0
        assert_eq!(
            game.get_joker_at_slot(0).map(|j| j.id()),
            Some(JokerId::GreedyJoker)
        );
        // TheJoker should have moved to position 1
        assert_eq!(
            game.get_joker_at_slot(1).map(|j| j.id()),
            Some(JokerId::Joker)
        );
    }

    #[test]
    fn test_buy_joker_invalid_slot() {
        let mut game = Game::default();
        game.start();
        game.stage = Stage::Shop();
        game.money = 20.0;
        game.shop.refresh(&game.rng);

        // Test buying in slot beyond limit (default is 5 slots, so 0-4 are valid)
        let action = Action::BuyJoker {
            joker_id: JokerId::Joker,
            slot: 5,
        };

        let result = game.handle_action(action);
        assert!(result.is_err());
        assert!(matches!(result.unwrap_err(), GameError::InvalidSlot));
    }

    #[test]
    fn test_buy_joker_expanded_slots() {
        let mut game = Game::default();
        game.start();
        game.stage = Stage::Shop();
        game.money = 20.0;

        // Set up shop with known jokers for deterministic testing
        use crate::joker::compat::TheJoker;
        game.shop.jokers = vec![Jokers::TheJoker(TheJoker {})];

        // Simulate having voucher that expands slots to 10
        game.config.joker_slots = 10;

        // Now slot 5 should be valid
        let action = Action::BuyJoker {
            joker_id: JokerId::Joker,
            slot: 5,
        };

        let result = game.handle_action(action);
        assert!(result.is_ok());
        // Since the jokers vector is empty, specifying slot 5 will still append
        // at the end (slot 0)
        assert_eq!(
            game.get_joker_at_slot(0).map(|j| j.id()),
            Some(JokerId::Joker)
        );
        assert_eq!(game.joker_count(), 1);
    }

    #[test]
    fn test_buy_joker_insufficient_money() {
        let mut game = Game::default();
        game.start();
        game.stage = Stage::Shop();
        game.money = 1.0; // Not enough for any joker

        // Set up shop with known jokers for deterministic testing
        use crate::joker::compat::TheJoker;
        game.shop.jokers = vec![Jokers::TheJoker(TheJoker {})];

        let action = Action::BuyJoker {
            joker_id: JokerId::Joker,
            slot: 0,
        };

        let result = game.handle_action(action);
        assert!(result.is_err());
        assert!(matches!(result.unwrap_err(), GameError::InvalidBalance));
    }

    #[test]
    fn test_buy_joker_not_in_shop() {
        let mut game = Game::default();
        game.start();
        game.stage = Stage::Shop();
        game.money = 20.0;
        game.shop.refresh(&game.rng);

        // Try to buy a joker that's not currently in the shop
        let action = Action::BuyJoker {
            joker_id: JokerId::CavendishJoker, // Unlikely to be in shop
            slot: 0,
        };

        let result = game.handle_action(action);
        assert!(result.is_err());
        assert!(matches!(result.unwrap_err(), GameError::JokerNotInShop));
    }

    #[test]
    fn test_buy_joker_wrong_stage() {
        let mut game = Game::default();
        game.start();
        game.stage = Stage::Blind(Blind::Small);
        game.money = 20.0;

        let action = Action::BuyJoker {
            joker_id: JokerId::Joker,
            slot: 0,
        };

        let result = game.handle_action(action);
        assert!(result.is_err());
        assert!(matches!(result.unwrap_err(), GameError::InvalidStage));
    }

    #[test]
    fn test_joker_effect_cache_integration() {
        use crate::card::{Suit, Value};
        use crate::joker::JokerId;

        let mut game = Game::default();
        game.start();
        game.stage = Stage::Blind(Blind::Small);
        game.blind = Some(Blind::Small);

        // Add a joker to the game for testing
        if let Some(joker) = crate::joker_factory::JokerFactory::create(JokerId::Joker) {
            game.jokers.push(joker);
        }

        // Enable cache and clear any existing entries
        game.enable_joker_effect_cache();
        game.clear_joker_effect_cache();

        // Create a test hand
        let cards = vec![
            Card::new(Value::Ace, Suit::Heart),
            Card::new(Value::King, Suit::Heart),
            Card::new(Value::Queen, Suit::Heart),
            Card::new(Value::Jack, Suit::Heart),
            Card::new(Value::Ten, Suit::Heart),
        ];

        let select_hand = SelectHand::new(cards);
        let made_hand = select_hand.best_hand().unwrap();

        // First call should miss cache
        let initial_metrics = game.get_joker_cache_metrics().clone();
        let (chips1, mult1, money1, messages1) = game.process_joker_effects(&made_hand);

        // Verify cache metrics show a miss
        let metrics_after_first = game.get_joker_cache_metrics();
        assert!(metrics_after_first.total_lookups >= initial_metrics.total_lookups);

        // Second call with same input should potentially hit cache
        // Note: Since we create a new GameContext each time with current game state,
        // cache hits depend on the game state being identical
        let (chips2, mult2, money2, messages2) = game.process_joker_effects(&made_hand);

        // Results should be identical regardless of cache
        assert_eq!(chips1, chips2);
        assert_eq!(mult1, mult2);
        assert_eq!(money1, money2);
        // Note: messages might differ slightly due to aggregation vs individual processing

        // Test cache configuration
        game.disable_joker_effect_cache();
        let config = game.joker_effect_processor.context().cache_config.clone();
        assert!(!config.enabled);

        game.configure_joker_cache_for_rl();
        let rl_config = game.joker_effect_processor.context().cache_config.clone();
        assert!(rl_config.enabled);
        assert_eq!(rl_config.max_entries, 10000);
        assert_eq!(rl_config.ttl_seconds, 600);

        game.configure_joker_cache_for_simulation();
        let sim_config = game.joker_effect_processor.context().cache_config.clone();
        assert!(sim_config.enabled);
        assert_eq!(sim_config.max_entries, 1000);
        assert_eq!(sim_config.ttl_seconds, 300);
    }

    #[test]
    fn test_cache_performance_benefit() {
        use crate::card::{Suit, Value};
        use crate::joker::JokerId;
        use std::time::Instant;

        let mut game = Game::default();
        game.start();
        game.stage = Stage::Blind(Blind::Small);
        game.blind = Some(Blind::Small);

        // Add multiple jokers to increase processing complexity
        for joker_id in [JokerId::Joker, JokerId::GreedyJoker].iter() {
            if let Some(joker) = crate::joker_factory::JokerFactory::create(*joker_id) {
                game.jokers.push(joker);
            }
        }

        // Create a test hand
        let cards = vec![
            Card::new(Value::Ace, Suit::Heart),
            Card::new(Value::King, Suit::Heart),
            Card::new(Value::Queen, Suit::Heart),
        ];
        let select_hand = SelectHand::new(cards);
        let made_hand = select_hand.best_hand().unwrap();

        // Test with cache enabled
        game.enable_joker_effect_cache();
        game.clear_joker_effect_cache();

        let start_cached = Instant::now();
        for _ in 0..100 {
            let _ = game.process_joker_effects(&made_hand);
        }
        let cached_duration = start_cached.elapsed();

        // Test with cache disabled
        game.disable_joker_effect_cache();

        let start_uncached = Instant::now();
        for _ in 0..100 {
            let _ = game.process_joker_effects(&made_hand);
        }
        let uncached_duration = start_uncached.elapsed();

        // Re-enable cache for metrics check
        game.enable_joker_effect_cache();
        let metrics = game.get_joker_cache_metrics();

        // The test passes if the caching infrastructure works correctly
        // Performance benefits depend on joker complexity and may not be measurable in simple tests
        println!("Cached processing: {:?}", cached_duration);
        println!("Uncached processing: {:?}", uncached_duration);
        if metrics.total_lookups > 0 {
            println!("Cache hit ratio: {:.2}%", metrics.hit_ratio() * 100.0);
        }

        // Verify that both approaches produce the same results
        game.enable_joker_effect_cache();
        let (chips_cached, mult_cached, money_cached, _) = game.process_joker_effects(&made_hand);

        game.disable_joker_effect_cache();
        let (chips_uncached, mult_uncached, money_uncached, _) = game.process_joker_effects(&made_hand);

        assert_eq!(chips_cached, chips_uncached);
        assert_eq!(mult_cached, mult_uncached);
        assert_eq!(money_cached, money_uncached);
    }

    #[test]
    fn test_accumulated_effects_new() {
        let effects = AccumulatedEffects::new();
        assert_eq!(effects.chips, 0);
        assert_eq!(effects.mult, 0);
        assert_eq!(effects.money, 0);
        assert_eq!(effects.mult_multiplier, 1.0);
        assert!(effects.messages.is_empty());
    }

    #[test]
    fn test_accumulated_effects_default() {
        let effects = AccumulatedEffects::default();
        assert_eq!(effects.chips, 0);
        assert_eq!(effects.mult, 0);
        assert_eq!(effects.money, 0);
        assert_eq!(effects.mult_multiplier, 1.0);
        assert!(effects.messages.is_empty());
    }

    #[test]
    fn test_accumulated_effects_accumulate_basic() {
        use crate::joker::JokerEffect;

        let mut effects = AccumulatedEffects::new();
        let joker_effect = JokerEffect {
            chips: 10,
            mult: 5,
            money: 3,
            mult_multiplier: 2.0,
            retrigger: 0,
            destroy_self: false,
            destroy_others: vec![],
            transform_cards: vec![],
            hand_size_mod: 0,
            discard_mod: 0,
            sell_value_increase: 0,
            message: Some("Test message".to_string()),
        };

        let result = effects.accumulate_effect(&joker_effect);
        assert!(result); // Should not trigger killscreen
        assert_eq!(effects.chips, 10);
        assert_eq!(effects.mult, 5);
        assert_eq!(effects.money, 3);
        assert_eq!(effects.mult_multiplier, 2.0);
        assert_eq!(effects.messages.len(), 1);
        assert_eq!(effects.messages[0], "Test message");
    }

    #[test]
    fn test_accumulated_effects_accumulate_with_retriggers() {
        use crate::joker::JokerEffect;

        let mut effects = AccumulatedEffects::new();
        let joker_effect = JokerEffect {
            chips: 10,
            mult: 5,
            money: 3,
            mult_multiplier: 2.0,
            retrigger: 2, // Will trigger 3 times total (1 + 2 retriggers)
            destroy_self: false,
            destroy_others: vec![],
            transform_cards: vec![],
            hand_size_mod: 0,
            discard_mod: 0,
            sell_value_increase: 0,
            message: None,
        };

        let result = effects.accumulate_effect(&joker_effect);
        assert!(result);
        // Values should be multiplied by iterations (3)
        assert_eq!(effects.chips, 30); // 10 * 3
        assert_eq!(effects.mult, 15); // 5 * 3
        assert_eq!(effects.money, 9); // 3 * 3
                                      // Multiplier should be applied 3 times: 1.0 * 2.0 * 2.0 * 2.0 = 8.0
        assert_eq!(effects.mult_multiplier, 8.0);
        assert!(effects.messages.is_empty());
    }

    #[test]
    fn test_accumulated_effects_accumulate_zero_multiplier() {
        use crate::joker::JokerEffect;

        let mut effects = AccumulatedEffects::new();
        let joker_effect = JokerEffect {
            chips: 10,
            mult: 5,
            money: 3,
            mult_multiplier: 0.0, // Zero means no multiplier
            retrigger: 1,
            destroy_self: false,
            destroy_others: vec![],
            transform_cards: vec![],
            hand_size_mod: 0,
            discard_mod: 0,
            sell_value_increase: 0,
            message: None,
        };

        let result = effects.accumulate_effect(&joker_effect);
        assert!(result);
        assert_eq!(effects.chips, 20); // 10 * 2 iterations
        assert_eq!(effects.mult, 10); // 5 * 2 iterations
        assert_eq!(effects.money, 6); // 3 * 2 iterations
        assert_eq!(effects.mult_multiplier, 1.0); // Should remain 1.0 for zero multiplier
    }

    #[test]
    fn test_accumulated_effects_killscreen_infinity() {
        use crate::joker::JokerEffect;

        let mut effects = AccumulatedEffects::new();
        let joker_effect = JokerEffect {
            chips: 0,
            mult: 0,
            money: 0,
            mult_multiplier: f64::INFINITY,
            retrigger: 0,
            destroy_self: false,
            destroy_others: vec![],
            transform_cards: vec![],
            hand_size_mod: 0,
            discard_mod: 0,
            sell_value_increase: 0,
            message: None,
        };

        let result = effects.accumulate_effect(&joker_effect);
        assert!(!result); // Should trigger killscreen
        assert!(effects.mult_multiplier.is_infinite());
    }

    #[test]
    fn test_accumulated_effects_killscreen_nan() {
        use crate::joker::JokerEffect;

        let mut effects = AccumulatedEffects::new();
        let joker_effect = JokerEffect {
            chips: 0,
            mult: 0,
            money: 0,
            mult_multiplier: f64::NAN,
            retrigger: 0,
            destroy_self: false,
            destroy_others: vec![],
            transform_cards: vec![],
            hand_size_mod: 0,
            discard_mod: 0,
            sell_value_increase: 0,
            message: None,
        };

        let result = effects.accumulate_effect(&joker_effect);
        assert!(!result); // Should trigger killscreen
        assert!(effects.mult_multiplier.is_nan());
    }

    #[test]
    fn test_accumulated_effects_killscreen_from_multiplication() {
        use crate::joker::JokerEffect;

        let mut effects = AccumulatedEffects::new();
        effects.mult_multiplier = f64::MAX / 2.0; // Set to a very large value

        let joker_effect = JokerEffect {
            chips: 0,
            mult: 0,
            money: 0,
            mult_multiplier: f64::MAX / 2.0, // This multiplication should overflow to infinity
            retrigger: 0,
            destroy_self: false,
            destroy_others: vec![],
            transform_cards: vec![],
            hand_size_mod: 0,
            discard_mod: 0,
            sell_value_increase: 0,
            message: None,
        };

        let result = effects.accumulate_effect(&joker_effect);
        assert!(!result); // Should trigger killscreen
        assert!(effects.mult_multiplier.is_infinite());
    }

    #[test]
    fn test_accumulated_effects_saturating_arithmetic() {
        use crate::joker::JokerEffect;

        let mut effects = AccumulatedEffects::new();
        effects.chips = i32::MAX - 5; // Set close to max

        let joker_effect = JokerEffect {
            chips: 10, // This would overflow without saturating arithmetic
            mult: 0,
            money: 0,
            mult_multiplier: 0.0,
            retrigger: 0,
            destroy_self: false,
            destroy_others: vec![],
            transform_cards: vec![],
            hand_size_mod: 0,
            discard_mod: 0,
            sell_value_increase: 0,
            message: None,
        };

        let result = effects.accumulate_effect(&joker_effect);
        assert!(result);
        assert_eq!(effects.chips, i32::MAX); // Should saturate at max value
    }

    #[test]
    fn test_accumulated_effects_merge() {
        let mut effects1 = AccumulatedEffects {
            chips: 10,
            mult: 5,
            money: 3,
            mult_multiplier: 2.0,
            messages: vec!["Message 1".to_string()],
        };

        let effects2 = AccumulatedEffects {
            chips: 20,
            mult: 10,
            money: 7,
            mult_multiplier: 3.0,
            messages: vec!["Message 2".to_string(), "Message 3".to_string()],
        };

        effects1.merge(&effects2);

        assert_eq!(effects1.chips, 30); // 10 + 20
        assert_eq!(effects1.mult, 15); // 5 + 10
        assert_eq!(effects1.money, 10); // 3 + 7
        assert_eq!(effects1.mult_multiplier, 6.0); // 2.0 * 3.0
        assert_eq!(effects1.messages.len(), 3);
        assert_eq!(effects1.messages[0], "Message 1");
        assert_eq!(effects1.messages[1], "Message 2");
        assert_eq!(effects1.messages[2], "Message 3");
    }

    #[test]
    fn test_accumulated_effects_merge_zero_multiplier() {
        let mut effects1 = AccumulatedEffects {
            chips: 10,
            mult: 5,
            money: 3,
            mult_multiplier: 2.0,
            messages: vec![],
        };

        let effects2 = AccumulatedEffects {
            chips: 20,
            mult: 10,
            money: 7,
            mult_multiplier: 0.0, // Zero multiplier should not affect the result
            messages: vec![],
        };

        effects1.merge(&effects2);

        assert_eq!(effects1.chips, 30);
        assert_eq!(effects1.mult, 15);
        assert_eq!(effects1.money, 10);
        assert_eq!(effects1.mult_multiplier, 2.0); // Should remain unchanged
    }

    #[test]
    fn test_accumulated_effects_merge_saturating() {
        let mut effects1 = AccumulatedEffects {
            chips: i32::MAX - 5,
            mult: i32::MAX - 3,
            money: i32::MAX - 1,
            mult_multiplier: 1.0,
            messages: vec![],
        };

        let effects2 = AccumulatedEffects {
            chips: 10,
            mult: 10,
            money: 10,
            mult_multiplier: 1.0,
            messages: vec![],
        };

        effects1.merge(&effects2);

        // Should saturate at max values
        assert_eq!(effects1.chips, i32::MAX);
        assert_eq!(effects1.mult, i32::MAX);
        assert_eq!(effects1.money, i32::MAX);
    }

    #[test]
    fn test_accumulated_effects_apply_mult_multiplier() {
        let mut effects = AccumulatedEffects {
            chips: 0,
            mult: 10,
            money: 0,
            mult_multiplier: 2.5,
            messages: vec![],
        };

        effects.apply_mult_multiplier();

        assert_eq!(effects.mult, 25); // 10 * 2.5 = 25
    }

    #[test]
    fn test_accumulated_effects_apply_mult_multiplier_zero() {
        let mut effects = AccumulatedEffects {
            chips: 0,
            mult: 10,
            money: 0,
            mult_multiplier: 0.0, // Zero multiplier should not change mult
            messages: vec![],
        };

        effects.apply_mult_multiplier();

        assert_eq!(effects.mult, 10); // Should remain unchanged
    }

    #[test]
    fn test_accumulated_effects_apply_mult_multiplier_one() {
        let mut effects = AccumulatedEffects {
            chips: 0,
            mult: 10,
            money: 0,
            mult_multiplier: 1.0, // 1.0 multiplier should not change mult
            messages: vec![],
        };

        effects.apply_mult_multiplier();

        assert_eq!(effects.mult, 10); // Should remain unchanged
    }

    #[test]
    fn test_accumulated_effects_apply_mult_multiplier_clamping() {
        let mut effects = AccumulatedEffects {
            chips: 0,
            mult: 10,
            money: 0,
            mult_multiplier: f64::MAX, // Very large multiplier
            messages: vec![],
        };

        effects.apply_mult_multiplier();

        // Should clamp to i32::MAX
        assert_eq!(effects.mult, i32::MAX);
    }

    #[test]
    fn test_accumulated_effects_apply_mult_multiplier_negative_clamping() {
        let mut effects = AccumulatedEffects {
            chips: 0,
            mult: -10,
            money: 0,
            mult_multiplier: f64::MAX, // Very large multiplier on negative value
            messages: vec![],
        };

        effects.apply_mult_multiplier();

        // Should clamp to i32::MIN
        assert_eq!(effects.mult, i32::MIN);
    }

    #[test]
    fn test_accumulated_effects_multiple_accumulations() {
        use crate::joker::JokerEffect;

        let mut effects = AccumulatedEffects::new();

        // First effect
        let effect1 = JokerEffect {
            chips: 5,
            mult: 2,
            money: 1,
            mult_multiplier: 2.0,
            retrigger: 0,
            destroy_self: false,
            destroy_others: vec![],
            transform_cards: vec![],
            hand_size_mod: 0,
            discard_mod: 0,
            sell_value_increase: 0,
            message: Some("Effect 1".to_string()),
        };

        // Second effect
        let effect2 = JokerEffect {
            chips: 3,
            mult: 4,
            money: 2,
            mult_multiplier: 1.5,
            retrigger: 1, // 2 total iterations
            destroy_self: false,
            destroy_others: vec![],
            transform_cards: vec![],
            hand_size_mod: 0,
            discard_mod: 0,
            sell_value_increase: 0,
            message: Some("Effect 2".to_string()),
        };

        let result1 = effects.accumulate_effect(&effect1);
        let result2 = effects.accumulate_effect(&effect2);

        assert!(result1);
        assert!(result2);

        // Final values should be accumulated from both effects
        assert_eq!(effects.chips, 11); // 5 + (3 * 2)
        assert_eq!(effects.mult, 10); // 2 + (4 * 2)
        assert_eq!(effects.money, 5); // 1 + (2 * 2)
        assert_eq!(effects.mult_multiplier, 4.5); // 2.0 * (1.5 * 1.5)
        assert_eq!(effects.messages.len(), 2);
        assert_eq!(effects.messages[0], "Effect 1");
        assert_eq!(effects.messages[1], "Effect 2");
    }

    #[test]
    fn test_accumulated_effects_equality() {
        let effects1 = AccumulatedEffects {
            chips: 10,
            mult: 5,
            money: 3,
            mult_multiplier: 2.0,
            messages: vec!["Test".to_string()],
        };

        let effects2 = AccumulatedEffects {
            chips: 10,
            mult: 5,
            money: 3,
            mult_multiplier: 2.0,
            messages: vec!["Test".to_string()],
        };

        let effects3 = AccumulatedEffects {
            chips: 11, // Different value
            mult: 5,
            money: 3,
            mult_multiplier: 2.0,
            messages: vec!["Test".to_string()],
        };

        assert_eq!(effects1, effects2);
        assert_ne!(effects1, effects3);
    }

    #[test]
    fn test_can_purchase_consumable_validation() {
        let mut game = Game::default();
        game.stage = Stage::Shop();
        game.money = 10.0;

        // Test valid purchase conditions for all consumable types
        assert!(game.can_purchase_consumable(crate::shop::ConsumableType::Tarot).is_ok());
        assert!(game.can_purchase_consumable(crate::shop::ConsumableType::Planet).is_ok());
        assert!(game.can_purchase_consumable(crate::shop::ConsumableType::Spectral).is_ok());
    }

    #[test]
    fn test_can_purchase_consumable_insufficient_money() {
        let mut game = Game::default();
        game.stage = Stage::Shop();
        
        // Test insufficient money for Tarot (costs 3)
        game.money = 2.0;
        let result = game.can_purchase_consumable(crate::shop::ConsumableType::Tarot);
        assert!(result.is_err());
        assert!(matches!(result.unwrap_err(), GameError::InvalidBalance));
        
        // Test insufficient money for Planet (costs 3)
        let result = game.can_purchase_consumable(crate::shop::ConsumableType::Planet);
        assert!(result.is_err());
        assert!(matches!(result.unwrap_err(), GameError::InvalidBalance));
        
        // Test insufficient money for Spectral (costs 4)
        game.money = 3.0;
        let result = game.can_purchase_consumable(crate::shop::ConsumableType::Spectral);
        assert!(result.is_err());
        assert!(matches!(result.unwrap_err(), GameError::InvalidBalance));
    }

    #[test]
    fn test_can_purchase_consumable_edge_case_exact_money() {
        let mut game = Game::default();
        game.stage = Stage::Shop();
        
        // Test edge case: exactly enough money for Tarot
        game.money = 3.0;
        assert!(game.can_purchase_consumable(crate::shop::ConsumableType::Tarot).is_ok());
        
        // Test edge case: exactly enough money for Planet
        assert!(game.can_purchase_consumable(crate::shop::ConsumableType::Planet).is_ok());
        
        // Test edge case: exactly enough money for Spectral
        game.money = 4.0;
        assert!(game.can_purchase_consumable(crate::shop::ConsumableType::Spectral).is_ok());
    }

    #[test]
    fn test_can_purchase_consumable_no_available_slots() {
        let mut game = Game::default();
        game.stage = Stage::Shop();
        game.money = 10.0;
        
        // Fill consumable hand to capacity (default is 2)
        game.consumables_in_hand = vec![
            crate::consumables::ConsumableId::TheFool,
            crate::consumables::ConsumableId::Mercury,
        ];
        assert_eq!(game.consumables_in_hand.len(), game.config.consumable_hand_capacity);
        
        // Should not be able to purchase any consumable when hand is full
        let result = game.can_purchase_consumable(crate::shop::ConsumableType::Tarot);
        assert!(result.is_err());
        assert!(matches!(result.unwrap_err(), GameError::NoAvailableSlot));
        
        let result = game.can_purchase_consumable(crate::shop::ConsumableType::Planet);
        assert!(result.is_err());
        assert!(matches!(result.unwrap_err(), GameError::NoAvailableSlot));
        
        let result = game.can_purchase_consumable(crate::shop::ConsumableType::Spectral);
        assert!(result.is_err());
        assert!(matches!(result.unwrap_err(), GameError::NoAvailableSlot));
    }

    #[test]
    fn test_can_purchase_consumable_wrong_stage() {
        let mut game = Game::default();
        game.money = 10.0;
        
        // Test all invalid stages
        game.stage = Stage::PreBlind();
        let result = game.can_purchase_consumable(crate::shop::ConsumableType::Tarot);
        assert!(result.is_err());
        assert!(matches!(result.unwrap_err(), GameError::InvalidStage));
        
        game.stage = Stage::Blind(crate::stage::Blind::Small);
        let result = game.can_purchase_consumable(crate::shop::ConsumableType::Planet);
        assert!(result.is_err());
        assert!(matches!(result.unwrap_err(), GameError::InvalidStage));
        
        game.stage = Stage::PostBlind();
        let result = game.can_purchase_consumable(crate::shop::ConsumableType::Spectral);
        assert!(result.is_err());
        assert!(matches!(result.unwrap_err(), GameError::InvalidStage));
        
        game.stage = Stage::End(crate::stage::End::Win);
        let result = game.can_purchase_consumable(crate::shop::ConsumableType::Tarot);
        assert!(result.is_err());
        assert!(matches!(result.unwrap_err(), GameError::InvalidStage));
    }

    #[test]
    fn test_can_purchase_consumable_cost_validation() {
        let mut game = Game::default();
        game.stage = Stage::Shop();
        
        // Test Tarot card cost (3 money)
        game.money = 3.0;
        assert!(game.can_purchase_consumable(crate::shop::ConsumableType::Tarot).is_ok());
        game.money = 2.9;
        assert!(game.can_purchase_consumable(crate::shop::ConsumableType::Tarot).is_err());
        
        // Test Planet card cost (3 money)
        game.money = 3.0;
        assert!(game.can_purchase_consumable(crate::shop::ConsumableType::Planet).is_ok());
        game.money = 2.9;
        assert!(game.can_purchase_consumable(crate::shop::ConsumableType::Planet).is_err());
        
        // Test Spectral card cost (4 money)
        game.money = 4.0;
        assert!(game.can_purchase_consumable(crate::shop::ConsumableType::Spectral).is_ok());
        game.money = 3.9;
        assert!(game.can_purchase_consumable(crate::shop::ConsumableType::Spectral).is_err());
    }

    #[test]
    fn test_can_purchase_consumable_partial_hand() {
        let mut game = Game::default();
        game.stage = Stage::Shop();
        game.money = 10.0;
        
        // Test with one consumable in hand (capacity is 2)
        game.consumables_in_hand = vec![crate::consumables::ConsumableId::TheFool];
        assert_eq!(game.consumables_in_hand.len(), 1);
        assert!(game.consumables_in_hand.len() < game.config.consumable_hand_capacity);
        
        // Should be able to purchase any consumable
        assert!(game.can_purchase_consumable(crate::shop::ConsumableType::Tarot).is_ok());
        assert!(game.can_purchase_consumable(crate::shop::ConsumableType::Planet).is_ok());
        assert!(game.can_purchase_consumable(crate::shop::ConsumableType::Spectral).is_ok());
    }

    #[test]
    fn test_can_purchase_consumable_empty_hand() {
        let mut game = Game::default();
        game.stage = Stage::Shop();
        game.money = 10.0;
        
        // Test with empty consumable hand
        game.consumables_in_hand = vec![];
        assert_eq!(game.consumables_in_hand.len(), 0);
        
        // Should be able to purchase any consumable
        assert!(game.can_purchase_consumable(crate::shop::ConsumableType::Tarot).is_ok());
        assert!(game.can_purchase_consumable(crate::shop::ConsumableType::Planet).is_ok());
        assert!(game.can_purchase_consumable(crate::shop::ConsumableType::Spectral).is_ok());
    }
}<|MERGE_RESOLUTION|>--- conflicted
+++ resolved
@@ -635,10 +635,6 @@
             if hand_result.retriggered_count > 0 {
                 write!(&mut debug_msg, " ({} retriggers)", hand_result.retriggered_count).unwrap();
             }
-<<<<<<< HEAD
-            
-=======
->>>>>>> 7e7b6bc4
             messages.push(debug_msg);
         }
 
