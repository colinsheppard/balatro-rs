use crate::action::{Action, MoveDirection};
use crate::ante::Ante;
use crate::available::Available;
use crate::boss_blinds::BossBlindState;
use crate::bounded_action_history::BoundedActionHistory;
use crate::card::Card;
use crate::config::Config;
use crate::consumables::ConsumableError;
use crate::consumables::ConsumableId;
use crate::deck::Deck;
use crate::error::GameError;
use crate::hand::{MadeHand, SelectHand};
use crate::joker::{GameContext, Joker, JokerId, Jokers, OldJoker as OldJokerTrait};
use crate::joker_effect_processor::JokerEffectProcessor;
use crate::joker_factory::JokerFactory;
use crate::joker_state::{JokerState, JokerStateManager};
use crate::memory_monitor::MemoryMonitor;
use crate::rank::HandRank;
use crate::scaling_joker::ScalingEvent;
use crate::shop::packs::{OpenPackState, Pack};
use crate::shop::Shop;
use crate::skip_tags::SkipTagId;
use crate::stage::{Blind, End, Stage};
use crate::state_version::StateVersion;
use crate::target_context::TargetContext;
use crate::vouchers::{VoucherCollection, VoucherId};
use strum::IntoEnumIterator;

// Re-export GameState for external use with qualified name to avoid Python bindings conflict
pub use crate::vouchers::GameState as VoucherGameState;

#[cfg(feature = "serde")]
use serde::{Deserialize, Serialize};
use std::collections::HashMap;
use std::fmt;
use std::sync::Arc;

/// Maximum debug messages to keep in memory (for practical memory management)
#[cfg(any(debug_assertions, test))]
const MAX_DEBUG_MESSAGES: usize = 10000;

/// Score breakdown for debugging and analysis
#[derive(Debug, Clone)]
pub struct ScoreBreakdown {
    pub base_chips: f64,
    pub base_mult: f64,
    pub card_chips: f64,
    pub joker_contributions: Vec<JokerContribution>,
    pub final_score: f64,
}

/// Individual joker contribution to scoring
#[derive(Debug, Clone)]
pub struct JokerContribution {
    pub joker_name: String,
    pub joker_id: JokerId,
    pub chips_added: i32,
    pub mult_added: i32,
    pub mult_multiplier: f64,
    pub money_added: i32,
    pub retrigger_count: u32,
}

/// Accumulates effects from multiple jokers in a structured way
#[derive(Debug, Clone, PartialEq)]
pub struct AccumulatedEffects {
    /// Total chips to add to the hand
    pub chips: i32,
    /// Total mult to add to the hand
    pub mult: i32,
    /// Total money to award to the player
    pub money: i32,
    /// Total interest bonus to add to base interest
    pub interest_bonus: i32,
    /// Combined mult multiplier (multiplicative)
    pub mult_multiplier: f64,
    /// Collection of all messages from jokers
    pub messages: Vec<String>,
}

impl AccumulatedEffects {
    /// Create a new AccumulatedEffects with default values
    pub fn new() -> Self {
        Self {
            chips: 0,
            mult: 0,
            money: 0,
            interest_bonus: 0,
            mult_multiplier: 1.0,
            messages: Vec::new(),
        }
    }

    /// Accumulate a JokerEffect into this accumulator
    /// Returns false if killscreen (infinity/NaN) is detected
    pub fn accumulate_effect(&mut self, effect: &crate::joker::JokerEffect) -> bool {
        // Calculate total iterations (1 + retriggers)
        let iterations = 1 + effect.retrigger as i32;

        // Accumulate chips, mult, and money (additive, multiplied by retriggers)
        self.chips = self
            .chips
            .saturating_add(effect.chips.saturating_mul(iterations));
        self.mult = self
            .mult
            .saturating_add(effect.mult.saturating_mul(iterations));
        self.money = self
            .money
            .saturating_add(effect.money.saturating_mul(iterations));
        self.interest_bonus = self
            .interest_bonus
            .saturating_add(effect.interest_bonus.saturating_mul(iterations));

        // Apply mult multiplier for each iteration (multiplicative)
        if effect.mult_multiplier != 0.0 {
            for _ in 0..iterations {
                self.mult_multiplier *= effect.mult_multiplier;
            }
        }

        // Add message if present
        if let Some(ref message) = effect.message {
            self.messages.push(message.clone());
        }

        // Check for killscreen (infinity or NaN)
        if self.mult_multiplier.is_infinite() || self.mult_multiplier.is_nan() {
            return false;
        }

        true
    }

    /// Merge another AccumulatedEffects into this one
    pub fn merge(&mut self, other: &AccumulatedEffects) {
        self.chips = self.chips.saturating_add(other.chips);
        self.mult = self.mult.saturating_add(other.mult);
        self.money = self.money.saturating_add(other.money);

        // Multiply mult multipliers
        if other.mult_multiplier != 0.0 {
            self.mult_multiplier *= other.mult_multiplier;
        }

        // Append messages
        self.messages.extend_from_slice(&other.messages);
    }

    /// Apply the accumulated mult multiplier to the mult value
    pub fn apply_mult_multiplier(&mut self) {
        if self.mult_multiplier != 0.0 && self.mult_multiplier != 1.0 {
            let multiplied = (self.mult as f64) * self.mult_multiplier;
            // Clamp to i32 range to prevent overflow
            self.mult = multiplied.clamp(i32::MIN as f64, i32::MAX as f64) as i32;
        }
    }
}

impl Default for AccumulatedEffects {
    fn default() -> Self {
        Self::new()
    }
}

#[cfg_attr(feature = "serde", derive(Serialize, Deserialize))]
#[derive(Debug)]
pub struct Game {
    pub config: Config,
    pub shop: Shop,
    pub deck: Deck,
    pub available: Available,
    pub discarded: Vec<Card>,
    pub blind: Option<Blind>,
    pub stage: Stage,
    pub ante_start: Ante,
    pub ante_end: Ante,
    pub ante_current: Ante,
    pub action_history: BoundedActionHistory,
    pub round: f64,

    // jokers using structured JokerEffect system
    #[cfg_attr(feature = "serde", serde(skip))]
    pub jokers: Vec<Box<dyn Joker>>,

    #[cfg_attr(feature = "serde", serde(skip, default = "JokerEffectProcessor::new"))]
    pub joker_effect_processor: JokerEffectProcessor,

    #[cfg_attr(
        feature = "serde",
        serde(skip, default = "default_joker_state_manager")
    )]
    pub joker_state_manager: Arc<JokerStateManager>,

    // playing
    pub plays: f64,
    pub discards: f64,
    pub reward: f64,
    pub money: f64,

    // shop reroll state
    pub shop_reroll_cost: f64,
    pub shop_rerolls_this_round: u32,

    // for scoring
    pub chips: f64,
    pub mult: f64,
    pub score: f64,

    // hand type tracking for this game run
    pub hand_type_counts: HashMap<HandRank, u32>,

    // Extended state for consumables, vouchers, and boss blinds
    /// Consumable cards currently in the player's hand
    pub consumables_in_hand: Vec<ConsumableId>,

    /// Consumable card slots for managing player consumable inventory
    pub consumable_slots: crate::consumables::ConsumableSlots,

    /// Collection of owned vouchers with purchase tracking
    pub vouchers: VoucherCollection,

    /// Current boss blind state and effects
    pub boss_blind_state: BossBlindState,

    /// Pack system state
    /// Packs currently in the player's inventory
    pub pack_inventory: Vec<Pack>,

    /// Currently opened pack that player is choosing from
    pub open_pack: Option<OpenPackState>,

    /// Version of the game state for serialization compatibility
    pub state_version: StateVersion,

    /// Debug logging enabled flag
    #[cfg_attr(feature = "serde", serde(skip))]
    pub debug_logging_enabled: bool,

    /// Debug messages buffer
    #[cfg_attr(feature = "serde", serde(skip))]
    pub debug_messages: Vec<String>,

    /// Multi-select context for tracking selected items
    #[cfg_attr(feature = "serde", serde(skip, default = "TargetContext::new"))]
    pub target_context: TargetContext,

    /// Random number generator for secure game randomness
    #[cfg_attr(feature = "serde", serde(skip, default = "default_game_rng"))]
    pub rng: crate::rng::GameRng,
    /// Hand levels for dynamic scoring - tracks current level for each hand type
    pub hand_levels: HashMap<HandRank, usize>,

    /// Memory monitor for tracking and controlling memory usage
    #[cfg_attr(feature = "serde", serde(skip))]
    pub memory_monitor: MemoryMonitor,

    /// Skip tags system state
    /// Available skip tags for selection
    pub available_skip_tags: Vec<crate::skip_tags::SkipTagInstance>,
    /// Active skip tags (for stacking effects like Juggle)
    pub active_skip_tags: Vec<crate::skip_tags::SkipTagInstance>,
    /// Pending skip tag selection (after skipping a blind)
    pub pending_tag_selection: bool,
}

#[cfg(feature = "serde")]
fn default_joker_state_manager() -> Arc<JokerStateManager> {
    Arc::new(JokerStateManager::new())
}

#[cfg(feature = "serde")]
fn default_game_rng() -> crate::rng::GameRng {
    crate::rng::GameRng::secure()
}

/// Format debug message for joker effects with conditional compilation
#[cfg(debug_assertions)]
fn _format_joker_effect_debug_message(
    joker_name: &str,
    effect: &crate::joker::JokerEffect,
    total_triggers: u32,
    card: Option<&Card>,
) -> String {
    use std::fmt::Write;
    let mut debug_msg = String::with_capacity(128); // Pre-allocate reasonable size

    match card {
        None => {
            // Hand-level format
            write!(
                &mut debug_msg,
                "Joker '{}': +{} chips, +{} mult, +{} money",
                joker_name,
                effect.chips * total_triggers as i32,
                effect.mult * total_triggers as i32,
                effect.money * total_triggers as i32
            )
            .unwrap();
        }
        Some(card) => {
            // Card-level format
            write!(
                &mut debug_msg,
                "Joker '{}' on card {}: +{} chips, +{} mult, +{} money",
                joker_name,
                card,
                effect.chips * total_triggers as i32,
                effect.mult * total_triggers as i32,
                effect.money * total_triggers as i32
            )
            .unwrap();
        }
    }

    if effect.retrigger > 0 {
        write!(&mut debug_msg, " (retrigger x{})", effect.retrigger).unwrap();
    }

    debug_msg
}

impl Game {
    pub fn new(config: Config) -> Self {
        let ante_start = Ante::try_from(config.ante_start).unwrap_or(Ante::One);
        Self {
            shop: Shop::new(),
            deck: Deck::default(),
            available: Available::default(),
            discarded: Vec::new(),
            action_history: BoundedActionHistory::new(),
            jokers: Vec::new(),
            joker_effect_processor: JokerEffectProcessor::new(),
            joker_state_manager: Arc::new(JokerStateManager::new()),
            blind: None,
            stage: Stage::PreBlind(),
            ante_start,
            ante_end: Ante::try_from(config.ante_end).unwrap_or(Ante::Eight),
            ante_current: ante_start,
            round: config.round_start as f64,
            plays: config.plays as f64,
            discards: config.discards as f64,
            reward: config.reward_base as f64,
            money: config.money_start as f64,
            shop_reroll_cost: 5.0, // Base reroll cost
            shop_rerolls_this_round: 0,
            chips: config.base_chips as f64,
            mult: config.base_mult as f64,
            score: config.base_score as f64,
            hand_type_counts: HashMap::new(),

            // Initialize extended state fields
            consumables_in_hand: Vec::new(),
            consumable_slots: crate::consumables::ConsumableSlots::new(),
            vouchers: VoucherCollection::new(),
            boss_blind_state: BossBlindState::new(),

            // Initialize pack system fields
            pack_inventory: Vec::new(),
            open_pack: None,

            state_version: StateVersion::current(),

            // Initialize debug logging fields
            debug_logging_enabled: false,
            debug_messages: Vec::new(),

            // Initialize multi-select context
            target_context: TargetContext::new(),

            // Initialize secure RNG
            rng: crate::rng::GameRng::secure(),

            // Initialize memory monitor with default configuration
            // Initialize hand levels - all hands start at level 1
            hand_levels: HandRank::iter().map(|hand| (hand, 1)).collect(),
            memory_monitor: MemoryMonitor::default(),

            // Initialize skip tags system
            available_skip_tags: Vec::new(),
            active_skip_tags: Vec::new(),
            pending_tag_selection: false,

            config,
        }
    }

    pub fn start(&mut self) {
        // for now just move state to small blind
        self.stage = Stage::PreBlind();
        self.deal();
    }

    /// Get dynamic level information for a hand type based on current game state
    pub fn get_hand_level(&self, hand_rank: HandRank) -> crate::rank::Level {
        let current_level = self.hand_levels.get(&hand_rank).copied().unwrap_or(1);
        let base_level = hand_rank.base_level();

        // Calculate dynamic values based on current level
        // Each level increases chips by base amount and mult by 1
        let level_multiplier = current_level as f64;
        crate::rank::Level {
            level: current_level,
            chips: (base_level.chips as f64 * level_multiplier) as usize,
            mult: base_level.mult + (current_level - 1), // Add 1 mult per level above 1
        }
    }

    /// Level up a specific hand type (used by planet cards)
    pub fn level_up_hand(&mut self, hand_rank: HandRank) -> Result<(), ConsumableError> {
        let current_level = self.hand_levels.get(&hand_rank).copied().unwrap_or(1);

        // Cap level at reasonable maximum (e.g., 10)
        if current_level >= 10 {
            return Err(ConsumableError::InvalidGameState(format!(
                "Hand {hand_rank:?} is already at maximum level"
            )));
        }

        self.hand_levels.insert(hand_rank, current_level + 1);
        Ok(())
    }

    /// Start a new blind and trigger joker lifecycle events
    pub fn start_blind(&mut self) {
        use crate::hand::Hand;

        // Set stage to blind
        self.stage = Stage::Blind(Blind::Small);
        self.blind = Some(Blind::Small);

        // Trigger on_blind_start for all jokers
        for joker in &self.jokers {
            let temp_hand = Hand::new(self.available.cards());
            let mut context = GameContext {
                chips: self.chips as i32,
                mult: self.mult as i32,
                money: self.money as i32,
                ante: self.ante_current as u8,
                round: self.round as u32,
                stage: &self.stage,
                hands_played: 0,
                discards_used: 0,
                jokers: &self.jokers,
                hand: &temp_hand,
                discarded: &self.discarded,
                joker_state_manager: &self.joker_state_manager,
                hand_type_counts: &self.hand_type_counts,
                cards_in_deck: self.deck.len(),
                stone_cards_in_deck: 0, // TODO: Track stone cards when implemented
                steel_cards_in_deck: 0, // TODO: Track steel cards when implemented
                rng: &self.rng,
            };

            let effect = joker.on_blind_start(&mut context);

            // Apply effects immediately
            self.chips += effect.chips as f64;
            self.mult += effect.mult as f64;
            self.money += effect.money as f64;
        }
    }

    pub fn result(&self) -> Option<End> {
        match self.stage {
            Stage::End(end) => Some(end),
            _ => None,
        }
    }

    pub fn is_over(&self) -> bool {
        self.result().is_some()
    }

    /// Returns a reference to the joker at the specified slot, if it exists.
    ///
    /// # Arguments
    /// * `slot` - The zero-based index of the joker slot to check
    ///
    /// # Returns
    /// * `Some(&dyn Joker)` if a joker exists at the specified slot
    /// * `None` if the slot is empty or the index is out of bounds
    pub fn get_joker_at_slot(&self, slot: usize) -> Option<&dyn Joker> {
        self.jokers.get(slot).map(|j| j.as_ref())
    }

    /// Returns the total number of jokers currently owned by the player.
    ///
    /// # Returns
    /// The count of jokers in the player's collection
    pub fn joker_count(&self) -> usize {
        self.jokers.len()
    }

    /// Returns the number of times a specific hand type has been played this game run.
    ///
    /// # Arguments
    /// * `hand_rank` - The hand rank to check the count for
    ///
    /// # Returns
    /// The number of times this hand type has been played (0 if never played)
    pub fn get_hand_type_count(&self, hand_rank: HandRank) -> u32 {
        self.hand_type_counts.get(&hand_rank).copied().unwrap_or(0)
    }

    /// Increments the count for a specific hand type.
    ///
    /// # Arguments
    /// * `hand_rank` - The hand rank to increment
    pub fn increment_hand_type_count(&mut self, hand_rank: HandRank) {
        *self.hand_type_counts.entry(hand_rank).or_insert(0) += 1;
    }

    fn clear_blind(&mut self) {
        self.score = self.config.base_score as f64;
        self.plays = self.config.plays as f64;
        self.discards = self.config.discards as f64;
        self.deal();
    }

    // draw from deck to available
    fn draw(&mut self, count: usize) {
        if let Some(drawn) = self.deck.draw(count) {
            self.available.extend(drawn);
            // Update target context with new available cards
            self.sync_target_context();
        }
    }

    // shuffle and deal new cards to available
    pub(crate) fn deal(&mut self) {
        // add discarded back to deck, emptying in process
        self.deck.append(&mut self.discarded);
        // add available back to deck and empty
        self.deck.extend(self.available.cards());
        self.available.empty();
        // Clear target context when cards are emptied
        self.target_context.clear_selections();
        self.deck.shuffle(&self.rng);
        self.draw(self.config.available);
    }

    /// Synchronize target context with current game state
    fn sync_target_context(&mut self) {
        // Update available cards
        let available_cards = self.available.cards();
        self.target_context.set_available_cards(available_cards);

        // Update available jokers
        let joker_ids: Vec<JokerId> = self
            .jokers
            .iter()
            .map(|joker| {
                // Get the joker's ID
                joker.id()
            })
            .collect();
        self.target_context.set_available_jokers(joker_ids);

        // Update available packs (if any)
        let pack_ids: Vec<usize> = self
            .pack_inventory
            .iter()
            .enumerate()
            .map(|(i, _)| i)
            .collect();
        self.target_context.set_available_packs(pack_ids);
    }

    pub(crate) fn select_card(&mut self, card: Card) -> Result<(), GameError> {
        if self.available.selected().len() > self.config.selected_max {
            return Err(GameError::InvalidSelectCard);
        }
        self.available.select_card(card)
    }

    pub(crate) fn move_card(
        &mut self,
        direction: MoveDirection,
        card: Card,
    ) -> Result<(), GameError> {
        self.available.move_card(direction, card)
    }

    pub(crate) fn play_selected(&mut self) -> Result<(), GameError> {
        if self.plays == 0.0 {
            return Err(GameError::NoRemainingPlays);
        }
        self.plays -= 1.0;
        let selected = SelectHand::new(self.available.selected());
        let best = selected.best_hand()?;

        // Track hand type for game statistics
        self.increment_hand_type_count(best.rank);

        let score = self.calc_score(best);
        let clear_blind = self.handle_score(score)?;
        self.discarded.extend(self.available.selected());
        let removed = self.available.remove_selected();
        self.draw(removed);
        if clear_blind {
            self.clear_blind();
        }
        Ok(())
    }

    // discard selected cards from available and draw equal number back to available
    pub(crate) fn discard_selected(&mut self) -> Result<(), GameError> {
        if self.discards == 0.0 {
            return Err(GameError::NoRemainingDiscards);
        }
        self.discards -= 1.0;
        let selected_cards = self.available.selected();
        self.discarded.extend(selected_cards.iter().cloned());

        // Trigger scaling events for each discarded card
        for _ in selected_cards {
            self.process_scaling_event(ScalingEvent::CardDiscarded);
        }

        let removed = self.available.remove_selected();
        self.draw(removed);
        Ok(())
    }

    pub fn calc_score(&mut self, hand: MadeHand) -> f64 {
        // compute chips and mult from hand level
        self.chips += self.get_hand_level(hand.rank).chips as f64;
        self.mult += self.get_hand_level(hand.rank).mult as f64;

        // add chips for each played card
        let card_chips: f64 = hand.hand.cards().iter().map(|c| c.chips() as f64).sum();
        self.chips += card_chips;

        // Apply JokerEffect from structured joker system
        if !self.jokers.is_empty() {
            let (joker_chips, joker_mult, joker_money, mult_multiplier, messages) =
                self.process_joker_effects(&hand);
            self.chips += joker_chips as f64;
            self.mult += joker_mult as f64;
            self.money += joker_money as f64;

            // Trigger scaling events for money gained
            if joker_money > 0 {
                for _ in 0..joker_money {
                    self.process_scaling_event(ScalingEvent::MoneyGained);
                }
            }

            // Apply mult multiplier to the final mult value
            if mult_multiplier != 1.0 {
                self.mult *= mult_multiplier;
            }

            // Log debug messages if enabled
            for message in messages {
                self.add_debug_message(message);
            }
        }

        // compute score
        let score = self.chips * self.mult;

        // Check for killscreen condition
        if !score.is_finite() {
            self.add_debug_message("KILLSCREEN: Final score reached infinity!".to_string());
        }

        // reset chips and mult
        self.mult = self.config.base_mult as f64;
        self.chips = self.config.base_chips as f64;
        score
    }

    /// Process JokerEffect from all jokers and return accumulated effects
    pub fn process_joker_effects(&mut self, hand: &MadeHand) -> (i32, i32, i32, f64, Vec<String>) {
        use crate::hand::Hand;

        let mut messages = Vec::new();

        // Create game context
        let mut context = GameContext {
            chips: self.chips as i32,
            mult: self.mult as i32,
            money: self.money as i32,
            ante: self.ante_current as u8,
            round: self.round as u32,
            stage: &self.stage,
            hands_played: 0,  // TODO: track this properly
            discards_used: 0, // TODO: track this properly
            jokers: &self.jokers,
            hand: &Hand::new(hand.hand.cards().to_vec()),
            discarded: &self.discarded,
            joker_state_manager: &self.joker_state_manager,
            hand_type_counts: &self.hand_type_counts,
            cards_in_deck: self.deck.len(),
            stone_cards_in_deck: 0, // TODO: Track stone cards when implemented
            steel_cards_in_deck: 0, // TODO: Track steel cards when implemented
            rng: &self.rng,
        };

        // Process hand-level effects using the cached processor
        let select_hand = SelectHand::new(hand.hand.cards().to_vec());
        let hand_result = self.joker_effect_processor.process_hand_effects(
            &self.jokers,
            &mut context,
            &select_hand,
        );

        let mut total_chips = hand_result.accumulated_effect.chips;
        let mut total_mult = hand_result.accumulated_effect.mult;
        let mut total_money = hand_result.accumulated_effect.money;
        let mut total_mult_multiplier = if hand_result.accumulated_effect.mult_multiplier != 0.0 {
            hand_result.accumulated_effect.mult_multiplier
        } else {
            1.0
        };

        // Generate debug messages for hand effects
        #[cfg(debug_assertions)]
        if hand_result.jokers_processed > 0
            && (total_chips != 0 || total_mult != 0 || total_money != 0)
        {
            use std::fmt::Write;
            let mut debug_msg = String::with_capacity(128);
            write!(
                &mut debug_msg,
                "Hand effects: +{} chips, +{} mult, +{} money from {} jokers",
                total_chips, total_mult, total_money, hand_result.jokers_processed
            )
            .unwrap();

            if hand_result.retriggered_count > 0 {
                write!(
                    &mut debug_msg,
                    " ({} retriggers)",
                    hand_result.retriggered_count
                )
                .unwrap();
            }

            messages.push(debug_msg);
        }

        // Process any error messages from hand effects
        for error in &hand_result.errors {
            if let crate::joker_effect_processor::EffectProcessingError::TooManyRetriggers(_) =
                error
            {
                messages.push("KILLSCREEN: Too many retriggered effects!".to_string());
            } // Other errors are less critical for gameplay
        }

        // Process card-level effects using the cached processor
        for card in hand.hand.cards() {
            let card_result =
                self.joker_effect_processor
                    .process_card_effects(&self.jokers, &mut context, &card);
            // Accumulate card effects
            total_chips += card_result.accumulated_effect.chips;
            total_mult += card_result.accumulated_effect.mult;
            total_money += card_result.accumulated_effect.money;

            // Handle mult_multiplier: only apply if it's not the default value
            if card_result.accumulated_effect.mult_multiplier != 0.0 {
                total_mult_multiplier *= card_result.accumulated_effect.mult_multiplier;

                // Killscreen detection
                if !total_mult_multiplier.is_finite() {
                    messages.push("KILLSCREEN: Score calculation reached infinity!".to_string());
                    break;
                }
            }

            // Generate debug messages for card effects
            #[cfg(debug_assertions)]
            if card_result.jokers_processed > 0
                && (card_result.accumulated_effect.chips != 0
                    || card_result.accumulated_effect.mult != 0
                    || card_result.accumulated_effect.money != 0)
            {
                use std::fmt::Write;
                let mut debug_msg = String::with_capacity(128);
                write!(
                    &mut debug_msg,
                    "Card {} effects: +{} chips, +{} mult, +{} money",
                    card,
                    card_result.accumulated_effect.chips,
                    card_result.accumulated_effect.mult,
                    card_result.accumulated_effect.money
                )
                .unwrap();

                if card_result.retriggered_count > 0 {
                    write!(
                        &mut debug_msg,
                        " ({} retriggers)",
                        card_result.retriggered_count
                    )
                    .unwrap();
                }
                messages.push(debug_msg);
            }

            // Process any error messages from card effects
            for error in &card_result.errors {
                if let crate::joker_effect_processor::EffectProcessingError::TooManyRetriggers(_) =
                    error
                {
                    messages.push("KILLSCREEN: Too many retriggered effects!".to_string());
                } // Other errors are less critical for gameplay
            }
        }

        // Don't apply mult multiplier here - let calc_score handle it
        // if total_mult_multiplier != 1.0 {
        //     total_mult = (total_mult as f64 * total_mult_multiplier) as i32;
        // }

        (
            total_chips,
            total_mult,
            total_money,
            total_mult_multiplier,
            messages,
        )
    }

    /// Calculate score with detailed breakdown for debugging and analysis
    pub fn calc_score_with_breakdown(&mut self, hand: MadeHand) -> ScoreBreakdown {
        use crate::hand::Hand;

        // Track initial values (for potential future use)
        let _initial_chips = self.chips;
        let _initial_mult = self.mult;

        // Calculate base values from hand level
        let base_chips = self.get_hand_level(hand.rank).chips as f64;
        let base_mult = self.get_hand_level(hand.rank).mult as f64;
        self.chips += base_chips;
        self.mult += base_mult;

        // Calculate card contributions
        let card_chips: f64 = hand.hand.cards().iter().map(|c| c.chips() as f64).sum();
        self.chips += card_chips;

        let mut joker_contributions = Vec::new();

        // Process jokers if any exist
        if !self.jokers.is_empty() {
            // Create game context for jokers
            let mut context = GameContext {
                chips: self.chips as i32,
                mult: self.mult as i32,
                money: self.money as i32,
                ante: self.ante_current as u8,
                round: self.round as u32,
                stage: &self.stage,
                hands_played: 0,  // TODO: track this properly
                discards_used: 0, // TODO: track this properly
                jokers: &self.jokers,
                hand: &Hand::new(hand.hand.cards().to_vec()),
                discarded: &self.discarded,
                joker_state_manager: &self.joker_state_manager,
                hand_type_counts: &self.hand_type_counts,
                cards_in_deck: self.deck.len(),
                stone_cards_in_deck: 0, // TODO: Track stone cards when implemented
                steel_cards_in_deck: 0, // TODO: Track steel cards when implemented
                rng: &self.rng,
            };

            // Process each joker and track contributions
            for joker in &self.jokers {
                let select_hand = SelectHand::new(hand.hand.cards().to_vec());
                let effect = joker.on_hand_played(&mut context, &select_hand);

                // Create contribution record
                let contribution = JokerContribution {
                    joker_name: joker.name().to_string(),
                    joker_id: joker.id(),
                    chips_added: effect.chips,
                    mult_added: effect.mult,
                    mult_multiplier: if effect.mult_multiplier != 0.0 {
                        effect.mult_multiplier
                    } else {
                        1.0
                    },
                    money_added: effect.money,
                    retrigger_count: effect.retrigger,
                };

                // Apply effects to game state
                self.chips += effect.chips as f64;
                self.mult += effect.mult as f64;
                self.money += effect.money as f64;

                joker_contributions.push(contribution);
            }

            // Process card-level effects for each joker
            for card in hand.hand.cards() {
                for joker in &self.jokers {
                    let effect = joker.on_card_scored(&mut context, &card);

                    if effect.chips != 0 || effect.mult != 0 || effect.money != 0 {
                        // Find existing contribution for this joker or create new one
                        if let Some(existing) = joker_contributions
                            .iter_mut()
                            .find(|c| c.joker_id == joker.id())
                        {
                            existing.chips_added += effect.chips;
                            existing.mult_added += effect.mult;
                            existing.money_added += effect.money;
                        }

                        // Apply effects to game state
                        self.chips += effect.chips as f64;
                        self.mult += effect.mult as f64;
                        self.money += effect.money as f64;
                    }
                }
            }

            // Trigger scaling events for hand played
            let hand_rank = hand.rank;
            self.process_scaling_event(ScalingEvent::HandPlayed(hand_rank));
        }

        // Calculate final score
        let final_score = self.chips * self.mult;

        // Log final breakdown if debug enabled (optimized)
        #[cfg(debug_assertions)]
        {
            use std::fmt::Write;
            let mut msg = String::with_capacity(64);
            write!(
                &mut msg,
                "Final score: {} chips × {} mult = {}",
                self.chips, self.mult, final_score
            )
            .unwrap();
            self.add_debug_message(msg);
        }

        // Reset chips and mult to base values
        self.mult = self.config.base_mult as f64;
        self.chips = self.config.base_chips as f64;

        ScoreBreakdown {
            base_chips,
            base_mult,
            card_chips,
            joker_contributions,
            final_score,
        }
    }

    /// Enable debug logging for joker scoring
    pub fn enable_debug_logging(&mut self) {
        self.debug_logging_enabled = true;
        self.debug_messages.clear();
    }

    /// Get current debug messages
    pub fn get_debug_messages(&self) -> &[String] {
        &self.debug_messages
    }

    /// Add a debug message with automatic memory management
    /// Only compiles in debug builds and tests to eliminate overhead in release
    #[cfg(any(debug_assertions, test))]
    fn add_debug_message(&mut self, message: String) {
        if self.debug_logging_enabled {
            self.debug_messages.push(message);

            // Keep memory usage reasonable - remove oldest messages if we exceed limit
            if self.debug_messages.len() > MAX_DEBUG_MESSAGES {
                self.debug_messages
                    .drain(0..self.debug_messages.len() - MAX_DEBUG_MESSAGES);
            }
        }
    }

    /// No-op version for release builds (but not tests)
    #[cfg(not(any(debug_assertions, test)))]
    #[inline]
    fn add_debug_message(&mut self, _message: String) {
        // No-op in release builds
    }

    /// Configure memory monitoring for RL training scenarios
    pub fn enable_rl_memory_monitoring(&mut self) {
        let config = crate::memory_monitor::MemoryConfig::for_rl_training();
        self.memory_monitor.update_config(config.clone());

        // Update action history limit to match memory config
        self.action_history.resize(config.max_action_history);
    }

    /// Configure memory monitoring for simulation scenarios
    pub fn enable_simulation_memory_monitoring(&mut self) {
        let config = crate::memory_monitor::MemoryConfig::for_simulation();
        self.memory_monitor.update_config(config.clone());

        // Update action history limit to match memory config
        self.action_history.resize(config.max_action_history);
    }

    /// Get current memory usage statistics
    pub fn get_memory_stats(&mut self) -> Option<crate::memory_monitor::MemoryStats> {
        if self.memory_monitor.should_check() {
            // Estimate memory usage
            let estimated_bytes = self.estimate_memory_usage();
            let stats = self.memory_monitor.check_memory(
                estimated_bytes,
                1, // Number of active snapshots (hard to track, estimate as 1)
                self.action_history.total_actions(),
            );
            Some(stats)
        } else {
            self.memory_monitor.last_stats().cloned()
        }
    }

    /// Generate a memory usage report
    pub fn generate_memory_report(&self) -> String {
        self.memory_monitor.generate_report()
    }

    /// Estimate current memory usage in bytes
    fn estimate_memory_usage(&self) -> usize {
        let mut total = std::mem::size_of::<Self>();

        // Action history
        total += self.action_history.memory_stats().estimated_bytes;

        // Deck cards
        total += self.deck.cards().len() * std::mem::size_of::<crate::card::Card>();

        // Available cards
        total += self.available.cards().len() * std::mem::size_of::<crate::card::Card>();

        // Discarded cards
        total += self.discarded.len() * std::mem::size_of::<crate::card::Card>();

        // Jokers (rough estimate)
        total += self.jokers.len() * 200; // Estimate 200 bytes per joker

        // Hand type counts
        total += self.hand_type_counts.len()
            * (std::mem::size_of::<crate::rank::HandRank>() + std::mem::size_of::<u32>());

        // Debug messages
        total += self
            .debug_messages
            .iter()
            .map(|msg| msg.len())
            .sum::<usize>();

        total
    }

    /// Check if memory usage exceeds safe limits
    pub fn check_memory_safety(&mut self) -> bool {
        if let Some(stats) = self.get_memory_stats() {
            !stats.exceeds_critical(self.memory_monitor.config())
        } else {
            true // Assume safe if no stats available
        }
    }

    /// Configure joker effect cache settings
    pub fn configure_joker_effect_cache(
        &mut self,
        config: crate::joker_effect_processor::CacheConfig,
    ) {
        self.joker_effect_processor.set_cache_config(config);
    }

    /// Enable joker effect caching with default settings
    pub fn enable_joker_effect_cache(&mut self) {
        let config = crate::joker_effect_processor::CacheConfig {
            enabled: true,
            ..Default::default()
        };
        self.joker_effect_processor.set_cache_config(config);
    }

    /// Disable joker effect caching
    pub fn disable_joker_effect_cache(&mut self) {
        let config = crate::joker_effect_processor::CacheConfig {
            enabled: false,
            ..Default::default()
        };
        self.joker_effect_processor.set_cache_config(config);
    }

    /// Get joker effect cache performance metrics
    pub fn get_joker_cache_metrics(&self) -> &crate::joker_effect_processor::CacheMetrics {
        self.joker_effect_processor.cache_metrics()
    }

    /// Clear the joker effect cache
    pub fn clear_joker_effect_cache(&mut self) {
        self.joker_effect_processor.clear_cache();
    }

    /// Perform maintenance on the joker effect cache (cleanup expired entries)
    pub fn maintain_joker_effect_cache(&mut self) {
        self.joker_effect_processor.maintain_cache();
    }

    /// Configure joker effect cache for RL training scenarios
    pub fn configure_joker_cache_for_rl(&mut self) {
        let config = crate::joker_effect_processor::CacheConfig {
            max_entries: 10000, // Larger cache for training
            ttl_seconds: 600,   // 10 minutes
            enabled: true,
        };
        self.joker_effect_processor.set_cache_config(config);
    }

    /// Configure joker effect cache for simulation scenarios
    pub fn configure_joker_cache_for_simulation(&mut self) {
        let config = crate::joker_effect_processor::CacheConfig {
            max_entries: 1000, // Moderate cache for simulation
            ttl_seconds: 300,  // 5 minutes
            enabled: true,
        };
        self.joker_effect_processor.set_cache_config(config);
    }

    pub fn required_score(&self) -> f64 {
        let base = self.ante_current.base() as f64;

        match self.blind {
            None => base,
            Some(Blind::Small) => base,
            Some(Blind::Big) => base * 1.5,
            Some(Blind::Boss) => base * 2.0,
        }
    }

    #[allow(dead_code)]
    fn calc_reward(&mut self, blind: Blind) -> Result<f64, GameError> {
        self.calc_reward_with_interest_bonus(blind, 0)
    }

    fn calc_reward_with_interest_bonus(
        &mut self,
        blind: Blind,
        interest_bonus: i32,
    ) -> Result<f64, GameError> {
        let base_interest = (self.money * self.config.interest_rate).floor();
        let total_interest_before_cap = base_interest + interest_bonus as f64;
        let mut interest = total_interest_before_cap;
        if interest > self.config.interest_max as f64 {
            interest = self.config.interest_max as f64
        }
        let base = blind.reward() as f64;
        let hand_bonus = self.plays * self.config.money_per_hand as f64;
        let reward = base + interest + hand_bonus;
        Ok(reward)
    }

    /// Process joker round end effects and return accumulated effects
    fn process_joker_round_end_effects(&mut self) -> AccumulatedEffects {
        let mut accumulated = AccumulatedEffects::new();

        // Convert ante to u8
        let ante_u8 = match self.ante_current {
            crate::ante::Ante::Zero => 0,
            crate::ante::Ante::One => 1,
            crate::ante::Ante::Two => 2,
            crate::ante::Ante::Three => 3,
            crate::ante::Ante::Four => 4,
            crate::ante::Ante::Five => 5,
            crate::ante::Ante::Six => 6,
            crate::ante::Ante::Seven => 7,
            crate::ante::Ante::Eight => 8,
        };

        // Create empty hand from available cards
        let current_hand = crate::hand::Hand::new(self.available.cards());

        // Create game context for jokers - provide all required fields
        let mut context = crate::joker::GameContext {
            chips: self.chips as i32,
            mult: self.mult as i32,
            money: self.money as i32,
            ante: ante_u8,
            round: self.round as u32,
            stage: &self.stage,
            hands_played: (self.config.plays as f64 - self.plays) as u32,
            discards_used: (self.config.discards as f64 - self.discards) as u32,
            jokers: &self.jokers,
            hand: &current_hand,
            discarded: &self.discarded,
            joker_state_manager: &self.joker_state_manager,
            hand_type_counts: &self.hand_type_counts,
            cards_in_deck: self.deck.len(),
            stone_cards_in_deck: 0, // TODO: Add proper Stone card tracking
            steel_cards_in_deck: 0, // TODO: Add proper Steel card tracking
            rng: &self.rng,
        };

        // Process each joker's round end effect
        for joker in &self.jokers {
            let effect = joker.on_round_end(&mut context);

            // Accumulate the effect
            if !accumulated.accumulate_effect(&effect) {
                // Killscreen detected - break early
                break;
            }

            // Add any messages
            if let Some(message) = effect.message {
                accumulated.messages.push(message);
            }
        }

        accumulated
    }

    fn cashout(&mut self) -> Result<(), GameError> {
        self.money += self.reward;
        self.reward = 0.0;
        self.stage = Stage::Shop();

        // Reset reroll cost and count for new shop round
        self.shop_reroll_cost = 5.0; // Base reroll cost
        self.shop_rerolls_this_round = 0;

        self.shop.refresh(&self.rng);
        Ok(())
    }

    #[allow(dead_code)] // Kept for backward compatibility
    pub(crate) fn buy_joker(&mut self, joker: Jokers) -> Result<(), GameError> {
        if self.stage != Stage::Shop() {
            return Err(GameError::InvalidStage);
        }
        if self.jokers.len() >= self.config.joker_slots {
            return Err(GameError::NoAvailableSlot);
        }
        if joker.cost() as f64 > self.money {
            return Err(GameError::InvalidBalance);
        }
        // Convert old joker to new system and add to jokers vec
        if let Some(new_joker) = JokerFactory::create(joker.to_joker_id()) {
            self.shop.buy_joker(&joker)?;
            self.money -= joker.cost() as f64;
            self.jokers.push(new_joker);
            Ok(())
        } else {
            Err(GameError::InvalidOperation(format!(
                "Cannot create joker {:?} - not available in new system",
                joker.to_joker_id()
            )))
        }
    }

    /// Purchases a joker from the shop and places it at the specified slot.
    ///
    /// This method validates that the game is in the shop stage, the joker is available
    /// in the shop, the player has sufficient money, and the slot is valid. If all
    /// validations pass, it purchases the joker and inserts it at the specified position,
    /// shifting existing jokers to the right if necessary.
    ///
    /// # Arguments
    /// * `joker_id` - The identifier of the joker to purchase
    /// * `slot` - The zero-based index where to place the joker (0 to jokers.len())
    ///
    /// # Returns
    /// * `Ok(())` if the purchase was successful
    /// * `Err(GameError)` if the purchase failed due to validation errors
    ///
    /// # Errors
    /// * `InvalidStage` - Game is not in shop stage
    /// * `InvalidSlot` - Slot index is greater than current joker count
    /// * `NoAvailableSlot` - Joker limit reached and trying to add at the end
    /// * `JokerNotInShop` - Requested joker is not available in the shop
    /// * `InvalidBalance` - Player doesn't have enough money
    /// * `NoJokerMatch` - Joker found in shop but couldn't be matched (internal error)
    pub(crate) fn buy_joker_with_slot(
        &mut self,
        joker_id: JokerId,
        slot: usize,
    ) -> Result<(), GameError> {
        // Validate stage
        if self.stage != Stage::Shop() {
            return Err(GameError::InvalidStage);
        }

        // Validate slot index - must be within expanded joker slot limit
        if slot >= self.config.joker_slots {
            return Err(GameError::InvalidSlot);
        }

        // Check if we've reached the joker limit
        if self.jokers.len() >= self.config.joker_slots {
            return Err(GameError::NoAvailableSlot);
        }

        // Check if joker is available in shop
        if !self.shop.has_joker(joker_id) {
            return Err(GameError::JokerNotInShop);
        }

        // Find the matching Jokers enum from shop (temporary until shop uses JokerId)
        let shop_joker = self
            .shop
            .jokers
            .iter()
            .find(|j| j.matches_joker_id(joker_id))
            .cloned()
            .ok_or(GameError::NoJokerMatch)?;

        // Check if player has enough money (use actual joker cost)
        if shop_joker.cost() as f64 > self.money {
            return Err(GameError::InvalidBalance);
        }

        // Create new joker using JokerFactory
        let new_joker = JokerFactory::create(joker_id).ok_or_else(|| {
            GameError::InvalidOperation(format!(
                "Cannot create joker {joker_id:?} - not available in new system"
            ))
        })?;

        // Purchase joker from shop
        self.shop.buy_joker(&shop_joker)?;

        // Deduct money
        self.money -= shop_joker.cost() as f64;

        // Insert joker at specified slot, expanding vector if necessary
        if slot >= self.jokers.len() {
            // For simplicity, just push at the end if slot is beyond current length
            self.jokers.push(new_joker);
        } else {
            self.jokers.insert(slot, new_joker);
        }

        Ok(())
    }

    /// Purchase a voucher by ID
    ///
    /// Validates game state, checks prerequisites, verifies cost, and adds voucher to collection.
    /// Vouchers provide permanent upgrades that persist for the entire run.
    ///
    /// # Arguments
    /// * `voucher_id` - The voucher to purchase
    ///
    /// # Returns
    /// * `Ok(())` - Voucher purchased successfully
    /// * `InvalidStage` - Not in shop stage
    /// * `InvalidBalance` - Insufficient funds
    /// * `InvalidOperation` - Voucher already owned or prerequisites not met
    pub(crate) fn buy_voucher(&mut self, voucher_id: VoucherId) -> Result<(), GameError> {
        // Validate stage
        if self.stage != Stage::Shop() {
            return Err(GameError::InvalidStage);
        }

        // Check if voucher is already owned
        if self.vouchers.owns(voucher_id) {
            return Err(GameError::InvalidOperation(format!(
                "Voucher {voucher_id:?} already owned"
            )));
        }

        // Check prerequisites
        if !self.vouchers.can_purchase(voucher_id) {
            return Err(GameError::InvalidOperation(format!(
                "Prerequisites not met for voucher {voucher_id:?}"
            )));
        }

        // Get voucher cost
        let cost = voucher_id.base_cost();

        // Check if player has enough money
        if (self.money as usize) < cost {
            return Err(GameError::InvalidBalance);
        }

        // Deduct money
        self.money -= cost as f64;

        // Add voucher to collection
        self.vouchers.add(voucher_id);

        Ok(())
    }

    /// Validates whether a consumable can be purchased based on game state, player resources, and slot availability.
    ///
    /// This method checks that:
    /// - The game is currently in Shop stage
    /// - The player has sufficient money for the purchase
    /// - At least one consumable slot is available in the player's hand
    ///
    /// # Arguments
    /// * `consumable_type` - The type of consumable to validate for purchase
    ///
    /// # Returns
    /// * `Ok(())` if the consumable can be purchased
    /// * `Err(GameError)` with the specific reason if purchase is not allowed
    ///
    /// # Errors
    /// * `InvalidStage` - Game is not in Shop stage
    /// * `InvalidBalance` - Player doesn't have enough money
    /// * `NoAvailableSlot` - Consumable hand is full
    ///
    /// # Example
    /// ```rust,ignore
    /// use balatro_rs::game::Game;
    /// use balatro_rs::shop::ConsumableType;
    /// use balatro_rs::stage::Stage;
    ///
    /// let mut game = Game::default();
    /// game.stage = Stage::Shop();
    /// game.money = 10.0;
    ///
    /// // This should succeed
    /// assert!(game.can_purchase_consumable(ConsumableType::Tarot).is_ok());
    ///
    /// // This should fail due to insufficient money
    /// game.money = 1.0;
    /// assert!(game.can_purchase_consumable(ConsumableType::Spectral).is_err());
    /// ```
    pub fn can_purchase_consumable(
        &self,
        consumable_type: crate::shop::ConsumableType,
    ) -> Result<(), GameError> {
        // Check if game is in Shop stage
        if self.stage != Stage::Shop() {
            return Err(GameError::InvalidStage);
        }

        // Determine cost based on consumable type (maintaining f64 consistency)
        let cost = match consumable_type {
            crate::shop::ConsumableType::Tarot => 3.0,
            crate::shop::ConsumableType::Planet => 3.0,
            crate::shop::ConsumableType::Spectral => 4.0,
        };

        // Check if player has sufficient money
        if self.money < cost {
            return Err(GameError::InvalidBalance);
        }

        // Check if consumable hand has available space
        if self.consumables_in_hand.len() >= self.config.consumable_hand_capacity {
            return Err(GameError::NoAvailableSlot);
        }

        Ok(())
    }

    /// Reroll the shop contents and update the reroll cost
    pub(crate) fn reroll_shop(&mut self) -> Result<(), GameError> {
        // Check if game is in shop stage
        if self.stage != Stage::Shop() {
            return Err(GameError::InvalidStage);
        }

        // Check if player has enough money for reroll
        if self.money < self.shop_reroll_cost {
            return Err(GameError::InvalidBalance);
        }

        // Deduct reroll cost
        self.money -= self.shop_reroll_cost;

        // Update reroll cost for next reroll (escalate by 5 each time)
        self.shop_reroll_cost += 5.0;

        // Track number of rerolls this round
        self.shop_rerolls_this_round += 1;

        // Refresh the shop with new items
        self.shop.refresh(&self.rng);

        Ok(())
    }

    /// Pack System Methods
    /// Buy a pack of the specified type
    pub(crate) fn buy_pack(
        &mut self,
        pack_type: crate::shop::packs::PackType,
    ) -> Result<(), GameError> {
        use crate::shop::packs::{DefaultPackGenerator, PackGenerator};

        // Check if player has enough money
        let cost = pack_type.base_cost(&self.config);
        if self.money < cost as f64 {
            return Err(GameError::InvalidBalance);
        }

        // Generate the pack
        let generator = DefaultPackGenerator;
        let pack = generator.generate_pack(pack_type, self)?;
        // Note: generate_contents is already called in generate_pack, no need to call again

        // Deduct money
        self.money -= cost as f64;

        // Add pack to inventory
        self.pack_inventory.push(pack);

        Ok(())
    }

    /// Open a pack from inventory
    pub(crate) fn open_pack(&mut self, pack_id: usize) -> Result<(), GameError> {
        // Check if pack exists in inventory
        if pack_id >= self.pack_inventory.len() {
            return Err(GameError::InvalidAction);
        }

        // Check if another pack is already open
        if self.open_pack.is_some() {
            return Err(GameError::InvalidAction);
        }

        // Remove pack from inventory and open it
        let pack = self.pack_inventory.remove(pack_id);
        self.open_pack = Some(OpenPackState::new(pack, pack_id));

        Ok(())
    }

    /// Select an option from the currently opened pack
    pub(crate) fn select_from_pack(
        &mut self,
        pack_id: usize,
        option_index: usize,
    ) -> Result<(), GameError> {
        // Check if a pack is open
        let open_pack_state = self.open_pack.take().ok_or(GameError::InvalidAction)?;

        // Verify pack ID matches
        if open_pack_state.pack_id != pack_id {
            return Err(GameError::InvalidAction);
        }

        // Select the option
        let selected_item = open_pack_state.pack.select_option(option_index)?;

        // Process the selected item based on its type
        self.process_pack_item(selected_item)?;

        Ok(())
    }

    /// Skip the currently opened pack
    pub(crate) fn skip_pack(&mut self, pack_id: usize) -> Result<(), GameError> {
        // Check if a pack is open
        let open_pack_state = self.open_pack.take().ok_or(GameError::InvalidAction)?;

        // Verify pack ID matches
        if open_pack_state.pack_id != pack_id {
            return Err(GameError::InvalidAction);
        }

        // Check if pack can be skipped
        if !open_pack_state.pack.can_skip {
            return Err(GameError::InvalidAction);
        }

        // Pack is simply consumed (no further action needed)
        Ok(())
    }

    /// Process an item selected from a pack
    fn process_pack_item(&mut self, item: crate::shop::ShopItem) -> Result<(), GameError> {
        use crate::shop::ShopItem;

        match item {
            ShopItem::PlayingCard(card) => {
                // Add card to deck
                self.deck.extend(vec![card]);
                Ok(())
            }
            ShopItem::Joker(joker_id) => {
                // Use JokerFactory to create the joker
                if let Some(joker) = JokerFactory::create(joker_id) {
                    self.jokers.push(joker);
                    // Initialize state for the new joker
                    self.joker_state_manager.ensure_state_exists(joker_id);
                    Ok(())
                } else {
                    // If we can't create the joker, return an error
                    Err(GameError::InvalidAction)
                }
            }
            ShopItem::Consumable(consumable_type) => {
                // Select a random consumable of the appropriate type
                let consumable_id = match consumable_type {
                    crate::shop::ConsumableType::Tarot => {
                        let tarot_cards = ConsumableId::tarot_cards();
                        self.rng
                            .choose(&tarot_cards)
                            .copied()
                            .unwrap_or(ConsumableId::TheFool)
                    }
                    crate::shop::ConsumableType::Planet => {
                        let planet_cards = ConsumableId::planet_cards();
                        self.rng
                            .choose(&planet_cards)
                            .copied()
                            .unwrap_or(ConsumableId::Mercury)
                    }
                    crate::shop::ConsumableType::Spectral => {
                        // Use All pool for regular shop purchases (includes Soul and Black Hole)
                        // Note: Ghost Deck restrictions would be implemented at the shop level
                        let spectral_cards = crate::consumables::SpectralPool::All.get_cards();
                        self.rng
                            .choose(&spectral_cards)
                            .copied()
                            .unwrap_or(ConsumableId::Familiar)
                    }
                };

                // Add consumable to hand
                self.consumables_in_hand.push(consumable_id);
                Ok(())
            }
            _ => {
                // Other item types not yet implemented
                Ok(())
            }
        }
    }

    fn select_blind(&mut self, blind: Blind) -> Result<(), GameError> {
        // can only set blind if stage is pre blind
        if self.stage != Stage::PreBlind() {
            return Err(GameError::InvalidStage);
        }
        // provided blind must be expected next blind
        if let Some(current) = self.blind {
            if blind != current.next() {
                return Err(GameError::InvalidBlind);
            }
        } else {
            // if game just started, blind will be None, in which case
            // we can only set it to small.
            if blind != Blind::Small {
                return Err(GameError::InvalidBlind);
            }
        }
        self.blind = Some(blind);
        self.stage = Stage::Blind(blind);
        self.deal();
        Ok(())
    }

    #[allow(dead_code)]
    fn skip_blind(&mut self, blind: Blind) -> Result<(), GameError> {
        // can only skip blind if stage is pre blind
        if self.stage != Stage::PreBlind() {
            return Err(GameError::InvalidStage);
        }
        // provided blind must be expected next blind (same validation as select_blind)
        if let Some(current) = self.blind {
            if blind != current.next() {
                return Err(GameError::InvalidBlind);
            }
        } else {
            // if game just started, blind will be None, in which case
            // we can only skip small blind.
            if blind != Blind::Small {
                return Err(GameError::InvalidBlind);
            }
        }

        // Set blind but don't transition to Blind stage - skip straight to PostBlind
        self.blind = Some(blind);

        // Calculate skip reward (half of normal blind reward)
        let base_reward = blind.reward() as f64;
        let skip_reward = base_reward / 2.0;

        // Apply skip reward directly (no interest bonus for skipped blinds)
        self.reward = skip_reward;

        // Process joker round end effects (some jokers may trigger on blind skip)
        let joker_effects = self.process_joker_round_end_effects();

        // Apply joker money effects
        self.money += joker_effects.money as f64;

        // Handle boss blind progression (same as normal blind completion)
        if blind == Blind::Boss {
            if let Some(ante_next) = self.ante_current.next(self.ante_end) {
                self.ante_current = ante_next;
            } else {
                self.stage = Stage::End(End::Win);
                return Ok(());
            }
        }

        // Transition directly to PostBlind stage (skipping the blind play)
        self.stage = Stage::PostBlind();

        // TODO: Integrate skip tag selection system once fully implemented
        // For now, skip blind gives reward but no tag selection

        Ok(())
    }

    fn next_round(&mut self) -> Result<(), GameError> {
        self.stage = Stage::PreBlind();
        self.round += 1.0;
        Ok(())
    }

    // Returns true if should clear blind after, false if not.
    fn handle_score(&mut self, score: f64) -> Result<bool, GameError> {
        // can only handle score if stage is blind
        if !self.stage.is_blind() {
            return Err(GameError::InvalidStage);
        }

        self.score += score;
        let required = self.required_score();

        // blind not passed
        if self.score < required {
            // no more hands to play -> lose
            if self.plays == 0.0 {
                self.stage = Stage::End(End::Lose);
                return Ok(false);
            } else {
                // more hands to play, carry on
                return Ok(false);
            }
        }

        let blind = self.blind.ok_or(GameError::MissingBlindState)?;
        // score exceeds blind (blind passed).
        // process joker round end effects first
        let joker_effects = self.process_joker_round_end_effects();

        // handle reward calculation with joker interest bonus
        let reward = self.calc_reward_with_interest_bonus(blind, joker_effects.interest_bonus)?;
        self.reward = reward;

        // apply joker money effects (separate from interest)
        self.money += joker_effects.money as f64;

        // passed boss blind, either win or progress ante
        if blind == Blind::Boss {
            if let Some(ante_next) = self.ante_current.next(self.ante_end) {
                self.ante_current = ante_next;
            } else {
                self.stage = Stage::End(End::Win);
                return Ok(false);
            }
        };

        // finish blind, proceed to post blind
        self.stage = Stage::PostBlind();
        Ok(true)
    }

    pub fn handle_action(&mut self, action: Action) -> Result<(), GameError> {
        self.action_history.push(action.clone());
        match action {
            Action::SelectCard(card) => match self.stage.is_blind() {
                true => self.select_card(card),
                false => Err(GameError::InvalidAction),
            },
            Action::Play() => match self.stage.is_blind() {
                true => self.play_selected(),
                false => Err(GameError::InvalidAction),
            },
            Action::Discard() => match self.stage.is_blind() {
                true => self.discard_selected(),
                false => Err(GameError::InvalidAction),
            },
            Action::MoveCard(dir, card) => match self.stage.is_blind() {
                true => self.move_card(dir, card),
                false => Err(GameError::InvalidAction),
            },
            Action::CashOut(_reward) => match self.stage {
                Stage::PostBlind() => self.cashout(),
                _ => Err(GameError::InvalidAction),
            },
            Action::BuyJoker { joker_id, slot } => match self.stage {
                Stage::Shop() => self.buy_joker_with_slot(joker_id, slot),
                _ => Err(GameError::InvalidStage),
            },
            Action::BuyVoucher { voucher_id } => match self.stage {
                Stage::Shop() => self.buy_voucher(voucher_id),
                _ => Err(GameError::InvalidStage),
            },
            Action::NextRound() => match self.stage {
                Stage::Shop() => self.next_round(),
                _ => Err(GameError::InvalidAction),
            },
            Action::SelectBlind(blind) => match self.stage {
                Stage::PreBlind() => self.select_blind(blind),
                _ => Err(GameError::InvalidAction),
            },
            Action::BuyPack { pack_type } => match self.stage {
                Stage::Shop() => self.buy_pack(pack_type),
                _ => Err(GameError::InvalidStage),
            },
            Action::OpenPack { pack_id } => self.open_pack(pack_id),
            Action::SelectFromPack {
                pack_id,
                option_index,
            } => self.select_from_pack(pack_id, option_index),
            Action::SkipPack { pack_id } => self.skip_pack(pack_id),
            Action::RerollShop() => match self.stage {
                Stage::Shop() => self.reroll_shop(),
                _ => Err(GameError::InvalidStage),
            },

            // Multi-select actions - placeholder implementations for now
            Action::SelectCards(_) => {
                // TODO: Implement multi-card selection
                Err(GameError::InvalidAction)
            }
            Action::DeselectCard(_) => {
                // TODO: Implement card deselection
                Err(GameError::InvalidAction)
            }
            Action::DeselectCards(_) => {
                // TODO: Implement multi-card deselection
                Err(GameError::InvalidAction)
            }
            Action::ToggleCardSelection(_) => {
                // TODO: Implement card selection toggle
                Err(GameError::InvalidAction)
            }
            Action::SelectAllCards() => {
                // TODO: Implement select all cards
                Err(GameError::InvalidAction)
            }
            Action::DeselectAllCards() => {
                // TODO: Implement deselect all cards
                Err(GameError::InvalidAction)
            }
            Action::RangeSelectCards { start: _, end: _ } => {
                // TODO: Implement range selection
                Err(GameError::InvalidAction)
            }
            Action::SelectJoker(_) => {
                // TODO: Implement joker selection
                Err(GameError::InvalidAction)
            }
            Action::DeselectJoker(_) => {
                // TODO: Implement joker deselection
                Err(GameError::InvalidAction)
            }
            Action::ToggleJokerSelection(_) => {
                // TODO: Implement joker selection toggle
                Err(GameError::InvalidAction)
            }
            Action::SelectAllJokers() => {
                // TODO: Implement select all jokers
                Err(GameError::InvalidAction)
            }
            Action::DeselectAllJokers() => {
                // TODO: Implement deselect all jokers
                Err(GameError::InvalidAction)
            }
            Action::BuyJokers(_) => {
                // TODO: Implement batch joker buying
                Err(GameError::InvalidAction)
            }
            Action::SellJokers(_) => {
                // TODO: Implement batch joker selling
                Err(GameError::InvalidAction)
            }
            Action::BuyPacks(_) => {
                // TODO: Implement batch pack buying
                Err(GameError::InvalidAction)
            }
            Action::ActivateMultiSelect() => {
                // TODO: Implement multi-select activation
                Err(GameError::InvalidAction)
            }
            Action::DeactivateMultiSelect() => {
                // TODO: Implement multi-select deactivation
                Err(GameError::InvalidAction)
            }
<<<<<<< HEAD

            // Planet card actions
            Action::UsePlanetCard {
                planet_card_id,
                hand_rank_id,
            } => self.use_planet_card(planet_card_id, hand_rank_id),

=======
>>>>>>> edee2141
            // Consumable actions - infrastructure ready for implementation
            Action::BuyConsumable {
                consumable_id: _,
                slot: _,
            } => {
                // TODO: Implement consumable buying when shop integration is complete
                Err(GameError::InvalidAction)
            }
            Action::UseConsumable {
                slot: _,
                target_description: _,
            } => {
                // TODO: Implement consumable usage with tarot factory
                Err(GameError::InvalidAction)
            }
            Action::SellConsumable { slot: _ } => {
                // TODO: Implement consumable selling
                Err(GameError::InvalidAction)
            }

            // Skip tag system actions
            Action::SkipBlind(blind) => self.handle_skip_blind(blind),
            Action::SelectSkipTag(tag_id) => self.handle_select_skip_tag(tag_id),
        }
    }

    pub fn handle_action_index(&mut self, index: usize) -> Result<(), GameError> {
        let space = self.gen_action_space();
        let action = space.to_action(index, self)?;
        self.handle_action(action)
    }

    /// Handle skipping a blind and potentially getting skip tags
    fn handle_skip_blind(&mut self, blind: Blind) -> Result<(), GameError> {
        use crate::skip_tags::tag_registry::global_registry;
        use crate::skip_tags::SkipTagInstance;

        // First, call the original skip_blind method to set up the basic skip mechanics
        self.skip_blind(blind)?;

        // Generate potential skip tags based on rarity weights
        let registry = global_registry();
        let weighted_tags = registry.get_weighted_tags();

        if !weighted_tags.is_empty() {
            // For utility tags, generate one tag with some probability
            let tag_chance = 0.5; // 50% chance to get a tag when skipping

            if self.rng.gen_range(0.0..1.0) < tag_chance {
                // Select a weighted random tag
                let total_weight: f64 = weighted_tags.iter().map(|(_, weight)| weight).sum();
                let mut random_value = self.rng.gen_range(0.0..total_weight);

                for (tag_id, weight) in weighted_tags {
                    random_value -= weight;
                    if random_value <= 0.0 {
                        self.available_skip_tags.push(SkipTagInstance::new(tag_id));
                        self.pending_tag_selection = true;
                        break;
                    }
                }
            }
        }

        // Skip to the next stage
        self.stage = Stage::PostBlind();
        Ok(())
    }

    /// Handle selecting and activating a skip tag
    fn handle_select_skip_tag(&mut self, tag_id: SkipTagId) -> Result<(), GameError> {
        use crate::skip_tags::tag_registry::global_registry;
        use crate::skip_tags::{SkipTagContext, SkipTagInstance};

        if !self.pending_tag_selection {
            return Err(GameError::InvalidAction);
        }

        // Find the tag in available tags
        let tag_index = self
            .available_skip_tags
            .iter()
            .position(|tag| tag.id == tag_id)
            .ok_or(GameError::InvalidAction)?;

        let selected_tag = self.available_skip_tags.remove(tag_index);

        // Get the tag implementation
        let registry = global_registry();
        let tag_impl = registry.get_tag(tag_id).ok_or(GameError::InvalidAction)?;

        // Create context for tag activation
        let available_tag_ids: Vec<_> = self.available_skip_tags.iter().map(|t| t.id).collect();

        let context = SkipTagContext {
            game: std::mem::take(self),
            skipped_blind: self.blind,
            available_tags: available_tag_ids,
        };

        // Activate the tag
        let result = tag_impl.activate(context);

        if result.success {
            // Update game state with result
            *self = result.game;

            // Handle additional tags (from Double tag)
            for additional_tag_id in result.additional_tags {
                let tag_instance = SkipTagInstance::new(additional_tag_id);

                // Check if this tag can be stacked with existing active tags
                if let Some(existing) = self
                    .active_skip_tags
                    .iter_mut()
                    .find(|t| t.id == additional_tag_id)
                {
                    if existing.add_stack(registry) {
                        continue; // Successfully stacked
                    }
                }

                // Add as new active tag
                self.active_skip_tags.push(tag_instance);
            }

            // Handle tag stacking for the original tag
            if tag_impl.stackable() {
                if let Some(existing) = self.active_skip_tags.iter_mut().find(|t| t.id == tag_id) {
                    existing.add_stack(registry);
                } else {
                    self.active_skip_tags.push(selected_tag);
                }
            } else {
                self.active_skip_tags.push(selected_tag);
            }
        }

        // Clear pending selection if no more tags available
        if self.available_skip_tags.is_empty() {
            self.pending_tag_selection = false;
        }

        Ok(())
    }

    /// Remove a joker from the specified slot and clean up its state.
    ///
    /// # Arguments
    /// * `slot` - The zero-based index of the joker slot to remove from
    ///
    /// # Returns
    /// * `Ok(())` if the joker was successfully removed
    /// * `Err(GameError::InvalidSlot)` if the slot index is out of bounds
    pub fn remove_joker(&mut self, slot: usize) -> Result<(), crate::error::GameError> {
        use crate::error::GameError;

        if slot >= self.jokers.len() {
            return Err(GameError::InvalidSlot);
        }

        // Get the joker before removing it to clean up its state
        let joker = &self.jokers[slot];
        let joker_id = joker.id();

        // Remove the joker from the collection
        self.jokers.remove(slot);

        // Clean up the joker's state
        self.joker_state_manager.remove_state(joker_id);

        Ok(())
    }

    /// Sell a joker from the specified slot, awarding money and cleaning up its state.
    ///
    /// # Arguments
    /// * `slot` - The zero-based index of the joker slot to sell
    ///
    /// # Returns
    /// * `Ok(())` if the joker was successfully sold
    /// * `Err(GameError::InvalidSlot)` if the slot index is out of bounds
    pub fn sell_joker(&mut self, slot: usize) -> Result<(), crate::error::GameError> {
        use crate::error::GameError;

        if slot >= self.jokers.len() {
            return Err(GameError::InvalidSlot);
        }

        // Get sell value and joker ID before removing
        let joker = &self.jokers[slot];
        let sell_value = joker.cost() as f64 / 2.0; // Standard sell value is half the cost
        let joker_id = joker.id();

        // Award money for selling the joker
        self.money += sell_value;

        // Remove the joker from the collection
        self.jokers.remove(slot);

        // Clean up the joker's state
        self.joker_state_manager.remove_state(joker_id);

        Ok(())
    }

    /// Validate that joker state is consistent with actual jokers in play.
    ///
    /// # Returns
    /// * `Ok(())` if the state is consistent
    /// * `Err(GameError::InvalidOperation)` if inconsistencies are found
    pub fn validate_joker_state(&self) -> Result<(), crate::error::GameError> {
        use crate::error::GameError;

        // Get all joker IDs currently in play
        let current_jokers: std::collections::HashSet<_> =
            self.jokers.iter().map(|joker| joker.id()).collect();

        // Get all joker IDs with state
        let state_jokers: std::collections::HashSet<_> = self
            .joker_state_manager
            .get_active_jokers()
            .into_iter()
            .collect();

        // Check for state without corresponding jokers
        for state_joker in &state_jokers {
            if !current_jokers.contains(state_joker) {
                return Err(GameError::InvalidOperation(format!(
                    "Found state for joker {state_joker:?} but no corresponding joker in play"
                )));
            }
        }

        Ok(())
    }

    /// Clean up orphaned joker state (state for jokers no longer in play).
    pub fn cleanup_joker_state(&mut self) {
        // Get all joker IDs currently in play
        let current_jokers: std::collections::HashSet<_> =
            self.jokers.iter().map(|joker| joker.id()).collect();

        // Get all joker IDs with state
        let state_jokers: Vec<_> = self
            .joker_state_manager
            .get_active_jokers()
            .into_iter()
            .collect();

        // Remove state for jokers no longer in play
        for state_joker in state_jokers {
            if !current_jokers.contains(&state_joker) {
                self.joker_state_manager.remove_state(state_joker);
            }
        }
    }

    /// Reset the game to its initial state, clearing all jokers and their state.
    pub fn reset_game(&mut self) {
        // Clear all jokers
        self.jokers.clear();

        // Clear all joker state
        self.joker_state_manager.clear();

        // Reset other game state to initial values
        self.round = self.config.round_start as f64;
        self.plays = self.config.plays as f64;
        self.discards = self.config.discards as f64;
        self.money = self.config.money_start as f64;
        self.chips = self.config.base_chips as f64;
        self.mult = self.config.base_mult as f64;
        self.score = self.config.base_score as f64;
        self.ante_current = self.ante_start;
        self.stage = Stage::PreBlind();
        self.hand_type_counts.clear();
        self.action_history.clear();
        self.discarded.clear();

        // Reset deck and available cards
        self.deck = crate::deck::Deck::default();
        self.available = crate::available::Available::default();
        self.blind = None;
    }
}

impl fmt::Display for Game {
    fn fmt(&self, f: &mut fmt::Formatter) -> fmt::Result {
        writeln!(f, "deck length: {}", self.deck.len())?;
        writeln!(f, "available length: {}", self.available.cards().len())?;
        writeln!(f, "selected length: {}", self.available.selected().len())?;

        // Multi-select status
        if self.target_context.is_multi_select_active() {
            let counts = self.target_context.get_selection_counts();
            writeln!(
                f,
                "multi-select: ACTIVE ({} cards, {} jokers, {} total)",
                counts.cards, counts.jokers, counts.total
            )?;
        } else {
            writeln!(f, "multi-select: inactive")?;
        }

        writeln!(f, "discard length: {}", self.discarded.len())?;
        writeln!(f, "jokers: ")?;
        for j in &self.jokers {
            writeln!(f, "{j:?}")?
        }
        writeln!(f, "action history length: {}", self.action_history.len())?;
        writeln!(f, "blind: {:?}", self.blind)?;
        writeln!(f, "stage: {:?}", self.stage)?;
        writeln!(f, "ante: {:?}", self.ante_current)?;
        writeln!(f, "round: {}", self.round)?;
        writeln!(f, "hands remaining: {}", self.plays)?;
        writeln!(f, "discards remaining: {}", self.discards)?;
        writeln!(f, "money: {}", self.money)?;
        writeln!(f, "score: {}", self.score)
    }
}

impl Default for Game {
    fn default() -> Self {
        Self::new(Config::default())
    }
}

/// Serializable representation of game state, excluding non-serializable fields
#[derive(Debug, Clone, Serialize, Deserialize)]
struct SaveableGameState {
    pub version: u32,
    pub timestamp: u64,
    pub config: Config,
    pub shop: Shop,
    pub deck: Deck,
    pub available: Available,
    pub discarded: Vec<Card>,
    pub blind: Option<Blind>,
    pub stage: Stage,
    pub ante_start: Ante,
    pub ante_end: Ante,
    pub ante_current: Ante,
    pub action_history: BoundedActionHistory,
    pub round: f64,
    pub joker_ids: Vec<JokerId>, // Changed from jokers: Vec<Jokers> to support new system
    pub joker_states: HashMap<JokerId, JokerState>,
    pub plays: f64,
    pub discards: f64,
    pub reward: f64,
    pub money: f64,
    pub shop_reroll_cost: f64,
    pub shop_rerolls_this_round: u32,
    pub chips: f64,
    pub mult: f64,
    pub score: f64,
    pub hand_type_counts: HashMap<HandRank, u32>,
    // Extended state fields
    pub consumables_in_hand: Vec<ConsumableId>,
    pub vouchers: VoucherCollection,
    pub boss_blind_state: BossBlindState,
    pub pack_inventory: Vec<Pack>,
    pub open_pack: Option<OpenPackState>,
    pub state_version: StateVersion,
}

const SAVE_VERSION: u32 = 1;

/// Errors that can occur during save/load operations
#[derive(Debug)]
pub enum SaveLoadError {
    SerializationError(serde_json::Error),
    DeserializationError(serde_json::Error),
    InvalidVersion(u32),
    MissingField(String),
    ValidationError(String),
}

impl fmt::Display for SaveLoadError {
    fn fmt(&self, f: &mut fmt::Formatter) -> fmt::Result {
        match self {
            SaveLoadError::SerializationError(e) => write!(f, "Serialization error: {e}"),
            SaveLoadError::DeserializationError(e) => write!(f, "Deserialization error: {e}"),
            SaveLoadError::InvalidVersion(v) => write!(f, "Unsupported save version: {v}"),
            SaveLoadError::MissingField(field) => write!(f, "Missing required field: {field}"),
            SaveLoadError::ValidationError(msg) => write!(f, "Validation error: {msg}"),
        }
    }
}

impl std::error::Error for SaveLoadError {}

impl Game {
    /// Save the current game state to JSON string
    pub fn save_state_to_json(&self) -> Result<String, SaveLoadError> {
        // Extract joker states from the state manager
        let joker_states = self.joker_state_manager.snapshot_all();

        // Extract joker IDs from the new joker system
        let joker_ids: Vec<JokerId> = self.jokers.iter().map(|j| j.id()).collect();

        let saveable_state = SaveableGameState {
            version: SAVE_VERSION,
            timestamp: std::time::SystemTime::now()
                .duration_since(std::time::UNIX_EPOCH)
                .unwrap_or_default()
                .as_secs(),
            config: self.config.clone(),
            shop: self.shop.clone(),
            deck: self.deck.clone(),
            available: self.available.clone(),
            discarded: self.discarded.clone(),
            blind: self.blind,
            stage: self.stage,
            ante_start: self.ante_start,
            ante_end: self.ante_end,
            ante_current: self.ante_current,
            action_history: self.action_history.clone(),
            round: self.round,
            joker_ids,
            joker_states,
            plays: self.plays,
            discards: self.discards,
            reward: self.reward,
            money: self.money,
            shop_reroll_cost: self.shop_reroll_cost,
            shop_rerolls_this_round: self.shop_rerolls_this_round,
            chips: self.chips,
            mult: self.mult,
            score: self.score,
            hand_type_counts: self.hand_type_counts.clone(),
            // Extended state fields
            consumables_in_hand: self.consumables_in_hand.clone(),
            vouchers: self.vouchers.clone(),
            boss_blind_state: self.boss_blind_state.clone(),
            pack_inventory: self.pack_inventory.clone(),
            open_pack: self.open_pack.clone(),
            state_version: self.state_version,
        };

        serde_json::to_string_pretty(&saveable_state).map_err(SaveLoadError::SerializationError)
    }

    /// Load game state from JSON string
    pub fn load_state_from_json(json: &str) -> Result<Self, SaveLoadError> {
        let saveable_state: SaveableGameState =
            serde_json::from_str(json).map_err(SaveLoadError::DeserializationError)?;

        // Validate version
        if saveable_state.version > SAVE_VERSION {
            return Err(SaveLoadError::InvalidVersion(saveable_state.version));
        }

        // Recreate jokers using JokerFactory
        let jokers: Vec<Box<dyn Joker>> = saveable_state
            .joker_ids
            .into_iter()
            .filter_map(|id| JokerFactory::create(id))
            .collect();

        // Create joker state manager
        let joker_state_manager = Arc::new(JokerStateManager::new());

        // Create new game instance with reconstructed state
        let game = Game {
            config: saveable_state.config,
            shop: saveable_state.shop,
            deck: saveable_state.deck,
            available: saveable_state.available,
            discarded: saveable_state.discarded,
            blind: saveable_state.blind,
            stage: saveable_state.stage,
            ante_start: saveable_state.ante_start,
            ante_end: saveable_state.ante_end,
            ante_current: saveable_state.ante_current,
            action_history: saveable_state.action_history,
            round: saveable_state.round,
            jokers,
            joker_effect_processor: JokerEffectProcessor::new(),
            joker_state_manager: joker_state_manager.clone(),
            plays: saveable_state.plays,
            discards: saveable_state.discards,
            reward: saveable_state.reward,
            money: saveable_state.money,
            shop_reroll_cost: saveable_state.shop_reroll_cost,
            shop_rerolls_this_round: saveable_state.shop_rerolls_this_round,
            chips: saveable_state.chips,
            mult: saveable_state.mult,
            score: saveable_state.score,
            hand_type_counts: saveable_state.hand_type_counts,
            // Extended state fields
            consumables_in_hand: saveable_state.consumables_in_hand,
            consumable_slots: crate::consumables::ConsumableSlots::new(),
            vouchers: saveable_state.vouchers,
            boss_blind_state: saveable_state.boss_blind_state,
            pack_inventory: saveable_state.pack_inventory,
            open_pack: saveable_state.open_pack,
            state_version: saveable_state.state_version,
            // Initialize debug logging fields (not serialized)
            debug_logging_enabled: false,
            debug_messages: Vec::new(),
            // Initialize target context (not serialized)
            target_context: TargetContext::new(),
            // Initialize secure RNG (not serialized)
            rng: crate::rng::GameRng::secure(),
            // Initialize memory monitor (not serialized)
            // Initialize hand levels - all hands start at level 1
            hand_levels: HandRank::iter().map(|hand| (hand, 1)).collect(),
            memory_monitor: MemoryMonitor::default(),
            // Initialize skip tags system (not serialized)
            available_skip_tags: Vec::new(),
            active_skip_tags: Vec::new(),
            pending_tag_selection: false,
        };

        // Restore joker states to the state manager
        game.joker_state_manager
            .restore_from_snapshot(saveable_state.joker_states);

        Ok(game)
    }

    /// Process a scaling event for all scaling jokers in the game
    pub fn process_scaling_event(&mut self, event: ScalingEvent) {
        if self.jokers.is_empty() {
            return;
        }

        // Create game context for jokers
        let mut context = GameContext {
            chips: self.chips as i32,
            mult: self.mult as i32,
            money: self.money as i32,
            ante: self.ante_current as u8,
            round: self.round as u32,
            stage: &self.stage,
            hands_played: 0,  // TODO: track this properly
            discards_used: 0, // TODO: track this properly
            jokers: &self.jokers,
            hand: &crate::hand::Hand::new(vec![]),
            discarded: &self.discarded,
            joker_state_manager: &self.joker_state_manager,
            hand_type_counts: &self.hand_type_counts,
            cards_in_deck: self.deck.len(),
            stone_cards_in_deck: 0, // TODO: Track stone cards when implemented
            steel_cards_in_deck: 0, // TODO: Track steel cards when implemented
            rng: &self.rng,
        };

        // Process scaling events for any scaling jokers
        for joker in &self.jokers {
            joker.process_scaling_event(&mut context, &event);
        }
    }
}

// Consumable functionality for Game
impl Game {
    /// Use a consumable from the players consumable slots
    pub fn use_consumable(&mut self, _consumable_slot: usize) -> Result<(), GameError> {
        // For now, return error until consumable_slots is implemented
        // Get the consumable from the slot
        if let Some(_consumable) = self.consumable_slots.get_consumable(_consumable_slot) {
            // Use the consumable - for now just remove it and return success
            // TODO: Implement actual consumable targeting and effects
            if let Ok(_removed_consumable) =
                self.consumable_slots.remove_consumable(_consumable_slot)
            {
                // Consumable was used successfully
                Ok(())
            } else {
                Err(GameError::InvalidAction)
            }
        } else {
            Err(GameError::InvalidAction)
        }
    }

    /// Use a planet card to level up a hand type
    pub fn use_planet_card(
        &mut self,
        planet_card_id: u32,
        hand_rank_id: u32,
    ) -> Result<(), GameError> {
        use crate::consumables::planet::create_planet_card;
        use crate::rank::HandRank;
        use strum::IntoEnumIterator;

        // Convert IDs back to proper types
        let planet_card = crate::consumables::ConsumableId::iter()
            .nth(planet_card_id as usize)
            .ok_or(GameError::InvalidAction)?;
        let hand_rank = HandRank::iter()
            .nth(hand_rank_id as usize)
            .ok_or(GameError::InvalidAction)?;

        // Validate that this is a planet card
        if !matches!(
            planet_card.consumable_type(),
            crate::consumables::ConsumableType::Planet
        ) {
            return Err(GameError::InvalidAction);
        }

        // Create the planet card instance and use it
        if let Some(card) = create_planet_card(planet_card) {
            let target = crate::consumables::Target::HandType(hand_rank);
            if card.can_use(self, &target) {
                card.use_effect(self, target)
                    .map_err(|_| GameError::InvalidAction)?;
                Ok(())
            } else {
                Err(GameError::InvalidAction)
            }
        } else {
            Err(GameError::InvalidAction)
        }
    }
}

#[cfg(test)]
#[allow(clippy::field_reassign_with_default)]
mod tests {
    use super::*;
    use crate::card::{Suit, Value};
    use crate::joker::JokerId;

    #[test]
    fn test_constructor() {
        let g = Game::default();
        assert_eq!(g.available.cards().len(), 0);
        assert_eq!(g.deck.len(), 52);
        assert_eq!(g.mult, 0.0);
    }

    #[test]
    fn test_deal() {
        let mut g = Game::default();
        g.deal();
        // deck should be 7 cards smaller than we started with
        assert_eq!(g.deck.len(), 52 - g.config.available);
        // should be 7 cards now available
        assert_eq!(g.available.cards().len(), g.config.available);
    }

    #[test]
    fn test_draw() {
        let mut g = Game::default();
        g.draw(1);
        assert_eq!(g.available.cards().len(), 1);
        assert_eq!(g.deck.len(), 52 - 1);
        g.draw(3);
        assert_eq!(g.available.cards().len(), 4);
        assert_eq!(g.deck.len(), 52 - 4);
    }
    #[test]
    fn test_discard() {
        let mut g = Game::default();
        g.deal();
        assert_eq!(g.available.cards().len(), g.config.available);
        assert_eq!(g.deck.len(), 52 - g.config.available);
        // select first 4 cards
        for c in g.available.cards()[0..5].to_vec() {
            g.select_card(c).unwrap();
        }
        let discard_res = g.discard_selected();
        assert!(discard_res.is_ok());
        // available should still be 7, we discarded then redrew to match
        assert_eq!(g.available.cards().len(), g.config.available);
        // deck is now smaller since we drew from it
        assert_eq!(g.deck.len(), 52 - g.config.available - 5);
    }

    #[test]
    fn test_calc_score() {
        let mut g = Game::default();
        let ace = Card::new(Value::Ace, Suit::Heart);
        let king = Card::new(Value::King, Suit::Diamond);
        let jack = Card::new(Value::Jack, Suit::Club);

        // Score [Ah, Kd, Jc]
        // High card (level 1) -> chips=5, mult=1
        // Played cards (1 ace) -> 11 chips
        // (5 + 11) * 1 = 16
        let cards = vec![ace, king, jack];
        let hand = SelectHand::new(cards).best_hand().unwrap();
        let score = g.calc_score(hand);
        assert_eq!(score, 16.0);

        // Score [Kd, Kd, Ah]
        // Pair (level 1) -> chips=10, mult=2
        // Played cards (2 kings) -> 10 + 10 == 20 chips
        // (10 + 20) * 2 = 60
        let cards = vec![king, king, ace];
        let hand = SelectHand::new(cards).best_hand().unwrap();
        let score = g.calc_score(hand);
        assert_eq!(score, 60.0);

        // Score [Ah, Ah, Ah, Kd]
        // Three of kind (level 1) -> chips=30, mult=3
        // Played cards (3 aces) -> 11 + 11 + 11 == 33 chips
        // (30 + 33) * 3 = 189
        let cards = vec![ace, ace, ace, king];
        let hand = SelectHand::new(cards).best_hand().unwrap();
        let score = g.calc_score(hand);
        assert_eq!(score, 189.0);

        // Score [Kd, Kd, Kd, Kd, Ah]
        // Four of kind (level 1) -> chips=60, mult=7
        // Played cards (4 kings) -> 10 + 10 + 10 + 10 == 40 chips
        // (60 + 40) * 7 = 700
        let cards = vec![king, king, king, king, ace];
        let hand = SelectHand::new(cards).best_hand().unwrap();
        let score = g.calc_score(hand);
        assert_eq!(score, 700.0);

        // Score [Jc, Jc, Jc, Jc, Jc]
        // Flush five (level 1) -> chips=160, mult=16
        // Played cards (5 jacks) -> 10 + 10 + 10 + 10 + 10 == 50 chips
        // (160 + 50) * 16 = 3360
        let cards = vec![jack, jack, jack, jack, jack];
        let hand = SelectHand::new(cards).best_hand().unwrap();
        let score = g.calc_score(hand);
        assert_eq!(score, 3360.0);
    }

    #[test]
    fn test_handle_score() {
        let mut g = Game::default();
        g.start();
        g.stage = Stage::Blind(Blind::Small);
        g.blind = Some(Blind::Small);

        // Not enough to pass
        let required = g.required_score();
        let score = required - 1.0;

        let passed = g.handle_score(score).unwrap();
        assert!(!passed);
        assert_eq!(g.score, score);

        // Enough to pass now
        let passed = g.handle_score(1.0).unwrap();
        assert!(passed);
        assert_eq!(g.score, required);
        assert_eq!(g.stage, Stage::PostBlind());
    }

    #[test]
    fn test_clear_blind() {
        let mut g = Game::default();
        g.start();
        g.deal();
        g.clear_blind();
        // deck should be 7 cards smaller than we started with
        assert_eq!(g.deck.len(), 52 - g.config.available);
        // should be 7 cards now available
        assert_eq!(g.available.cards().len(), g.config.available);
    }

    #[test]
    fn test_play_selected() {
        let mut g = Game::default();
        g.start();
        g.stage = Stage::Blind(Blind::Small);
        g.blind = Some(Blind::Small);
        for card in g.available.cards().iter().take(5) {
            g.available.select_card(*card).expect("can select card");
        }

        assert_eq!(g.available.selected().len(), 5);
        // Artifically set score so blind passes
        g.score += g.required_score();
        g.play_selected().expect("can play selected");

        // Should have cleared blind
        assert_eq!(g.stage, Stage::PostBlind());
        // Score should reset to 0
        assert_eq!(g.score, g.config.base_score as f64);
        // Plays and discards should reset
        assert_eq!(g.plays, g.config.plays as f64);
        assert_eq!(g.discards, g.config.discards as f64);
        // Deck should be length 52 - available
        assert_eq!(g.deck.len(), 52 - g.config.available);
        // Discarded should be length 0
        assert_eq!(g.discarded.len(), 0);
        // Available should be length available
        assert_eq!(g.available.cards().len(), g.config.available);
    }

    #[test]
    fn test_buy_joker() {
        let mut g = Game::default();
        g.start();
        g.stage = Stage::Shop();
        g.money = 10.0;
        g.shop.refresh(&g.rng);

        let j1 = g.shop.joker_from_index(0).expect("is joker");
        g.buy_joker(j1.clone()).expect("buy joker");
        assert_eq!(g.money, 10.0 - j1.cost() as f64);
        assert_eq!(g.jokers.len(), 1);
    }

    #[test]
    fn test_buy_joker_with_slot_specification() {
        let mut game = Game::default();
        game.start();
        game.stage = Stage::Shop();
        game.money = 20.0;

        // Set up shop with known jokers for deterministic testing
        use crate::joker::compat::TheJoker;
        game.shop.jokers = vec![Jokers::TheJoker(TheJoker {})];

        // Test buying a joker in a specific slot
        let action = Action::BuyJoker {
            joker_id: JokerId::Joker,
            slot: 0,
        };

        let result = game.handle_action(action);
        assert!(result.is_ok());

        // Verify joker is in the correct slot
        assert!(game.get_joker_at_slot(0).is_some());
        assert_eq!(
            game.get_joker_at_slot(0).map(|j| j.id()),
            Some(JokerId::Joker)
        );
        assert_eq!(game.joker_count(), 1);
    }

    #[test]
    fn test_buy_joker_insert_at_position() {
        let mut game = Game::default();
        game.start();
        game.stage = Stage::Shop();
        game.money = 40.0;

        // Set up shop with known jokers for deterministic testing
        use crate::joker::compat::{GreedyJoker, TheJoker};
        game.shop.jokers = vec![
            Jokers::TheJoker(TheJoker {}),
            Jokers::GreedyJoker(GreedyJoker {}),
        ];

        // Buy first joker at end (slot 0)
        let action1 = Action::BuyJoker {
            joker_id: JokerId::Joker,
            slot: 0,
        };
        game.handle_action(action1).unwrap();

        // Buy another joker at position 0 (should push first joker to position 1)
        let action2 = Action::BuyJoker {
            joker_id: JokerId::GreedyJoker,
            slot: 0,
        };
        let result = game.handle_action(action2);

        assert!(result.is_ok());
        assert_eq!(game.joker_count(), 2);
        // GreedyJoker should be at position 0
        assert_eq!(
            game.get_joker_at_slot(0).map(|j| j.id()),
            Some(JokerId::GreedyJoker)
        );
        // TheJoker should have moved to position 1
        assert_eq!(
            game.get_joker_at_slot(1).map(|j| j.id()),
            Some(JokerId::Joker)
        );
    }

    #[test]
    fn test_buy_joker_invalid_slot() {
        let mut game = Game::default();
        game.start();
        game.stage = Stage::Shop();
        game.money = 20.0;
        game.shop.refresh(&game.rng);

        // Test buying in slot beyond limit (default is 5 slots, so 0-4 are valid)
        let action = Action::BuyJoker {
            joker_id: JokerId::Joker,
            slot: 5,
        };

        let result = game.handle_action(action);
        assert!(result.is_err());
        assert!(matches!(result.unwrap_err(), GameError::InvalidSlot));
    }

    #[test]
    fn test_buy_joker_expanded_slots() {
        let mut game = Game::default();
        game.start();
        game.stage = Stage::Shop();
        game.money = 20.0;

        // Set up shop with known jokers for deterministic testing
        use crate::joker::compat::TheJoker;
        game.shop.jokers = vec![Jokers::TheJoker(TheJoker {})];

        // Simulate having voucher that expands slots to 10
        game.config.joker_slots = 10;

        // Now slot 5 should be valid
        let action = Action::BuyJoker {
            joker_id: JokerId::Joker,
            slot: 5,
        };

        let result = game.handle_action(action);
        assert!(result.is_ok());
        // Since the jokers vector is empty, specifying slot 5 will still append
        // at the end (slot 0)
        assert_eq!(
            game.get_joker_at_slot(0).map(|j| j.id()),
            Some(JokerId::Joker)
        );
        assert_eq!(game.joker_count(), 1);
    }

    #[test]
    fn test_buy_joker_insufficient_money() {
        let mut game = Game::default();
        game.start();
        game.stage = Stage::Shop();
        game.money = 1.0; // Not enough for any joker

        // Set up shop with known jokers for deterministic testing
        use crate::joker::compat::TheJoker;
        game.shop.jokers = vec![Jokers::TheJoker(TheJoker {})];

        let action = Action::BuyJoker {
            joker_id: JokerId::Joker,
            slot: 0,
        };

        let result = game.handle_action(action);
        assert!(result.is_err());
        assert!(matches!(result.unwrap_err(), GameError::InvalidBalance));
    }

    #[test]
    fn test_buy_joker_not_in_shop() {
        let mut game = Game::default();
        game.start();
        game.stage = Stage::Shop();
        game.money = 20.0;
        game.shop.refresh(&game.rng);

        // Try to buy a joker that's not currently in the shop
        let action = Action::BuyJoker {
            joker_id: JokerId::CavendishJoker, // Unlikely to be in shop
            slot: 0,
        };

        let result = game.handle_action(action);
        assert!(result.is_err());
        assert!(matches!(result.unwrap_err(), GameError::JokerNotInShop));
    }

    #[test]
    fn test_buy_joker_wrong_stage() {
        let mut game = Game::default();
        game.start();
        game.stage = Stage::Blind(Blind::Small);
        game.money = 20.0;

        let action = Action::BuyJoker {
            joker_id: JokerId::Joker,
            slot: 0,
        };

        let result = game.handle_action(action);
        assert!(result.is_err());
        assert!(matches!(result.unwrap_err(), GameError::InvalidStage));
    }

    #[test]
    fn test_joker_effect_cache_integration() {
        use crate::card::{Suit, Value};
        use crate::joker::JokerId;

        let mut game = Game::default();
        game.start();
        game.stage = Stage::Blind(Blind::Small);
        game.blind = Some(Blind::Small);

        // Add a joker to the game for testing
        if let Some(joker) = crate::joker_factory::JokerFactory::create(JokerId::Joker) {
            game.jokers.push(joker);
        }

        // Enable cache and clear any existing entries
        game.enable_joker_effect_cache();
        game.clear_joker_effect_cache();

        // Create a test hand
        let cards = vec![
            Card::new(Value::Ace, Suit::Heart),
            Card::new(Value::King, Suit::Heart),
            Card::new(Value::Queen, Suit::Heart),
            Card::new(Value::Jack, Suit::Heart),
            Card::new(Value::Ten, Suit::Heart),
        ];

        let select_hand = SelectHand::new(cards);
        let made_hand = select_hand.best_hand().unwrap();

        // First call should miss cache
        let initial_metrics = game.get_joker_cache_metrics().clone();
        let (chips1, mult1, money1, _mult_multiplier1, _messages1) =
            game.process_joker_effects(&made_hand);

        // Verify cache metrics show a miss
        let metrics_after_first = game.get_joker_cache_metrics();
        assert!(metrics_after_first.total_lookups >= initial_metrics.total_lookups);

        // Second call with same input should potentially hit cache
        // Note: Since we create a new GameContext each time with current game state,
        // cache hits depend on the game state being identical
        let (chips2, mult2, money2, _mult_multiplier2, _messages2) =
            game.process_joker_effects(&made_hand);

        // Results should be identical regardless of cache
        assert_eq!(chips1, chips2);
        assert_eq!(mult1, mult2);
        assert_eq!(money1, money2);
        // Note: messages might differ slightly due to aggregation vs individual processing

        // Test cache configuration
        game.disable_joker_effect_cache();
        let config = game.joker_effect_processor.context().cache_config.clone();
        assert!(!config.enabled);

        game.configure_joker_cache_for_rl();
        let rl_config = game.joker_effect_processor.context().cache_config.clone();
        assert!(rl_config.enabled);
        assert_eq!(rl_config.max_entries, 10000);
        assert_eq!(rl_config.ttl_seconds, 600);

        game.configure_joker_cache_for_simulation();
        let sim_config = game.joker_effect_processor.context().cache_config.clone();
        assert!(sim_config.enabled);
        assert_eq!(sim_config.max_entries, 1000);
        assert_eq!(sim_config.ttl_seconds, 300);
    }

    #[test]
    fn test_cache_performance_benefit() {
        use crate::card::{Suit, Value};
        use crate::joker::JokerId;
        use std::time::Instant;

        let mut game = Game::default();
        game.start();
        game.stage = Stage::Blind(Blind::Small);
        game.blind = Some(Blind::Small);

        // Add multiple jokers to increase processing complexity
        for joker_id in [JokerId::Joker, JokerId::GreedyJoker].iter() {
            if let Some(joker) = crate::joker_factory::JokerFactory::create(*joker_id) {
                game.jokers.push(joker);
            }
        }

        // Create a test hand
        let cards = vec![
            Card::new(Value::Ace, Suit::Heart),
            Card::new(Value::King, Suit::Heart),
            Card::new(Value::Queen, Suit::Heart),
        ];
        let select_hand = SelectHand::new(cards);
        let made_hand = select_hand.best_hand().unwrap();

        // Test with cache enabled
        game.enable_joker_effect_cache();
        game.clear_joker_effect_cache();

        let start_cached = Instant::now();
        for _ in 0..100 {
            let _ = game.process_joker_effects(&made_hand);
        }
        let cached_duration = start_cached.elapsed();

        // Test with cache disabled
        game.disable_joker_effect_cache();

        let start_uncached = Instant::now();
        for _ in 0..100 {
            let _ = game.process_joker_effects(&made_hand);
        }
        let uncached_duration = start_uncached.elapsed();

        // Re-enable cache for metrics check
        game.enable_joker_effect_cache();
        let metrics = game.get_joker_cache_metrics();

        // The test passes if the caching infrastructure works correctly
        // Performance benefits depend on joker complexity and may not be measurable in simple tests
        println!("Cached processing: {cached_duration:?}");
        println!("Uncached processing: {uncached_duration:?}");
        if metrics.total_lookups > 0 {
            println!("Cache hit ratio: {:.2}%", metrics.hit_ratio() * 100.0);
        }

        // Verify that both approaches produce the same results
        game.enable_joker_effect_cache();
        let (chips_cached, mult_cached, money_cached, _, _) =
            game.process_joker_effects(&made_hand);

        game.disable_joker_effect_cache();
        let (chips_uncached, mult_uncached, money_uncached, _, _) =
            game.process_joker_effects(&made_hand);

        assert_eq!(chips_cached, chips_uncached);
        assert_eq!(mult_cached, mult_uncached);
        assert_eq!(money_cached, money_uncached);
    }

    #[test]
    fn test_accumulated_effects_new() {
        let effects = AccumulatedEffects::new();
        assert_eq!(effects.chips, 0);
        assert_eq!(effects.mult, 0);
        assert_eq!(effects.money, 0);
        assert_eq!(effects.mult_multiplier, 1.0);
        assert!(effects.messages.is_empty());
    }

    #[test]
    fn test_accumulated_effects_default() {
        let effects = AccumulatedEffects::default();
        assert_eq!(effects.chips, 0);
        assert_eq!(effects.mult, 0);
        assert_eq!(effects.money, 0);
        assert_eq!(effects.mult_multiplier, 1.0);
        assert!(effects.messages.is_empty());
    }

    #[test]
    fn test_accumulated_effects_accumulate_basic() {
        use crate::joker::JokerEffect;

        let mut effects = AccumulatedEffects::new();
        let joker_effect = JokerEffect {
            chips: 10,
            mult: 5,
            money: 3,
            interest_bonus: 0,
            mult_multiplier: 2.0,
            retrigger: 0,
            destroy_self: false,
            destroy_others: vec![],
            transform_cards: vec![],
            hand_size_mod: 0,
            discard_mod: 0,
            sell_value_increase: 0,
            message: Some("Test message".to_string()),
        };

        let result = effects.accumulate_effect(&joker_effect);
        assert!(result); // Should not trigger killscreen
        assert_eq!(effects.chips, 10);
        assert_eq!(effects.mult, 5);
        assert_eq!(effects.money, 3);
        assert_eq!(effects.mult_multiplier, 2.0);
        assert_eq!(effects.messages.len(), 1);
        assert_eq!(effects.messages[0], "Test message");
    }

    #[test]
    fn test_accumulated_effects_accumulate_with_retriggers() {
        use crate::joker::JokerEffect;

        let mut effects = AccumulatedEffects::new();
        let joker_effect = JokerEffect {
            chips: 10,
            mult: 5,
            money: 3,
            interest_bonus: 0,
            mult_multiplier: 2.0,
            retrigger: 2, // Will trigger 3 times total (1 + 2 retriggers)
            destroy_self: false,
            destroy_others: vec![],
            transform_cards: vec![],
            hand_size_mod: 0,
            discard_mod: 0,
            sell_value_increase: 0,
            message: None,
        };

        let result = effects.accumulate_effect(&joker_effect);
        assert!(result);
        // Values should be multiplied by iterations (3)
        assert_eq!(effects.chips, 30); // 10 * 3
        assert_eq!(effects.mult, 15); // 5 * 3
        assert_eq!(effects.money, 9); // 3 * 3
                                      // Multiplier should be applied 3 times: 1.0 * 2.0 * 2.0 * 2.0 = 8.0
        assert_eq!(effects.mult_multiplier, 8.0);
        assert!(effects.messages.is_empty());
    }

    #[test]
    fn test_accumulated_effects_accumulate_zero_multiplier() {
        use crate::joker::JokerEffect;

        let mut effects = AccumulatedEffects::new();
        let joker_effect = JokerEffect {
            chips: 10,
            mult: 5,
            money: 3,
            interest_bonus: 0,
            mult_multiplier: 0.0, // Zero means no multiplier
            retrigger: 1,
            destroy_self: false,
            destroy_others: vec![],
            transform_cards: vec![],
            hand_size_mod: 0,
            discard_mod: 0,
            sell_value_increase: 0,
            message: None,
        };

        let result = effects.accumulate_effect(&joker_effect);
        assert!(result);
        assert_eq!(effects.chips, 20); // 10 * 2 iterations
        assert_eq!(effects.mult, 10); // 5 * 2 iterations
        assert_eq!(effects.money, 6); // 3 * 2 iterations
        assert_eq!(effects.mult_multiplier, 1.0); // Should remain 1.0 for zero multiplier
    }

    #[test]
    fn test_accumulated_effects_killscreen_infinity() {
        use crate::joker::JokerEffect;

        let mut effects = AccumulatedEffects::new();
        let joker_effect = JokerEffect {
            chips: 0,
            mult: 0,
            money: 0,
            interest_bonus: 0,
            mult_multiplier: f64::INFINITY,
            retrigger: 0,
            destroy_self: false,
            destroy_others: vec![],
            transform_cards: vec![],
            hand_size_mod: 0,
            discard_mod: 0,
            sell_value_increase: 0,
            message: None,
        };

        let result = effects.accumulate_effect(&joker_effect);
        assert!(!result); // Should trigger killscreen
        assert!(effects.mult_multiplier.is_infinite());
    }

    #[test]
    fn test_accumulated_effects_killscreen_nan() {
        use crate::joker::JokerEffect;

        let mut effects = AccumulatedEffects::new();
        let joker_effect = JokerEffect {
            chips: 0,
            mult: 0,
            money: 0,
            interest_bonus: 0,
            mult_multiplier: f64::NAN,
            retrigger: 0,
            destroy_self: false,
            destroy_others: vec![],
            transform_cards: vec![],
            hand_size_mod: 0,
            discard_mod: 0,
            sell_value_increase: 0,
            message: None,
        };

        let result = effects.accumulate_effect(&joker_effect);
        assert!(!result); // Should trigger killscreen
        assert!(effects.mult_multiplier.is_nan());
    }

    #[test]
    fn test_accumulated_effects_killscreen_from_multiplication() {
        use crate::joker::JokerEffect;

        let mut effects = AccumulatedEffects::new();
        effects.mult_multiplier = f64::MAX / 2.0; // Set to a very large value

        let joker_effect = JokerEffect {
            chips: 0,
            mult: 0,
            money: 0,
            interest_bonus: 0,
            mult_multiplier: f64::MAX / 2.0, // This multiplication should overflow to infinity
            retrigger: 0,
            destroy_self: false,
            destroy_others: vec![],
            transform_cards: vec![],
            hand_size_mod: 0,
            discard_mod: 0,
            sell_value_increase: 0,
            message: None,
        };

        let result = effects.accumulate_effect(&joker_effect);
        assert!(!result); // Should trigger killscreen
        assert!(effects.mult_multiplier.is_infinite());
    }

    #[test]
    fn test_accumulated_effects_saturating_arithmetic() {
        use crate::joker::JokerEffect;

        let mut effects = AccumulatedEffects::new();
        effects.chips = i32::MAX - 5; // Set close to max

        let joker_effect = JokerEffect {
            chips: 10, // This would overflow without saturating arithmetic
            mult: 0,
            money: 0,
            interest_bonus: 0,
            mult_multiplier: 0.0,
            retrigger: 0,
            destroy_self: false,
            destroy_others: vec![],
            transform_cards: vec![],
            hand_size_mod: 0,
            discard_mod: 0,
            sell_value_increase: 0,
            message: None,
        };

        let result = effects.accumulate_effect(&joker_effect);
        assert!(result);
        assert_eq!(effects.chips, i32::MAX); // Should saturate at max value
    }

    #[test]
    fn test_accumulated_effects_merge() {
        let mut effects1 = AccumulatedEffects {
            chips: 10,
            mult: 5,
            money: 3,
            interest_bonus: 0,
            mult_multiplier: 2.0,
            messages: vec!["Message 1".to_string()],
        };

        let effects2 = AccumulatedEffects {
            chips: 20,
            mult: 10,
            money: 7,
            interest_bonus: 0,
            mult_multiplier: 3.0,
            messages: vec!["Message 2".to_string(), "Message 3".to_string()],
        };

        effects1.merge(&effects2);

        assert_eq!(effects1.chips, 30); // 10 + 20
        assert_eq!(effects1.mult, 15); // 5 + 10
        assert_eq!(effects1.money, 10); // 3 + 7
        assert_eq!(effects1.mult_multiplier, 6.0); // 2.0 * 3.0
        assert_eq!(effects1.messages.len(), 3);
        assert_eq!(effects1.messages[0], "Message 1");
        assert_eq!(effects1.messages[1], "Message 2");
        assert_eq!(effects1.messages[2], "Message 3");
    }

    #[test]
    fn test_accumulated_effects_merge_zero_multiplier() {
        let mut effects1 = AccumulatedEffects {
            chips: 10,
            mult: 5,
            money: 3,
            interest_bonus: 0,
            mult_multiplier: 2.0,
            messages: vec![],
        };

        let effects2 = AccumulatedEffects {
            chips: 20,
            mult: 10,
            money: 7,
            interest_bonus: 0,
            mult_multiplier: 0.0, // Zero multiplier should not affect the result
            messages: vec![],
        };

        effects1.merge(&effects2);

        assert_eq!(effects1.chips, 30);
        assert_eq!(effects1.mult, 15);
        assert_eq!(effects1.money, 10);
        assert_eq!(effects1.mult_multiplier, 2.0); // Should remain unchanged
    }

    #[test]
    fn test_accumulated_effects_merge_saturating() {
        let mut effects1 = AccumulatedEffects {
            chips: i32::MAX - 5,
            mult: i32::MAX - 3,
            money: i32::MAX - 1,
            mult_multiplier: 1.0,
            interest_bonus: 0,
            messages: vec![],
        };

        let effects2 = AccumulatedEffects {
            chips: 10,
            mult: 10,
            money: 10,
            interest_bonus: 0,
            mult_multiplier: 1.0,
            messages: vec![],
        };

        effects1.merge(&effects2);

        // Should saturate at max values
        assert_eq!(effects1.chips, i32::MAX);
        assert_eq!(effects1.mult, i32::MAX);
        assert_eq!(effects1.money, i32::MAX);
    }

    #[test]
    fn test_accumulated_effects_apply_mult_multiplier() {
        let mut effects = AccumulatedEffects {
            chips: 0,
            mult: 10,
            money: 0,
            interest_bonus: 0,
            mult_multiplier: 2.5,
            messages: vec![],
        };

        effects.apply_mult_multiplier();

        assert_eq!(effects.mult, 25); // 10 * 2.5 = 25
    }

    #[test]
    fn test_accumulated_effects_apply_mult_multiplier_zero() {
        let mut effects = AccumulatedEffects {
            chips: 0,
            mult: 10,
            money: 0,
            interest_bonus: 0,
            mult_multiplier: 0.0, // Zero multiplier should not change mult
            messages: vec![],
        };

        effects.apply_mult_multiplier();

        assert_eq!(effects.mult, 10); // Should remain unchanged
    }

    #[test]
    fn test_accumulated_effects_apply_mult_multiplier_one() {
        let mut effects = AccumulatedEffects {
            chips: 0,
            mult: 10,
            money: 0,
            interest_bonus: 0,
            mult_multiplier: 1.0, // 1.0 multiplier should not change mult
            messages: vec![],
        };

        effects.apply_mult_multiplier();

        assert_eq!(effects.mult, 10); // Should remain unchanged
    }

    #[test]
    fn test_accumulated_effects_apply_mult_multiplier_clamping() {
        let mut effects = AccumulatedEffects {
            chips: 0,
            mult: 10,
            money: 0,
            interest_bonus: 0,
            mult_multiplier: f64::MAX, // Very large multiplier
            messages: vec![],
        };

        effects.apply_mult_multiplier();

        // Should clamp to i32::MAX
        assert_eq!(effects.mult, i32::MAX);
    }

    #[test]
    fn test_accumulated_effects_apply_mult_multiplier_negative_clamping() {
        let mut effects = AccumulatedEffects {
            chips: 0,
            mult: -10,
            money: 0,
            interest_bonus: 0,
            mult_multiplier: f64::MAX, // Very large multiplier on negative value
            messages: vec![],
        };

        effects.apply_mult_multiplier();

        // Should clamp to i32::MIN
        assert_eq!(effects.mult, i32::MIN);
    }

    #[test]
    fn test_accumulated_effects_multiple_accumulations() {
        use crate::joker::JokerEffect;

        let mut effects = AccumulatedEffects::new();

        // First effect
        let effect1 = JokerEffect {
            chips: 5,
            mult: 2,
            money: 1,
            interest_bonus: 0,
            mult_multiplier: 2.0,
            retrigger: 0,
            destroy_self: false,
            destroy_others: vec![],
            transform_cards: vec![],
            hand_size_mod: 0,
            discard_mod: 0,
            sell_value_increase: 0,
            message: Some("Effect 1".to_string()),
        };

        // Second effect
        let effect2 = JokerEffect {
            chips: 3,
            mult: 4,
            money: 2,
            interest_bonus: 0,
            mult_multiplier: 1.5,
            retrigger: 1, // 2 total iterations
            destroy_self: false,
            destroy_others: vec![],
            transform_cards: vec![],
            hand_size_mod: 0,
            discard_mod: 0,
            sell_value_increase: 0,
            message: Some("Effect 2".to_string()),
        };

        let result1 = effects.accumulate_effect(&effect1);
        let result2 = effects.accumulate_effect(&effect2);

        assert!(result1);
        assert!(result2);

        // Final values should be accumulated from both effects
        assert_eq!(effects.chips, 11); // 5 + (3 * 2)
        assert_eq!(effects.mult, 10); // 2 + (4 * 2)
        assert_eq!(effects.money, 5); // 1 + (2 * 2)
        assert_eq!(effects.mult_multiplier, 4.5); // 2.0 * (1.5 * 1.5)
        assert_eq!(effects.messages.len(), 2);
        assert_eq!(effects.messages[0], "Effect 1");
        assert_eq!(effects.messages[1], "Effect 2");
    }

    #[test]
    fn test_accumulated_effects_equality() {
        let effects1 = AccumulatedEffects {
            chips: 10,
            mult: 5,
            money: 3,
            interest_bonus: 0,
            mult_multiplier: 2.0,
            messages: vec!["Test".to_string()],
        };

        let effects2 = AccumulatedEffects {
            chips: 10,
            mult: 5,
            money: 3,
            interest_bonus: 0,
            mult_multiplier: 2.0,
            messages: vec!["Test".to_string()],
        };

        let effects3 = AccumulatedEffects {
            chips: 11, // Different value
            mult: 5,
            money: 3,
            interest_bonus: 0,
            mult_multiplier: 2.0,
            messages: vec!["Test".to_string()],
        };

        assert_eq!(effects1, effects2);
        assert_ne!(effects1, effects3);
    }

    #[test]
    fn test_can_purchase_consumable_validation() {
        let game = Game {
            stage: Stage::Shop(),
            money: 10.0,
            ..Default::default()
        };

        // Test valid purchase conditions for all consumable types
        assert!(game
            .can_purchase_consumable(crate::shop::ConsumableType::Tarot)
            .is_ok());
        assert!(game
            .can_purchase_consumable(crate::shop::ConsumableType::Planet)
            .is_ok());
        assert!(game
            .can_purchase_consumable(crate::shop::ConsumableType::Spectral)
            .is_ok());
    }

    #[test]
    fn test_can_purchase_consumable_insufficient_money() {
        // Test insufficient money for Tarot (costs 3)
        let mut game = Game {
            stage: Stage::Shop(),
            money: 2.0,
            ..Default::default()
        };
        let result = game.can_purchase_consumable(crate::shop::ConsumableType::Tarot);
        assert!(result.is_err());
        assert!(matches!(result.unwrap_err(), GameError::InvalidBalance));

        // Test insufficient money for Planet (costs 3)
        let result = game.can_purchase_consumable(crate::shop::ConsumableType::Planet);
        assert!(result.is_err());
        assert!(matches!(result.unwrap_err(), GameError::InvalidBalance));

        // Test insufficient money for Spectral (costs 4)
        game.money = 3.0;
        let result = game.can_purchase_consumable(crate::shop::ConsumableType::Spectral);
        assert!(result.is_err());
        assert!(matches!(result.unwrap_err(), GameError::InvalidBalance));
    }

    #[test]
    fn test_can_purchase_consumable_edge_case_exact_money() {
        // Test edge case: exactly enough money for Tarot
        let mut game = Game {
            stage: Stage::Shop(),
            money: 3.0,
            ..Default::default()
        };
        assert!(game
            .can_purchase_consumable(crate::shop::ConsumableType::Tarot)
            .is_ok());

        // Test edge case: exactly enough money for Planet
        assert!(game
            .can_purchase_consumable(crate::shop::ConsumableType::Planet)
            .is_ok());

        // Test edge case: exactly enough money for Spectral
        game.money = 4.0;
        assert!(game
            .can_purchase_consumable(crate::shop::ConsumableType::Spectral)
            .is_ok());
    }

    #[test]
    fn test_can_purchase_consumable_no_available_slots() {
        // Fill consumable hand to capacity (default is 2)
        let game = Game {
            stage: Stage::Shop(),
            money: 10.0,
            consumables_in_hand: vec![
                crate::consumables::ConsumableId::TheFool,
                crate::consumables::ConsumableId::Mercury,
            ],
            ..Default::default()
        };
        assert_eq!(
            game.consumables_in_hand.len(),
            game.config.consumable_hand_capacity
        );

        // Should not be able to purchase any consumable when hand is full
        let result = game.can_purchase_consumable(crate::shop::ConsumableType::Tarot);
        assert!(result.is_err());
        assert!(matches!(result.unwrap_err(), GameError::NoAvailableSlot));

        let result = game.can_purchase_consumable(crate::shop::ConsumableType::Planet);
        assert!(result.is_err());
        assert!(matches!(result.unwrap_err(), GameError::NoAvailableSlot));

        let result = game.can_purchase_consumable(crate::shop::ConsumableType::Spectral);
        assert!(result.is_err());
        assert!(matches!(result.unwrap_err(), GameError::NoAvailableSlot));
    }

    #[test]
    fn test_can_purchase_consumable_wrong_stage() {
        // Test all invalid stages
        let mut game = Game {
            money: 10.0,
            stage: Stage::PreBlind(),
            ..Default::default()
        };
        let result = game.can_purchase_consumable(crate::shop::ConsumableType::Tarot);
        assert!(result.is_err());
        assert!(matches!(result.unwrap_err(), GameError::InvalidStage));

        game = Game {
            money: 10.0,
            stage: Stage::Blind(crate::stage::Blind::Small),
            ..Default::default()
        };
        let result = game.can_purchase_consumable(crate::shop::ConsumableType::Planet);
        assert!(result.is_err());
        assert!(matches!(result.unwrap_err(), GameError::InvalidStage));

        game = Game {
            money: 10.0,
            stage: Stage::PostBlind(),
            ..Default::default()
        };
        let result = game.can_purchase_consumable(crate::shop::ConsumableType::Spectral);
        assert!(result.is_err());
        assert!(matches!(result.unwrap_err(), GameError::InvalidStage));

        game.stage = Stage::End(crate::stage::End::Win);
        let result = game.can_purchase_consumable(crate::shop::ConsumableType::Tarot);
        assert!(result.is_err());
        assert!(matches!(result.unwrap_err(), GameError::InvalidStage));
    }

    #[test]
    fn test_can_purchase_consumable_cost_validation() {
        let mut game = Game::default();
        game.stage = Stage::Shop();

        // Test Tarot card cost (3 money)
        game.money = 3.0;
        assert!(game
            .can_purchase_consumable(crate::shop::ConsumableType::Tarot)
            .is_ok());
        game.money = 2.9;
        assert!(game
            .can_purchase_consumable(crate::shop::ConsumableType::Tarot)
            .is_err());

        // Test Planet card cost (3 money)
        game.money = 3.0;
        assert!(game
            .can_purchase_consumable(crate::shop::ConsumableType::Planet)
            .is_ok());
        game.money = 2.9;
        assert!(game
            .can_purchase_consumable(crate::shop::ConsumableType::Planet)
            .is_err());

        // Test Spectral card cost (4 money)
        game.money = 4.0;
        assert!(game
            .can_purchase_consumable(crate::shop::ConsumableType::Spectral)
            .is_ok());
        game.money = 3.9;
        assert!(game
            .can_purchase_consumable(crate::shop::ConsumableType::Spectral)
            .is_err());
    }

    #[test]
    fn test_can_purchase_consumable_partial_hand() {
        let mut game = Game::default();
        game.stage = Stage::Shop();
        game.money = 10.0;

        // Test with one consumable in hand (capacity is 2)
        game.consumables_in_hand = vec![crate::consumables::ConsumableId::TheFool];
        assert_eq!(game.consumables_in_hand.len(), 1);
        assert!(game.consumables_in_hand.len() < game.config.consumable_hand_capacity);

        // Should be able to purchase any consumable
        assert!(game
            .can_purchase_consumable(crate::shop::ConsumableType::Tarot)
            .is_ok());
        assert!(game
            .can_purchase_consumable(crate::shop::ConsumableType::Planet)
            .is_ok());
        assert!(game
            .can_purchase_consumable(crate::shop::ConsumableType::Spectral)
            .is_ok());
    }

    #[test]
    fn test_can_purchase_consumable_empty_hand() {
        let mut game = Game::default();
        game.stage = Stage::Shop();
        game.money = 10.0;

        // Test with empty consumable hand
        game.consumables_in_hand = vec![];
        assert_eq!(game.consumables_in_hand.len(), 0);

        // Should be able to purchase any consumable
        assert!(game
            .can_purchase_consumable(crate::shop::ConsumableType::Tarot)
            .is_ok());
        assert!(game
            .can_purchase_consumable(crate::shop::ConsumableType::Planet)
            .is_ok());
        assert!(game
            .can_purchase_consumable(crate::shop::ConsumableType::Spectral)
            .is_ok());
    }

    // Reroll cost escalation tests
    #[test]
    fn test_reroll_shop_basic_functionality() {
        let mut game = Game::default();
        game.start();
        game.stage = Stage::Shop();
        game.money = 50.0;

        // Initial reroll cost should be 5
        assert_eq!(game.shop_reroll_cost, 5.0);
        assert_eq!(game.shop_rerolls_this_round, 0);

        // First reroll should succeed
        let result = game.reroll_shop();
        assert!(result.is_ok());
        assert_eq!(game.money, 45.0); // 50 - 5 = 45
        assert_eq!(game.shop_reroll_cost, 10.0); // 5 + 5 = 10
        assert_eq!(game.shop_rerolls_this_round, 1);
    }

    #[test]
    fn test_reroll_shop_cost_escalation() {
        let mut game = Game::default();
        game.start();
        game.stage = Stage::Shop();
        game.money = 100.0;

        // Reroll multiple times and verify cost escalation
        assert_eq!(game.shop_reroll_cost, 5.0);

        // First reroll: 5 coins
        game.reroll_shop().unwrap();
        assert_eq!(game.money, 95.0);
        assert_eq!(game.shop_reroll_cost, 10.0);
        assert_eq!(game.shop_rerolls_this_round, 1);

        // Second reroll: 10 coins
        game.reroll_shop().unwrap();
        assert_eq!(game.money, 85.0);
        assert_eq!(game.shop_reroll_cost, 15.0);
        assert_eq!(game.shop_rerolls_this_round, 2);

        // Third reroll: 15 coins
        game.reroll_shop().unwrap();
        assert_eq!(game.money, 70.0);
        assert_eq!(game.shop_reroll_cost, 20.0);
        assert_eq!(game.shop_rerolls_this_round, 3);

        // Fourth reroll: 20 coins
        game.reroll_shop().unwrap();
        assert_eq!(game.money, 50.0);
        assert_eq!(game.shop_reroll_cost, 25.0);
        assert_eq!(game.shop_rerolls_this_round, 4);
    }

    #[test]
    fn test_reroll_shop_insufficient_money() {
        let mut game = Game::default();
        game.start();
        game.stage = Stage::Shop();
        game.money = 3.0; // Less than base reroll cost of 5

        let result = game.reroll_shop();
        assert!(result.is_err());
        assert!(matches!(result.unwrap_err(), GameError::InvalidBalance));

        // State should remain unchanged
        assert_eq!(game.money, 3.0);
        assert_eq!(game.shop_reroll_cost, 5.0);
        assert_eq!(game.shop_rerolls_this_round, 0);
    }

    #[test]
    fn test_reroll_shop_invalid_stage() {
        let mut game = Game::default();
        game.start();
        game.stage = Stage::PreBlind(); // Not shop stage
        game.money = 50.0;

        let result = game.reroll_shop();
        assert!(result.is_err());
        assert!(matches!(result.unwrap_err(), GameError::InvalidStage));

        // State should remain unchanged
        assert_eq!(game.money, 50.0);
        assert_eq!(game.shop_reroll_cost, 5.0);
        assert_eq!(game.shop_rerolls_this_round, 0);
    }

    #[test]
    fn test_reroll_cost_reset_on_new_shop_round() {
        let mut game = Game::default();
        game.start();

        // Set up initial state
        game.stage = Stage::Shop();
        game.money = 50.0;
        game.shop_reroll_cost = 15.0; // Simulate previous rerolls
        game.shop_rerolls_this_round = 2;

        // Simulate transitioning to new round
        game.stage = Stage::PostBlind();
        game.reward = 10.0;
        let cashout_result = game.cashout();
        assert!(cashout_result.is_ok());

        // Reroll cost and count should be reset
        assert_eq!(game.stage, Stage::Shop());
        assert_eq!(game.shop_reroll_cost, 5.0); // Reset to base cost
        assert_eq!(game.shop_rerolls_this_round, 0); // Reset count
        assert_eq!(game.money, 60.0); // Original money + reward
    }

    #[test]
    fn test_reroll_shop_action_integration() {
        let mut game = Game::default();
        game.start();
        game.stage = Stage::Shop();
        game.money = 50.0;

        // Test using the RerollShop action
        let action = Action::RerollShop();
        let result = game.handle_action(action);

        assert!(result.is_ok());
        assert_eq!(game.money, 45.0);
        assert_eq!(game.shop_reroll_cost, 10.0);
        assert_eq!(game.shop_rerolls_this_round, 1);
    }

    #[test]
    fn test_reroll_shop_action_invalid_stage() {
        let mut game = Game::default();
        game.start();
        game.stage = Stage::PreBlind(); // Not shop stage
        game.money = 50.0;

        let action = Action::RerollShop();
        let result = game.handle_action(action);

        assert!(result.is_err());
        assert!(matches!(result.unwrap_err(), GameError::InvalidStage));
        assert_eq!(game.money, 50.0); // Money unchanged
    }

    #[test]
    fn test_reroll_shop_save_load_state() {
        let mut game = Game::default();
        game.start();
        game.stage = Stage::Shop();
        game.money = 50.0;

        // Perform some rerolls to establish state
        game.reroll_shop().unwrap();
        game.reroll_shop().unwrap();

        // Verify state before save
        assert_eq!(game.money, 35.0); // 50 - 5 - 10 = 35
        assert_eq!(game.shop_reroll_cost, 15.0);
        assert_eq!(game.shop_rerolls_this_round, 2);

        // Save and reload game state
        let saved_state = game.save_state_to_json().unwrap();
        let loaded_game = Game::load_state_from_json(&saved_state).unwrap();

        // Verify reroll state is preserved
        assert_eq!(loaded_game.money, 35.0);
        assert_eq!(loaded_game.shop_reroll_cost, 15.0);
        assert_eq!(loaded_game.shop_rerolls_this_round, 2);
    }

    #[test]
    fn test_reroll_shop_multiple_rounds() {
        let mut game = Game::default();
        game.start();
        game.money = 100.0;

        // First round
        game.stage = Stage::Shop();
        game.reroll_shop().unwrap(); // Cost: 5, total spent: 5
        game.reroll_shop().unwrap(); // Cost: 10, total spent: 15
        assert_eq!(game.money, 85.0);
        assert_eq!(game.shop_reroll_cost, 15.0);

        // Transition to next round
        game.stage = Stage::PostBlind();
        game.reward = 20.0;
        game.cashout().unwrap();

        // Second round - costs should be reset
        assert_eq!(game.shop_reroll_cost, 5.0);
        assert_eq!(game.shop_rerolls_this_round, 0);
        assert_eq!(game.money, 105.0); // 85 + 20 = 105

        // Reroll in second round
        game.reroll_shop().unwrap(); // Should cost 5 again
        assert_eq!(game.money, 100.0);
        assert_eq!(game.shop_reroll_cost, 10.0);
        assert_eq!(game.shop_rerolls_this_round, 1);
    }

    // Skip Blind Functionality Tests
    #[test]
    fn test_skip_blind_basic_functionality() {
        let mut game = Game::default();
        game.start();

        // Start with PreBlind stage and first small blind
        game.stage = Stage::PreBlind();
        game.blind = None;
        game.money = 10.0;

        // Skip the small blind
        let result = game.skip_blind(Blind::Small);
        assert!(result.is_ok());

        // Should transition directly to PostBlind
        assert_eq!(game.stage, Stage::PostBlind());

        // Should have half the normal small blind reward (3/2 = 1.5)
        assert_eq!(game.reward, 1.5);

        // Blind should be set
        assert_eq!(game.blind, Some(Blind::Small));
    }

    #[test]
    fn test_skip_blind_reward_calculation() {
        let mut game = Game::default();
        game.start();
        game.stage = Stage::PreBlind();
        game.blind = None;

        // Test all blind types give half reward

        // Small blind: normal 3, skip 1.5
        game.skip_blind(Blind::Small).unwrap();
        assert_eq!(game.reward, 1.5);

        // Reset for big blind
        game.stage = Stage::PreBlind();
        game.blind = Some(Blind::Small);

        // Big blind: normal 4, skip 2.0
        game.skip_blind(Blind::Big).unwrap();
        assert_eq!(game.reward, 2.0);

        // Reset for boss blind
        game.stage = Stage::PreBlind();
        game.blind = Some(Blind::Big);

        // Boss blind: normal 5, skip 2.5
        game.skip_blind(Blind::Boss).unwrap();
        assert_eq!(game.reward, 2.5);
    }

    #[test]
    fn test_skip_blind_validation_wrong_stage() {
        let mut game = Game::default();
        game.start();

        // Test invalid stages
        let invalid_stages = vec![
            Stage::Blind(Blind::Small),
            Stage::PostBlind(),
            Stage::Shop(),
            Stage::End(crate::stage::End::Win),
        ];

        for stage in invalid_stages {
            game.stage = stage;
            let result = game.skip_blind(Blind::Small);
            assert!(result.is_err());
        }
    }

    #[test]
    fn test_skip_blind_validation_wrong_blind() {
        let mut game = Game::default();
        game.start();
        game.stage = Stage::PreBlind();

        // Game just started, can only skip small blind
        game.blind = None;
        let result = game.skip_blind(Blind::Big);
        assert!(result.is_err());

        let result = game.skip_blind(Blind::Boss);
        assert!(result.is_err());

        // After small blind, can only skip big
        game.blind = Some(Blind::Small);
        let result = game.skip_blind(Blind::Small);
        assert!(result.is_err());

        let result = game.skip_blind(Blind::Boss);
        assert!(result.is_err());

        // After big blind, can only skip boss
        game.blind = Some(Blind::Big);
        let result = game.skip_blind(Blind::Small);
        assert!(result.is_err());

        let result = game.skip_blind(Blind::Big);
        assert!(result.is_err());
    }

    #[test]
    fn test_skip_blind_boss_progression() {
        let mut game = Game::default();
        game.start();
        game.stage = Stage::PreBlind();
        game.blind = Some(Blind::Big);
        game.ante_current = crate::ante::Ante::One;
        game.ante_end = crate::ante::Ante::Two;

        // Skip boss blind should progress ante
        let result = game.skip_blind(Blind::Boss);
        assert!(result.is_ok());

        // Should advance to next ante
        assert_eq!(game.ante_current, crate::ante::Ante::Two);
        assert_eq!(game.stage, Stage::PostBlind());
    }

    #[test]
    fn test_skip_blind_boss_win_condition() {
        let mut game = Game::default();
        game.start();
        game.stage = Stage::PreBlind();
        game.blind = Some(Blind::Big);
        game.ante_current = game.ante_end; // Final ante

        // Skip boss blind on final ante should win
        let result = game.skip_blind(Blind::Boss);
        assert!(result.is_ok());

        // Should end the game with win
        assert_eq!(game.stage, Stage::End(crate::stage::End::Win));
    }

    #[test]
    fn test_skip_blind_action_handler() {
        let mut game = Game::default();
        game.start();
        game.stage = Stage::PreBlind();
        game.blind = None;

        // Test Action::SkipBlind through handle_action
        let action = Action::SkipBlind(Blind::Small);
        let result = game.handle_action(action);
        assert!(result.is_ok());

        // Should have same effect as direct skip_blind call
        assert_eq!(game.stage, Stage::PostBlind());
        assert_eq!(game.reward, 1.5);
        assert_eq!(game.blind, Some(Blind::Small));
    }

    #[test]
    fn test_skip_blind_action_handler_wrong_stage() {
        let mut game = Game::default();
        game.start();
        game.stage = Stage::Shop(); // Wrong stage

        // Action should be invalid in wrong stage
        let action = Action::SkipBlind(Blind::Small);
        let result = game.handle_action(action);
        assert!(result.is_err());
    }

    #[test]
    fn test_skip_blind_joker_effects_integration() {
        let mut game = Game::default();
        game.start();
        game.stage = Stage::PreBlind();
        game.blind = None;
        game.money = 10.0;

        // Add some money to test joker effect integration
        // (The process_joker_round_end_effects is called in skip_blind)

        let result = game.skip_blind(Blind::Small);
        assert!(result.is_ok());

        // Money should include any joker effects that trigger on round end
        // (Base 10.0 + potential joker money effects)
        assert!(game.money >= 10.0);

        // Core skip functionality still works
        assert_eq!(game.stage, Stage::PostBlind());
        assert_eq!(game.reward, 1.5);
    }

    #[test]
    fn test_skip_blind_progression_sequence() {
        let mut game = Game::default();
        game.start();

        // Test complete skip sequence: Small -> Big -> Boss

        // Skip Small Blind
        game.stage = Stage::PreBlind();
        game.blind = None;
        game.skip_blind(Blind::Small).unwrap();
        assert_eq!(game.reward, 1.5);
        assert_eq!(game.stage, Stage::PostBlind());

        // Simulate cashout and shop
        game.cashout().unwrap();
        game.stage = Stage::Shop();
        game.next_round().unwrap();

        // Skip Big Blind
        assert_eq!(game.stage, Stage::PreBlind());
        game.skip_blind(Blind::Big).unwrap();
        assert_eq!(game.reward, 2.0);
        assert_eq!(game.stage, Stage::PostBlind());

        // Simulate cashout and shop
        game.cashout().unwrap();
        game.stage = Stage::Shop();
        game.next_round().unwrap();

        // Skip Boss Blind
        assert_eq!(game.stage, Stage::PreBlind());
        game.skip_blind(Blind::Boss).unwrap();
        assert_eq!(game.reward, 2.5);
        assert_eq!(game.stage, Stage::PostBlind());
    }
}<|MERGE_RESOLUTION|>--- conflicted
+++ resolved
@@ -1893,16 +1893,12 @@
                 // TODO: Implement multi-select deactivation
                 Err(GameError::InvalidAction)
             }
-<<<<<<< HEAD
 
             // Planet card actions
             Action::UsePlanetCard {
                 planet_card_id,
                 hand_rank_id,
             } => self.use_planet_card(planet_card_id, hand_rank_id),
-
-=======
->>>>>>> edee2141
             // Consumable actions - infrastructure ready for implementation
             Action::BuyConsumable {
                 consumable_id: _,
