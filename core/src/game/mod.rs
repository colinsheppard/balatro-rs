use crate::action::{Action, MoveDirection};
use crate::ante::Ante;
use crate::available::Available;
use crate::boss_blinds::BossBlindState;
use crate::bounded_action_history::BoundedActionHistory;
use crate::card::Card;
use crate::config::Config;
use crate::consumables::ConsumableId;
use crate::deck::Deck;
use crate::error::GameError;
use crate::hand::{MadeHand, SelectHand};
use crate::joker::{GameContext, Joker, JokerId, Jokers, OldJoker as OldJokerTrait};
use crate::joker_effect_processor::JokerEffectProcessor;
use crate::joker_factory::JokerFactory;
use crate::joker_state::{JokerState, JokerStateManager};
use crate::memory_monitor::MemoryMonitor;
use crate::rank::HandRank;
use crate::scaling_joker::ScalingEvent;
use crate::shop::packs::{OpenPackState, Pack};
use crate::shop::Shop;
use crate::skip_tags::SkipTagId;
use crate::stage::{Blind, End, Stage};
use crate::state_version::StateVersion;
use crate::target_context::TargetContext;
use crate::vouchers::{VoucherCollection, VoucherId};

// Re-export GameState for external use with qualified name to avoid Python bindings conflict
pub use crate::vouchers::GameState as VoucherGameState;

#[cfg(feature = "serde")]
use serde::{Deserialize, Serialize};
use std::collections::HashMap;
use std::fmt;
use std::sync::Arc;

/// Maximum debug messages to keep in memory (for practical memory management)
#[cfg(any(debug_assertions, test))]
const MAX_DEBUG_MESSAGES: usize = 10000;

/// Score breakdown for debugging and analysis
#[derive(Debug, Clone)]
pub struct ScoreBreakdown {
    pub base_chips: f64,
    pub base_mult: f64,
    pub card_chips: f64,
    pub joker_contributions: Vec<JokerContribution>,
    pub final_score: f64,
}

/// Individual joker contribution to scoring
#[derive(Debug, Clone)]
pub struct JokerContribution {
    pub joker_name: String,
    pub joker_id: JokerId,
    pub chips_added: i32,
    pub mult_added: i32,
    pub mult_multiplier: f64,
    pub money_added: i32,
    pub retrigger_count: u32,
}

/// Accumulates effects from multiple jokers in a structured way
#[derive(Debug, Clone, PartialEq)]
pub struct AccumulatedEffects {
    /// Total chips to add to the hand
    pub chips: i32,
    /// Total mult to add to the hand
    pub mult: i32,
    /// Total money to award to the player
    pub money: i32,
    /// Total interest bonus to add to base interest
    pub interest_bonus: i32,
    /// Combined mult multiplier (multiplicative)
    pub mult_multiplier: f64,
    /// Collection of all messages from jokers
    pub messages: Vec<String>,
}

impl AccumulatedEffects {
    /// Create a new AccumulatedEffects with default values
    pub fn new() -> Self {
        Self {
            chips: 0,
            mult: 0,
            money: 0,
            interest_bonus: 0,
            mult_multiplier: 1.0,
            messages: Vec::new(),
        }
    }

    /// Accumulate a JokerEffect into this accumulator
    /// Returns false if killscreen (infinity/NaN) is detected
    pub fn accumulate_effect(&mut self, effect: &crate::joker::JokerEffect) -> bool {
        // Calculate total iterations (1 + retriggers)
        let iterations = 1 + effect.retrigger as i32;

        // Accumulate chips, mult, and money (additive, multiplied by retriggers)
        self.chips = self
            .chips
            .saturating_add(effect.chips.saturating_mul(iterations));
        self.mult = self
            .mult
            .saturating_add(effect.mult.saturating_mul(iterations));
        self.money = self
            .money
            .saturating_add(effect.money.saturating_mul(iterations));
        self.interest_bonus = self
            .interest_bonus
            .saturating_add(effect.interest_bonus.saturating_mul(iterations));

        // Apply mult multiplier for each iteration (multiplicative)
        if effect.mult_multiplier != 0.0 {
            for _ in 0..iterations {
                self.mult_multiplier *= effect.mult_multiplier;
            }
        }

        // Add message if present
        if let Some(ref message) = effect.message {
            self.messages.push(message.clone());
        }

        // Check for killscreen (infinity or NaN)
        if self.mult_multiplier.is_infinite() || self.mult_multiplier.is_nan() {
            return false;
        }

        true
    }

    /// Merge another AccumulatedEffects into this one
    pub fn merge(&mut self, other: &AccumulatedEffects) {
        self.chips = self.chips.saturating_add(other.chips);
        self.mult = self.mult.saturating_add(other.mult);
        self.money = self.money.saturating_add(other.money);

        // Multiply mult multipliers
        if other.mult_multiplier != 0.0 {
            self.mult_multiplier *= other.mult_multiplier;
        }

        // Append messages
        self.messages.extend_from_slice(&other.messages);
    }

    /// Apply the accumulated mult multiplier to the mult value
    pub fn apply_mult_multiplier(&mut self) {
        if self.mult_multiplier != 0.0 && self.mult_multiplier != 1.0 {
            let multiplied = (self.mult as f64) * self.mult_multiplier;
            // Clamp to i32 range to prevent overflow
            self.mult = multiplied.clamp(i32::MIN as f64, i32::MAX as f64) as i32;
        }
    }
}

impl Default for AccumulatedEffects {
    fn default() -> Self {
        Self::new()
    }
}

#[cfg_attr(feature = "serde", derive(Serialize, Deserialize))]
#[derive(Debug)]
pub struct Game {
    pub config: Config,
    pub shop: Shop,
    pub deck: Deck,
    pub available: Available,
    pub discarded: Vec<Card>,
    pub blind: Option<Blind>,
    pub stage: Stage,
    pub ante_start: Ante,
    pub ante_end: Ante,
    pub ante_current: Ante,
    pub action_history: BoundedActionHistory,
    pub round: f64,

    // jokers using structured JokerEffect system
    #[cfg_attr(feature = "serde", serde(skip))]
    pub jokers: Vec<Box<dyn Joker>>,

    #[cfg_attr(feature = "serde", serde(skip, default = "JokerEffectProcessor::new"))]
    pub joker_effect_processor: JokerEffectProcessor,

    #[cfg_attr(
        feature = "serde",
        serde(skip, default = "default_joker_state_manager")
    )]
    pub joker_state_manager: Arc<JokerStateManager>,

    // playing
    pub plays: f64,
    pub discards: f64,
    pub reward: f64,
    pub money: f64,

    // shop reroll state
    pub shop_reroll_cost: f64,
    pub shop_rerolls_this_round: u32,

    // for scoring
    pub chips: f64,
    pub mult: f64,
    pub score: f64,

    // hand type tracking for this game run
    pub hand_type_counts: HashMap<HandRank, u32>,

    // Card enhancement tracking for this game run
    /// Count of Stone cards currently in deck (cached for performance)
    pub stone_cards_in_deck: usize,

    /// Count of Steel cards currently in deck (cached for performance)
    pub steel_cards_in_deck: usize,

    // Extended state for consumables, vouchers, and boss blinds
    /// Consumable cards currently in the player's hand
    pub consumables_in_hand: Vec<ConsumableId>,

    /// Collection of owned vouchers with purchase tracking
    pub vouchers: VoucherCollection,

    /// Current boss blind state and effects
    pub boss_blind_state: BossBlindState,

    /// Pack system state
    /// Packs currently in the player's inventory
    pub pack_inventory: Vec<Pack>,

    /// Currently opened pack that player is choosing from
    pub open_pack: Option<OpenPackState>,

    /// Version of the game state for serialization compatibility
    pub state_version: StateVersion,

    /// Debug logging enabled flag
    #[cfg_attr(feature = "serde", serde(skip))]
    pub debug_logging_enabled: bool,

    /// Debug messages buffer
    #[cfg_attr(feature = "serde", serde(skip))]
    pub debug_messages: Vec<String>,

    /// Multi-select context for tracking selected items
    #[cfg_attr(feature = "serde", serde(skip, default = "TargetContext::new"))]
    pub target_context: TargetContext,

    /// Random number generator for secure game randomness
    #[cfg_attr(feature = "serde", serde(skip, default = "default_game_rng"))]
    pub rng: crate::rng::GameRng,

    /// Memory monitor for tracking and controlling memory usage
    #[cfg_attr(feature = "serde", serde(skip))]
    pub memory_monitor: MemoryMonitor,

    /// Skip tags system state
    /// Available skip tags for selection
    pub available_skip_tags: Vec<crate::skip_tags::SkipTagInstance>,
    /// Active skip tags (for stacking effects like Juggle)
    pub active_skip_tags: Vec<crate::skip_tags::SkipTagInstance>,
    /// Pending skip tag selection (after skipping a blind)
    pub pending_tag_selection: bool,
}

#[cfg(feature = "serde")]
fn default_joker_state_manager() -> Arc<JokerStateManager> {
    Arc::new(JokerStateManager::new())
}

#[cfg(feature = "serde")]
fn default_game_rng() -> crate::rng::GameRng {
    crate::rng::GameRng::secure()
}

/// Format debug message for joker effects with conditional compilation
#[cfg(debug_assertions)]
fn _format_joker_effect_debug_message(
    joker_name: &str,
    effect: &crate::joker::JokerEffect,
    total_triggers: u32,
    card: Option<&Card>,
) -> String {
    use std::fmt::Write;
    let mut debug_msg = String::with_capacity(128); // Pre-allocate reasonable size

    match card {
        None => {
            // Hand-level format
            write!(
                &mut debug_msg,
                "Joker '{}': +{} chips, +{} mult, +{} money",
                joker_name,
                effect.chips * total_triggers as i32,
                effect.mult * total_triggers as i32,
                effect.money * total_triggers as i32
            )
            .unwrap();
        }
        Some(card) => {
            // Card-level format
            write!(
                &mut debug_msg,
                "Joker '{}' on card {}: +{} chips, +{} mult, +{} money",
                joker_name,
                card,
                effect.chips * total_triggers as i32,
                effect.mult * total_triggers as i32,
                effect.money * total_triggers as i32
            )
            .unwrap();
        }
    }

    if effect.retrigger > 0 {
        write!(&mut debug_msg, " (retrigger x{})", effect.retrigger).unwrap();
    }

    debug_msg
}

impl Game {
    pub fn new(config: Config) -> Self {
        let ante_start = Ante::try_from(config.ante_start).unwrap_or(Ante::One);
        Self {
            shop: Shop::new(),
            deck: Deck::default(),
            available: Available::default(),
            discarded: Vec::new(),
            action_history: BoundedActionHistory::new(),
            jokers: Vec::new(),
            joker_effect_processor: JokerEffectProcessor::new(),
            joker_state_manager: Arc::new(JokerStateManager::new()),
            blind: None,
            stage: Stage::PreBlind(),
            ante_start,
            ante_end: Ante::try_from(config.ante_end).unwrap_or(Ante::Eight),
            ante_current: ante_start,
            round: config.round_start as f64,
            plays: config.plays as f64,
            discards: config.discards as f64,
            reward: config.reward_base as f64,
            money: config.money_start as f64,
            shop_reroll_cost: 5.0, // Base reroll cost
            shop_rerolls_this_round: 0,
            chips: config.base_chips as f64,
            mult: config.base_mult as f64,
            score: config.base_score as f64,
            hand_type_counts: HashMap::new(),

            // Initialize enhancement tracking (will be calculated after deck is set up)
            stone_cards_in_deck: 0,
            steel_cards_in_deck: 0,

            // Initialize extended state fields
            consumables_in_hand: Vec::new(),
            vouchers: VoucherCollection::new(),
            boss_blind_state: BossBlindState::new(),

            // Initialize pack system fields
            pack_inventory: Vec::new(),
            open_pack: None,

            state_version: StateVersion::current(),

            // Initialize debug logging fields
            debug_logging_enabled: false,
            debug_messages: Vec::new(),

            // Initialize multi-select context
            target_context: TargetContext::new(),

            // Initialize secure RNG
            rng: crate::rng::GameRng::secure(),

            // Initialize memory monitor with default configuration
            memory_monitor: MemoryMonitor::default(),

            // Initialize skip tags system
            available_skip_tags: Vec::new(),
            active_skip_tags: Vec::new(),
            pending_tag_selection: false,

            config,
        }
    }

    /// Count Stone cards in the current deck
    /// Following clean code principle: functions should do one thing
    fn count_stone_cards(&self) -> usize {
        self.deck
            .cards()
            .iter()
            .filter(|card| matches!(card.enhancement, Some(crate::card::Enhancement::Stone)))
            .count()
    }

    /// Count Steel cards in the current deck
    /// Following clean code principle: functions should do one thing
    fn count_steel_cards(&self) -> usize {
        self.deck
            .cards()
            .iter()
            .filter(|card| matches!(card.enhancement, Some(crate::card::Enhancement::Steel)))
            .count()
    }

    /// Refresh enhancement card counts based on current deck state
    /// Call this whenever the deck composition changes
    pub fn refresh_enhancement_counts(&mut self) {
        self.stone_cards_in_deck = self.count_stone_cards();
        self.steel_cards_in_deck = self.count_steel_cards();
    }

    /// Add cards to deck for testing purposes
    /// Following clean code: separate testing concerns from production logic
    #[cfg(test)]
    pub fn add_cards_to_deck_for_testing(&mut self, cards: Vec<crate::card::Card>) {
        self.deck.extend(cards);
    }

    /// Get deck size for testing purposes
    /// Following clean code: provide necessary test access without exposing internals
    #[cfg(test)]
    pub fn deck_size_for_testing(&self) -> usize {
        self.deck.len()
    }

    pub fn start(&mut self) {
        // for now just move state to small blind
        self.stage = Stage::PreBlind();

        // Refresh enhancement counts after deck is set up
        self.refresh_enhancement_counts();

        self.deal();
    }

    /// Start a new blind and trigger joker lifecycle events
    pub fn start_blind(&mut self) {
        use crate::hand::Hand;

        // Set stage to blind
        self.stage = Stage::Blind(Blind::Small);
        self.blind = Some(Blind::Small);

        // Trigger on_blind_start for all jokers
        for joker in &self.jokers {
            let temp_hand = Hand::new(self.available.cards());
            let mut context = GameContext {
                chips: self.chips as i32,
                mult: self.mult as i32,
                money: self.money as i32,
                ante: self.ante_current as u8,
                round: self.round as u32,
                stage: &self.stage,
                hands_played: 0,
                hands_remaining: self.plays,
                discards_used: 0,
                jokers: &self.jokers,
                hand: &temp_hand,
                discarded: &self.discarded,
                joker_state_manager: &self.joker_state_manager,
                hand_type_counts: &self.hand_type_counts,
                cards_in_deck: self.deck.len(),
                stone_cards_in_deck: self.stone_cards_in_deck,
                steel_cards_in_deck: self.steel_cards_in_deck,
                rng: &self.rng,
            };

            let effect = joker.on_blind_start(&mut context);

            // Apply effects immediately
            self.chips += effect.chips as f64;
            self.mult += effect.mult as f64;
            self.money += effect.money as f64;
        }
    }

    pub fn result(&self) -> Option<End> {
        match self.stage {
            Stage::End(end) => Some(end),
            _ => None,
        }
    }

    pub fn is_over(&self) -> bool {
        self.result().is_some()
    }

    /// Returns a reference to the joker at the specified slot, if it exists.
    ///
    /// # Arguments
    /// * `slot` - The zero-based index of the joker slot to check
    ///
    /// # Returns
    /// * `Some(&dyn Joker)` if a joker exists at the specified slot
    /// * `None` if the slot is empty or the index is out of bounds
    pub fn get_joker_at_slot(&self, slot: usize) -> Option<&dyn Joker> {
        self.jokers.get(slot).map(|j| j.as_ref())
    }

    /// Returns the total number of jokers currently owned by the player.
    ///
    /// # Returns
    /// The count of jokers in the player's collection
    pub fn joker_count(&self) -> usize {
        self.jokers.len()
    }

    /// Returns the number of times a specific hand type has been played this game run.
    ///
    /// # Arguments
    /// * `hand_rank` - The hand rank to check the count for
    ///
    /// # Returns
    /// The number of times this hand type has been played (0 if never played)
    pub fn get_hand_type_count(&self, hand_rank: HandRank) -> u32 {
        self.hand_type_counts.get(&hand_rank).copied().unwrap_or(0)
    }

    /// Increments the count for a specific hand type.
    ///
    /// # Arguments
    /// * `hand_rank` - The hand rank to increment
    pub fn increment_hand_type_count(&mut self, hand_rank: HandRank) {
        *self.hand_type_counts.entry(hand_rank).or_insert(0) += 1;
    }

    fn clear_blind(&mut self) {
        self.score = self.config.base_score as f64;
        self.plays = self.config.plays as f64;
        self.discards = self.config.discards as f64;
        self.deal();
    }

    // draw from deck to available
    fn draw(&mut self, count: usize) {
        if let Some(drawn) = self.deck.draw(count) {
            self.available.extend(drawn);
            // Update target context with new available cards
            self.sync_target_context();
        }
    }

    // shuffle and deal new cards to available
    pub(crate) fn deal(&mut self) {
        // add discarded back to deck, emptying in process
        self.deck.append(&mut self.discarded);
        // add available back to deck and empty
        self.deck.extend(self.available.cards());
        self.available.empty();
        // Clear target context when cards are emptied
        self.target_context.clear_selections();
        self.deck.shuffle(&self.rng);
        self.draw(self.config.available);
    }

    /// Synchronize target context with current game state
    fn sync_target_context(&mut self) {
        // Update available cards
        let available_cards = self.available.cards();
        self.target_context.set_available_cards(available_cards);

        // Update available jokers
        let joker_ids: Vec<JokerId> = self
            .jokers
            .iter()
            .map(|joker| {
                // Get the joker's ID
                joker.id()
            })
            .collect();
        self.target_context.set_available_jokers(joker_ids);

        // Update available packs (if any)
        let pack_ids: Vec<usize> = self
            .pack_inventory
            .iter()
            .enumerate()
            .map(|(i, _)| i)
            .collect();
        self.target_context.set_available_packs(pack_ids);
    }

    pub(crate) fn select_card(&mut self, card: Card) -> Result<(), GameError> {
        if self.available.selected().len() > self.config.selected_max {
            return Err(GameError::InvalidSelectCard);
        }
        self.available.select_card(card)
    }

    pub(crate) fn move_card(
        &mut self,
        direction: MoveDirection,
        card: Card,
    ) -> Result<(), GameError> {
        self.available.move_card(direction, card)
    }

    pub(crate) fn play_selected(&mut self) -> Result<(), GameError> {
        if self.plays == 0.0 {
            return Err(GameError::NoRemainingPlays);
        }
        self.plays -= 1.0;
        let selected = SelectHand::new(self.available.selected());
        let best = selected.best_hand()?;

        // Track hand type for game statistics
        self.increment_hand_type_count(best.rank);

        let score = self.calc_score(best);
        let clear_blind = self.handle_score(score)?;
        self.discarded.extend(self.available.selected());
        let removed = self.available.remove_selected();
        self.draw(removed);
        if clear_blind {
            self.clear_blind();
        }
        Ok(())
    }

    // discard selected cards from available and draw equal number back to available
    pub(crate) fn discard_selected(&mut self) -> Result<(), GameError> {
        if self.discards == 0.0 {
            return Err(GameError::NoRemainingDiscards);
        }
        self.discards -= 1.0;
        let selected_cards = self.available.selected();
        self.discarded.extend(selected_cards.iter().cloned());

        // Trigger scaling events for each discarded card
        for _ in selected_cards {
            self.process_scaling_event(ScalingEvent::CardDiscarded);
        }

        let removed = self.available.remove_selected();
        self.draw(removed);
        Ok(())
    }

    pub fn calc_score(&mut self, hand: MadeHand) -> f64 {
        // compute chips and mult from hand level
        self.chips += hand.rank.level().chips as f64;
        self.mult += hand.rank.level().mult as f64;

        // add chips for each played card
        let card_chips: f64 = hand.hand.cards().iter().map(|c| c.chips() as f64).sum();
        self.chips += card_chips;

        // Apply JokerEffect from structured joker system
        if !self.jokers.is_empty() {
            let (joker_chips, joker_mult, joker_money, mult_multiplier, messages) =
                self.process_joker_effects(&hand);
            self.chips += joker_chips as f64;
            self.mult += joker_mult as f64;
            self.money += joker_money as f64;

            // Trigger scaling events for money gained
            if joker_money > 0 {
                for _ in 0..joker_money {
                    self.process_scaling_event(ScalingEvent::MoneyGained);
                }
            }

            // Apply mult multiplier to the final mult value
            if mult_multiplier != 1.0 {
                self.mult *= mult_multiplier;
            }

            // Log debug messages if enabled
            for message in messages {
                self.add_debug_message(message);
            }
        }

        // compute score
        let score = self.chips * self.mult;

        // Check for killscreen condition
        if !score.is_finite() {
            self.add_debug_message("KILLSCREEN: Final score reached infinity!".to_string());
        }

        // reset chips and mult
        self.mult = self.config.base_mult as f64;
        self.chips = self.config.base_chips as f64;
        score
    }

    /// Process JokerEffect from all jokers and return accumulated effects
    pub fn process_joker_effects(&mut self, hand: &MadeHand) -> (i32, i32, i32, f64, Vec<String>) {
        use crate::hand::Hand;

        let mut messages = Vec::new();

        // Create game context
        let mut context = GameContext {
            chips: self.chips as i32,
            mult: self.mult as i32,
            money: self.money as i32,
            ante: self.ante_current as u8,
            round: self.round as u32,
            stage: &self.stage,
            hands_played: 0, // TODO: track this properly
            hands_remaining: self.plays,
            discards_used: 0, // TODO: track this properly
            jokers: &self.jokers,
            hand: &Hand::new(hand.hand.cards().to_vec()),
            discarded: &self.discarded,
            joker_state_manager: &self.joker_state_manager,
            hand_type_counts: &self.hand_type_counts,
            cards_in_deck: self.deck.len(),
            stone_cards_in_deck: self.stone_cards_in_deck,
            steel_cards_in_deck: self.steel_cards_in_deck,
            rng: &self.rng,
        };

        // Process hand-level effects using the cached processor
        let select_hand = SelectHand::new(hand.hand.cards().to_vec());
        let hand_result = self.joker_effect_processor.process_hand_effects(
            &self.jokers,
            &mut context,
            &select_hand,
        );

        let mut total_chips = hand_result.accumulated_effect.chips;
        let mut total_mult = hand_result.accumulated_effect.mult;
        let mut total_money = hand_result.accumulated_effect.money;
        let mut total_mult_multiplier = if hand_result.accumulated_effect.mult_multiplier != 0.0 {
            hand_result.accumulated_effect.mult_multiplier
        } else {
            1.0
        };

        // Generate debug messages for hand effects
        #[cfg(debug_assertions)]
        if hand_result.jokers_processed > 0
            && (total_chips != 0 || total_mult != 0 || total_money != 0)
        {
            use std::fmt::Write;
            let mut debug_msg = String::with_capacity(128);
            write!(
                &mut debug_msg,
                "Hand effects: +{} chips, +{} mult, +{} money from {} jokers",
                total_chips, total_mult, total_money, hand_result.jokers_processed
            )
            .unwrap();

            if hand_result.retriggered_count > 0 {
                write!(
                    &mut debug_msg,
                    " ({} retriggers)",
                    hand_result.retriggered_count
                )
                .unwrap();
            }

            messages.push(debug_msg);
        }

        // Process any error messages from hand effects
        for error in &hand_result.errors {
            if let crate::joker_effect_processor::EffectProcessingError::TooManyRetriggers(_) =
                error
            {
                messages.push("KILLSCREEN: Too many retriggered effects!".to_string());
            } // Other errors are less critical for gameplay
        }

        // Process card-level effects using the cached processor
        for card in hand.hand.cards() {
            let card_result =
                self.joker_effect_processor
                    .process_card_effects(&self.jokers, &mut context, &card);
            // Accumulate card effects
            total_chips += card_result.accumulated_effect.chips;
            total_mult += card_result.accumulated_effect.mult;
            total_money += card_result.accumulated_effect.money;

            // Handle mult_multiplier: only apply if it's not the default value
            if card_result.accumulated_effect.mult_multiplier != 0.0 {
                total_mult_multiplier *= card_result.accumulated_effect.mult_multiplier;

                // Killscreen detection
                if !total_mult_multiplier.is_finite() {
                    messages.push("KILLSCREEN: Score calculation reached infinity!".to_string());
                    break;
                }
            }

            // Generate debug messages for card effects
            #[cfg(debug_assertions)]
            if card_result.jokers_processed > 0
                && (card_result.accumulated_effect.chips != 0
                    || card_result.accumulated_effect.mult != 0
                    || card_result.accumulated_effect.money != 0)
            {
                use std::fmt::Write;
                let mut debug_msg = String::with_capacity(128);
                write!(
                    &mut debug_msg,
                    "Card {} effects: +{} chips, +{} mult, +{} money",
                    card,
                    card_result.accumulated_effect.chips,
                    card_result.accumulated_effect.mult,
                    card_result.accumulated_effect.money
                )
                .unwrap();

                if card_result.retriggered_count > 0 {
                    write!(
                        &mut debug_msg,
                        " ({} retriggers)",
                        card_result.retriggered_count
                    )
                    .unwrap();
                }
                messages.push(debug_msg);
            }

            // Process any error messages from card effects
            for error in &card_result.errors {
                if let crate::joker_effect_processor::EffectProcessingError::TooManyRetriggers(_) =
                    error
                {
                    messages.push("KILLSCREEN: Too many retriggered effects!".to_string());
                } // Other errors are less critical for gameplay
            }
        }

        // Don't apply mult multiplier here - let calc_score handle it
        // if total_mult_multiplier != 1.0 {
        //     total_mult = (total_mult as f64 * total_mult_multiplier) as i32;
        // }

        (
            total_chips,
            total_mult,
            total_money,
            total_mult_multiplier,
            messages,
        )
    }

    /// Calculate score with detailed breakdown for debugging and analysis
    pub fn calc_score_with_breakdown(&mut self, hand: MadeHand) -> ScoreBreakdown {
        use crate::hand::Hand;

        // Track initial values (for potential future use)
        let _initial_chips = self.chips;
        let _initial_mult = self.mult;

        // Calculate base values from hand level
        let base_chips = hand.rank.level().chips as f64;
        let base_mult = hand.rank.level().mult as f64;
        self.chips += base_chips;
        self.mult += base_mult;

        // Calculate card contributions
        let card_chips: f64 = hand.hand.cards().iter().map(|c| c.chips() as f64).sum();
        self.chips += card_chips;

        let mut joker_contributions = Vec::new();

        // Process jokers if any exist
        if !self.jokers.is_empty() {
            // Create game context for jokers
            let mut context = GameContext {
                chips: self.chips as i32,
                mult: self.mult as i32,
                money: self.money as i32,
                ante: self.ante_current as u8,
                round: self.round as u32,
                stage: &self.stage,
                hands_played: 0, // TODO: track this properly
                hands_remaining: self.plays,
                discards_used: 0, // TODO: track this properly
                jokers: &self.jokers,
                hand: &Hand::new(hand.hand.cards().to_vec()),
                discarded: &self.discarded,
                joker_state_manager: &self.joker_state_manager,
                hand_type_counts: &self.hand_type_counts,
                cards_in_deck: self.deck.len(),
                stone_cards_in_deck: self.stone_cards_in_deck,
                steel_cards_in_deck: self.steel_cards_in_deck,
                rng: &self.rng,
            };

            // Process each joker and track contributions
            for joker in &self.jokers {
                let select_hand = SelectHand::new(hand.hand.cards().to_vec());
                let effect = joker.on_hand_played(&mut context, &select_hand);

                // Create contribution record
                let contribution = JokerContribution {
                    joker_name: joker.name().to_string(),
                    joker_id: joker.id(),
                    chips_added: effect.chips,
                    mult_added: effect.mult,
                    mult_multiplier: if effect.mult_multiplier != 0.0 {
                        effect.mult_multiplier
                    } else {
                        1.0
                    },
                    money_added: effect.money,
                    retrigger_count: effect.retrigger,
                };

                // Apply effects to game state
                self.chips += effect.chips as f64;
                self.mult += effect.mult as f64;
                self.money += effect.money as f64;

                joker_contributions.push(contribution);
            }

            // Process card-level effects for each joker
            for card in hand.hand.cards() {
                for joker in &self.jokers {
                    let effect = joker.on_card_scored(&mut context, &card);

                    if effect.chips != 0 || effect.mult != 0 || effect.money != 0 {
                        // Find existing contribution for this joker or create new one
                        if let Some(existing) = joker_contributions
                            .iter_mut()
                            .find(|c| c.joker_id == joker.id())
                        {
                            existing.chips_added += effect.chips;
                            existing.mult_added += effect.mult;
                            existing.money_added += effect.money;
                        }

                        // Apply effects to game state
                        self.chips += effect.chips as f64;
                        self.mult += effect.mult as f64;
                        self.money += effect.money as f64;
                    }
                }
            }

            // Trigger scaling events for hand played
            let hand_rank = hand.rank;
            self.process_scaling_event(ScalingEvent::HandPlayed(hand_rank));
        }

        // Calculate final score
        let final_score = self.chips * self.mult;

        // Log final breakdown if debug enabled (optimized)
        #[cfg(debug_assertions)]
        {
            use std::fmt::Write;
            let mut msg = String::with_capacity(64);
            write!(
                &mut msg,
                "Final score: {} chips × {} mult = {}",
                self.chips, self.mult, final_score
            )
            .unwrap();
            self.add_debug_message(msg);
        }

        // Reset chips and mult to base values
        self.mult = self.config.base_mult as f64;
        self.chips = self.config.base_chips as f64;

        ScoreBreakdown {
            base_chips,
            base_mult,
            card_chips,
            joker_contributions,
            final_score,
        }
    }

    /// Enable debug logging for joker scoring
    pub fn enable_debug_logging(&mut self) {
        self.debug_logging_enabled = true;
        self.debug_messages.clear();
    }

    /// Get current debug messages
    pub fn get_debug_messages(&self) -> &[String] {
        &self.debug_messages
    }

    /// Add a debug message with automatic memory management
    /// Only compiles in debug builds and tests to eliminate overhead in release
    #[cfg(any(debug_assertions, test))]
    fn add_debug_message(&mut self, message: String) {
        if self.debug_logging_enabled {
            self.debug_messages.push(message);

            // Keep memory usage reasonable - remove oldest messages if we exceed limit
            if self.debug_messages.len() > MAX_DEBUG_MESSAGES {
                self.debug_messages
                    .drain(0..self.debug_messages.len() - MAX_DEBUG_MESSAGES);
            }
        }
    }

    /// No-op version for release builds (but not tests)
    #[cfg(not(any(debug_assertions, test)))]
    #[inline]
    fn add_debug_message(&mut self, _message: String) {
        // No-op in release builds
    }

    /// Configure memory monitoring for RL training scenarios
    pub fn enable_rl_memory_monitoring(&mut self) {
        let config = crate::memory_monitor::MemoryConfig::for_rl_training();
        self.memory_monitor.update_config(config.clone());

        // Update action history limit to match memory config
        self.action_history.resize(config.max_action_history);
    }

    /// Configure memory monitoring for simulation scenarios
    pub fn enable_simulation_memory_monitoring(&mut self) {
        let config = crate::memory_monitor::MemoryConfig::for_simulation();
        self.memory_monitor.update_config(config.clone());

        // Update action history limit to match memory config
        self.action_history.resize(config.max_action_history);
    }

    /// Get current memory usage statistics
    pub fn get_memory_stats(&mut self) -> Option<crate::memory_monitor::MemoryStats> {
        if self.memory_monitor.should_check() {
            // Estimate memory usage
            let estimated_bytes = self.estimate_memory_usage();
            let stats = self.memory_monitor.check_memory(
                estimated_bytes,
                1, // Number of active snapshots (hard to track, estimate as 1)
                self.action_history.total_actions(),
            );
            Some(stats)
        } else {
            self.memory_monitor.last_stats().cloned()
        }
    }

    /// Generate a memory usage report
    pub fn generate_memory_report(&self) -> String {
        self.memory_monitor.generate_report()
    }

    /// Estimate current memory usage in bytes
    fn estimate_memory_usage(&self) -> usize {
        let mut total = std::mem::size_of::<Self>();

        // Action history
        total += self.action_history.memory_stats().estimated_bytes;

        // Deck cards
        total += self.deck.cards().len() * std::mem::size_of::<crate::card::Card>();

        // Available cards
        total += self.available.cards().len() * std::mem::size_of::<crate::card::Card>();

        // Discarded cards
        total += self.discarded.len() * std::mem::size_of::<crate::card::Card>();

        // Jokers (rough estimate)
        total += self.jokers.len() * 200; // Estimate 200 bytes per joker

        // Hand type counts
        total += self.hand_type_counts.len()
            * (std::mem::size_of::<crate::rank::HandRank>() + std::mem::size_of::<u32>());

        // Debug messages
        total += self
            .debug_messages
            .iter()
            .map(|msg| msg.len())
            .sum::<usize>();

        total
    }

    /// Check if memory usage exceeds safe limits
    pub fn check_memory_safety(&mut self) -> bool {
        if let Some(stats) = self.get_memory_stats() {
            !stats.exceeds_critical(self.memory_monitor.config())
        } else {
            true // Assume safe if no stats available
        }
    }

    /// Configure joker effect cache settings
    pub fn configure_joker_effect_cache(
        &mut self,
        config: crate::joker_effect_processor::CacheConfig,
    ) {
        self.joker_effect_processor.set_cache_config(config);
    }

    /// Enable joker effect caching with default settings
    pub fn enable_joker_effect_cache(&mut self) {
        let config = crate::joker_effect_processor::CacheConfig {
            enabled: true,
            ..Default::default()
        };
        self.joker_effect_processor.set_cache_config(config);
    }

    /// Disable joker effect caching
    pub fn disable_joker_effect_cache(&mut self) {
        let config = crate::joker_effect_processor::CacheConfig {
            enabled: false,
            ..Default::default()
        };
        self.joker_effect_processor.set_cache_config(config);
    }

    /// Get joker effect cache performance metrics
    pub fn get_joker_cache_metrics(&self) -> &crate::joker_effect_processor::CacheMetrics {
        self.joker_effect_processor.cache_metrics()
    }

    /// Clear the joker effect cache
    pub fn clear_joker_effect_cache(&mut self) {
        self.joker_effect_processor.clear_cache();
    }

    /// Perform maintenance on the joker effect cache (cleanup expired entries)
    pub fn maintain_joker_effect_cache(&mut self) {
        self.joker_effect_processor.maintain_cache();
    }

    /// Configure joker effect cache for RL training scenarios
    pub fn configure_joker_cache_for_rl(&mut self) {
        let config = crate::joker_effect_processor::CacheConfig {
            max_entries: 10000, // Larger cache for training
            ttl_seconds: 600,   // 10 minutes
            enabled: true,
        };
        self.joker_effect_processor.set_cache_config(config);
    }

    /// Configure joker effect cache for simulation scenarios
    pub fn configure_joker_cache_for_simulation(&mut self) {
        let config = crate::joker_effect_processor::CacheConfig {
            max_entries: 1000, // Moderate cache for simulation
            ttl_seconds: 300,  // 5 minutes
            enabled: true,
        };
        self.joker_effect_processor.set_cache_config(config);
    }

    pub fn required_score(&self) -> f64 {
        let base = self.ante_current.base() as f64;

        match self.blind {
            None => base,
            Some(Blind::Small) => base,
            Some(Blind::Big) => base * 1.5,
            Some(Blind::Boss) => base * 2.0,
        }
    }

    #[allow(dead_code)]
    fn calc_reward(&mut self, blind: Blind) -> Result<f64, GameError> {
        self.calc_reward_with_interest_bonus(blind, 0)
    }

    fn calc_reward_with_interest_bonus(
        &mut self,
        blind: Blind,
        interest_bonus: i32,
    ) -> Result<f64, GameError> {
        let base_interest = (self.money * self.config.interest_rate).floor();
        let total_interest_before_cap = base_interest + interest_bonus as f64;
        let mut interest = total_interest_before_cap;
        if interest > self.config.interest_max as f64 {
            interest = self.config.interest_max as f64
        }
        let base = blind.reward() as f64;
        let hand_bonus = self.plays * self.config.money_per_hand as f64;
        let reward = base + interest + hand_bonus;
        Ok(reward)
    }

    /// Process joker round end effects and return accumulated effects
    fn process_joker_round_end_effects(&mut self) -> AccumulatedEffects {
        let mut accumulated = AccumulatedEffects::new();

        // Convert ante to u8
        let ante_u8 = match self.ante_current {
            crate::ante::Ante::Zero => 0,
            crate::ante::Ante::One => 1,
            crate::ante::Ante::Two => 2,
            crate::ante::Ante::Three => 3,
            crate::ante::Ante::Four => 4,
            crate::ante::Ante::Five => 5,
            crate::ante::Ante::Six => 6,
            crate::ante::Ante::Seven => 7,
            crate::ante::Ante::Eight => 8,
        };

        // Create empty hand from available cards
        let current_hand = crate::hand::Hand::new(self.available.cards());

        // Create game context for jokers - provide all required fields
        let mut context = crate::joker::GameContext {
            chips: self.chips as i32,
            mult: self.mult as i32,
            money: self.money as i32,
            ante: ante_u8,
            round: self.round as u32,
            stage: &self.stage,
            hands_played: (self.config.plays as f64 - self.plays) as u32,
            hands_remaining: self.plays,
            discards_used: (self.config.discards as f64 - self.discards) as u32,
            jokers: &self.jokers,
            hand: &current_hand,
            discarded: &self.discarded,
            joker_state_manager: &self.joker_state_manager,
            hand_type_counts: &self.hand_type_counts,
            cards_in_deck: self.deck.len(),
            stone_cards_in_deck: self.stone_cards_in_deck,
            steel_cards_in_deck: self.steel_cards_in_deck,
            rng: &self.rng,
        };

        // Process each joker's round end effect
        for joker in &self.jokers {
            let effect = joker.on_round_end(&mut context);

            // Accumulate the effect
            if !accumulated.accumulate_effect(&effect) {
                // Killscreen detected - break early
                break;
            }

            // Add any messages
            if let Some(message) = effect.message {
                accumulated.messages.push(message);
            }
        }

        accumulated
    }

    fn cashout(&mut self) -> Result<(), GameError> {
        self.money += self.reward;
        self.reward = 0.0;
        self.stage = Stage::Shop();

        // Reset reroll cost and count for new shop round
        self.shop_reroll_cost = 5.0; // Base reroll cost
        self.shop_rerolls_this_round = 0;

        self.shop.refresh(&self.rng);
        Ok(())
    }

    #[allow(dead_code)] // Kept for backward compatibility
    pub(crate) fn buy_joker(&mut self, joker: Jokers) -> Result<(), GameError> {
        if self.stage != Stage::Shop() {
            return Err(GameError::InvalidStage);
        }
        if self.jokers.len() >= self.config.joker_slots {
            return Err(GameError::NoAvailableSlot);
        }
        if joker.cost() as f64 > self.money {
            return Err(GameError::InvalidBalance);
        }
        // Convert old joker to new system and add to jokers vec
        if let Some(new_joker) = JokerFactory::create(joker.to_joker_id()) {
            self.shop.buy_joker(&joker)?;
            self.money -= joker.cost() as f64;
            self.jokers.push(new_joker);
            Ok(())
        } else {
            Err(GameError::InvalidOperation(format!(
                "Cannot create joker {:?} - not available in new system",
                joker.to_joker_id()
            )))
        }
    }

    /// Purchases a joker from the shop and places it at the specified slot.
    ///
    /// This method validates that the game is in the shop stage, the joker is available
    /// in the shop, the player has sufficient money, and the slot is valid. If all
    /// validations pass, it purchases the joker and inserts it at the specified position,
    /// shifting existing jokers to the right if necessary.
    ///
    /// # Arguments
    /// * `joker_id` - The identifier of the joker to purchase
    /// * `slot` - The zero-based index where to place the joker (0 to jokers.len())
    ///
    /// # Returns
    /// * `Ok(())` if the purchase was successful
    /// * `Err(GameError)` if the purchase failed due to validation errors
    ///
    /// # Errors
    /// * `InvalidStage` - Game is not in shop stage
    /// * `InvalidSlot` - Slot index is greater than current joker count
    /// * `NoAvailableSlot` - Joker limit reached and trying to add at the end
    /// * `JokerNotInShop` - Requested joker is not available in the shop
    /// * `InvalidBalance` - Player doesn't have enough money
    /// * `NoJokerMatch` - Joker found in shop but couldn't be matched (internal error)
    pub(crate) fn buy_joker_with_slot(
        &mut self,
        joker_id: JokerId,
        slot: usize,
    ) -> Result<(), GameError> {
        // Validate stage
        if self.stage != Stage::Shop() {
            return Err(GameError::InvalidStage);
        }

        // Validate slot index - must be within expanded joker slot limit
        if slot >= self.config.joker_slots {
            return Err(GameError::InvalidSlot);
        }

        // Check if we've reached the joker limit
        if self.jokers.len() >= self.config.joker_slots {
            return Err(GameError::NoAvailableSlot);
        }

        // Check if joker is available in shop
        if !self.shop.has_joker(joker_id) {
            return Err(GameError::JokerNotInShop);
        }

        // Find the matching Jokers enum from shop (temporary until shop uses JokerId)
        let shop_joker = self
            .shop
            .jokers
            .iter()
            .find(|j| j.matches_joker_id(joker_id))
            .cloned()
            .ok_or(GameError::NoJokerMatch)?;

        // Check if player has enough money (use actual joker cost)
        if shop_joker.cost() as f64 > self.money {
            return Err(GameError::InvalidBalance);
        }

        // Create new joker using JokerFactory
        let new_joker = JokerFactory::create(joker_id).ok_or_else(|| {
            GameError::InvalidOperation(format!(
                "Cannot create joker {joker_id:?} - not available in new system"
            ))
        })?;

        // Purchase joker from shop
        self.shop.buy_joker(&shop_joker)?;

        // Deduct money
        self.money -= shop_joker.cost() as f64;

        // Insert joker at specified slot, expanding vector if necessary
        if slot >= self.jokers.len() {
            // For simplicity, just push at the end if slot is beyond current length
            self.jokers.push(new_joker);
        } else {
            self.jokers.insert(slot, new_joker);
        }

        Ok(())
    }

    /// Purchase a voucher by ID
    ///
    /// Validates game state, checks prerequisites, verifies cost, and adds voucher to collection.
    /// Vouchers provide permanent upgrades that persist for the entire run.
    ///
    /// # Arguments
    /// * `voucher_id` - The voucher to purchase
    ///
    /// # Returns
    /// * `Ok(())` - Voucher purchased successfully
    /// * `InvalidStage` - Not in shop stage
    /// * `InvalidBalance` - Insufficient funds
    /// * `InvalidOperation` - Voucher already owned or prerequisites not met
    pub(crate) fn buy_voucher(&mut self, voucher_id: VoucherId) -> Result<(), GameError> {
        // Validate stage
        if self.stage != Stage::Shop() {
            return Err(GameError::InvalidStage);
        }

        // Check if voucher is already owned
        if self.vouchers.owns(voucher_id) {
            return Err(GameError::InvalidOperation(format!(
                "Voucher {voucher_id:?} already owned"
            )));
        }

        // Check prerequisites
        if !self.vouchers.can_purchase(voucher_id) {
            return Err(GameError::InvalidOperation(format!(
                "Prerequisites not met for voucher {voucher_id:?}"
            )));
        }

        // Get voucher cost
        let cost = voucher_id.base_cost();

        // Check if player has enough money
        if (self.money as usize) < cost {
            return Err(GameError::InvalidBalance);
        }

        // Deduct money
        self.money -= cost as f64;

        // Add voucher to collection
        self.vouchers.add(voucher_id);

        Ok(())
    }

    /// Validates whether a consumable can be purchased based on game state, player resources, and slot availability.
    ///
    /// This method checks that:
    /// - The game is currently in Shop stage
    /// - The player has sufficient money for the purchase
    /// - At least one consumable slot is available in the player's hand
    ///
    /// # Arguments
    /// * `consumable_type` - The type of consumable to validate for purchase
    ///
    /// # Returns
    /// * `Ok(())` if the consumable can be purchased
    /// * `Err(GameError)` with the specific reason if purchase is not allowed
    ///
    /// # Errors
    /// * `InvalidStage` - Game is not in Shop stage
    /// * `InvalidBalance` - Player doesn't have enough money
    /// * `NoAvailableSlot` - Consumable hand is full
    ///
    /// # Example
    /// ```rust,ignore
    /// use balatro_rs::game::Game;
    /// use balatro_rs::shop::ConsumableType;
    /// use balatro_rs::stage::Stage;
    ///
    /// let mut game = Game::default();
    /// game.stage = Stage::Shop();
    /// game.money = 10.0;
    ///
    /// // This should succeed
    /// assert!(game.can_purchase_consumable(ConsumableType::Tarot).is_ok());
    ///
    /// // This should fail due to insufficient money
    /// game.money = 1.0;
    /// assert!(game.can_purchase_consumable(ConsumableType::Spectral).is_err());
    /// ```
    pub fn can_purchase_consumable(
        &self,
        consumable_type: crate::shop::ConsumableType,
    ) -> Result<(), GameError> {
        // Check if game is in Shop stage
        if self.stage != Stage::Shop() {
            return Err(GameError::InvalidStage);
        }

        // Determine cost based on consumable type (maintaining f64 consistency)
        let cost = match consumable_type {
            crate::shop::ConsumableType::Tarot => 3.0,
            crate::shop::ConsumableType::Planet => 3.0,
            crate::shop::ConsumableType::Spectral => 4.0,
        };

        // Check if player has sufficient money
        if self.money < cost {
            return Err(GameError::InvalidBalance);
        }

        // Check if consumable hand has available space
        if self.consumables_in_hand.len() >= self.config.consumable_hand_capacity {
            return Err(GameError::NoAvailableSlot);
        }

        Ok(())
    }

    /// Reroll the shop contents and update the reroll cost
    pub(crate) fn reroll_shop(&mut self) -> Result<(), GameError> {
        // Check if game is in shop stage
        if self.stage != Stage::Shop() {
            return Err(GameError::InvalidStage);
        }

        // Check if player has enough money for reroll
        if self.money < self.shop_reroll_cost {
            return Err(GameError::InvalidBalance);
        }

        // Deduct reroll cost
        self.money -= self.shop_reroll_cost;

        // Update reroll cost for next reroll (escalate by 5 each time)
        self.shop_reroll_cost += 5.0;

        // Track number of rerolls this round
        self.shop_rerolls_this_round += 1;

        // Refresh the shop with new items
        self.shop.refresh(&self.rng);

        Ok(())
    }

    /// Pack System Methods
    /// Buy a pack of the specified type
    pub(crate) fn buy_pack(
        &mut self,
        pack_type: crate::shop::packs::PackType,
    ) -> Result<(), GameError> {
        use crate::shop::packs::{DefaultPackGenerator, PackGenerator};

        // Check if player has enough money
        let cost = pack_type.base_cost(&self.config);
        if self.money < cost as f64 {
            return Err(GameError::InvalidBalance);
        }

        // Generate the pack
        let generator = DefaultPackGenerator;
        let pack = generator.generate_pack(pack_type, self)?;
        // Note: generate_contents is already called in generate_pack, no need to call again

        // Deduct money
        self.money -= cost as f64;

        // Add pack to inventory
        self.pack_inventory.push(pack);

        Ok(())
    }

    /// Open a pack from inventory
    pub(crate) fn open_pack(&mut self, pack_id: usize) -> Result<(), GameError> {
        // Check if pack exists in inventory
        if pack_id >= self.pack_inventory.len() {
            return Err(GameError::InvalidAction);
        }

        // Check if another pack is already open
        if self.open_pack.is_some() {
            return Err(GameError::InvalidAction);
        }

        // Remove pack from inventory and open it
        let pack = self.pack_inventory.remove(pack_id);
        self.open_pack = Some(OpenPackState::new(pack, pack_id));

        Ok(())
    }

    /// Select an option from the currently opened pack
    pub(crate) fn select_from_pack(
        &mut self,
        pack_id: usize,
        option_index: usize,
    ) -> Result<(), GameError> {
        // Check if a pack is open
        let open_pack_state = self.open_pack.take().ok_or(GameError::InvalidAction)?;

        // Verify pack ID matches
        if open_pack_state.pack_id != pack_id {
            return Err(GameError::InvalidAction);
        }

        // Select the option
        let selected_item = open_pack_state.pack.select_option(option_index)?;

        // Process the selected item based on its type
        self.process_pack_item(selected_item)?;

        Ok(())
    }

    /// Skip the currently opened pack
    pub(crate) fn skip_pack(&mut self, pack_id: usize) -> Result<(), GameError> {
        // Check if a pack is open
        let open_pack_state = self.open_pack.take().ok_or(GameError::InvalidAction)?;

        // Verify pack ID matches
        if open_pack_state.pack_id != pack_id {
            return Err(GameError::InvalidAction);
        }

        // Check if pack can be skipped
        if !open_pack_state.pack.can_skip {
            return Err(GameError::InvalidAction);
        }

        // Pack is simply consumed (no further action needed)
        Ok(())
    }

    /// Process an item selected from a pack
    fn process_pack_item(&mut self, item: crate::shop::ShopItem) -> Result<(), GameError> {
        use crate::shop::ShopItem;

        match item {
            ShopItem::PlayingCard(card) => {
                // Add card to deck
                self.deck.extend(vec![card]);
                Ok(())
            }
            ShopItem::Joker(joker_id) => {
                // Use JokerFactory to create the joker
                if let Some(joker) = JokerFactory::create(joker_id) {
                    self.jokers.push(joker);
                    // Initialize state for the new joker
                    self.joker_state_manager.ensure_state_exists(joker_id);
                    Ok(())
                } else {
                    // If we can't create the joker, return an error
                    Err(GameError::InvalidAction)
                }
            }
            ShopItem::Consumable(consumable_type) => {
                // Select a random consumable of the appropriate type
                let consumable_id = match consumable_type {
                    crate::shop::ConsumableType::Tarot => {
                        let tarot_cards = ConsumableId::tarot_cards();
                        self.rng
                            .choose(&tarot_cards)
                            .copied()
                            .unwrap_or(ConsumableId::TheFool)
                    }
                    crate::shop::ConsumableType::Planet => {
                        let planet_cards = ConsumableId::planet_cards();
                        self.rng
                            .choose(&planet_cards)
                            .copied()
                            .unwrap_or(ConsumableId::Mercury)
                    }
                    crate::shop::ConsumableType::Spectral => {
                        let spectral_cards = ConsumableId::spectral_cards();
                        self.rng
                            .choose(&spectral_cards)
                            .copied()
                            .unwrap_or(ConsumableId::Familiar)
                    }
                };

                // Add consumable to hand
                self.consumables_in_hand.push(consumable_id);
                Ok(())
            }
            _ => {
                // Other item types not yet implemented
                Ok(())
            }
        }
    }

    fn select_blind(&mut self, blind: Blind) -> Result<(), GameError> {
        // can only set blind if stage is pre blind
        if self.stage != Stage::PreBlind() {
            return Err(GameError::InvalidStage);
        }
        // provided blind must be expected next blind
        if let Some(current) = self.blind {
            if blind != current.next() {
                return Err(GameError::InvalidBlind);
            }
        } else {
            // if game just started, blind will be None, in which case
            // we can only set it to small.
            if blind != Blind::Small {
                return Err(GameError::InvalidBlind);
            }
        }
        self.blind = Some(blind);
        self.stage = Stage::Blind(blind);
        self.deal();
        Ok(())
    }

    #[allow(dead_code)]
    fn skip_blind(&mut self, blind: Blind) -> Result<(), GameError> {
        // can only skip blind if stage is pre blind
        if self.stage != Stage::PreBlind() {
            return Err(GameError::InvalidStage);
        }
        // provided blind must be expected next blind (same validation as select_blind)
        if let Some(current) = self.blind {
            if blind != current.next() {
                return Err(GameError::InvalidBlind);
            }
        } else {
            // if game just started, blind will be None, in which case
            // we can only skip small blind.
            if blind != Blind::Small {
                return Err(GameError::InvalidBlind);
            }
        }

        // Set blind but don't transition to Blind stage - skip straight to PostBlind
        self.blind = Some(blind);

        // Calculate skip reward (half of normal blind reward)
        let base_reward = blind.reward() as f64;
        let skip_reward = base_reward / 2.0;

        // Apply skip reward directly (no interest bonus for skipped blinds)
        self.reward = skip_reward;

        // Process joker round end effects (some jokers may trigger on blind skip)
        let joker_effects = self.process_joker_round_end_effects();

        // Apply joker money effects
        self.money += joker_effects.money as f64;

        // Handle boss blind progression (same as normal blind completion)
        if blind == Blind::Boss {
            if let Some(ante_next) = self.ante_current.next(self.ante_end) {
                self.ante_current = ante_next;
            } else {
                self.stage = Stage::End(End::Win);
                return Ok(());
            }
        }

        // Transition directly to PostBlind stage (skipping the blind play)
        self.stage = Stage::PostBlind();

        // TODO: Integrate skip tag selection system once fully implemented
        // For now, skip blind gives reward but no tag selection

        Ok(())
    }

    fn next_round(&mut self) -> Result<(), GameError> {
        self.stage = Stage::PreBlind();
        self.round += 1.0;
        Ok(())
    }

    // Returns true if should clear blind after, false if not.
    fn handle_score(&mut self, score: f64) -> Result<bool, GameError> {
        // can only handle score if stage is blind
        if !self.stage.is_blind() {
            return Err(GameError::InvalidStage);
        }

        self.score += score;
        let required = self.required_score();

        // blind not passed
        if self.score < required {
            // no more hands to play -> lose
            if self.plays == 0.0 {
                self.stage = Stage::End(End::Lose);
                return Ok(false);
            } else {
                // more hands to play, carry on
                return Ok(false);
            }
        }

        let blind = self.blind.ok_or(GameError::MissingBlindState)?;
        // score exceeds blind (blind passed).
        // process joker round end effects first
        let joker_effects = self.process_joker_round_end_effects();

        // handle reward calculation with joker interest bonus
        let reward = self.calc_reward_with_interest_bonus(blind, joker_effects.interest_bonus)?;
        self.reward = reward;

        // apply joker money effects (separate from interest)
        self.money += joker_effects.money as f64;

        // passed boss blind, either win or progress ante
        if blind == Blind::Boss {
            if let Some(ante_next) = self.ante_current.next(self.ante_end) {
                self.ante_current = ante_next;
            } else {
                self.stage = Stage::End(End::Win);
                return Ok(false);
            }
        };

        // finish blind, proceed to post blind
        self.stage = Stage::PostBlind();
        Ok(true)
    }

    pub fn handle_action(&mut self, action: Action) -> Result<(), GameError> {
        self.action_history.push(action.clone());
        match action {
            Action::SelectCard(card) => match self.stage.is_blind() {
                true => self.select_card(card),
                false => Err(GameError::InvalidAction),
            },
            Action::Play() => match self.stage.is_blind() {
                true => self.play_selected(),
                false => Err(GameError::InvalidAction),
            },
            Action::Discard() => match self.stage.is_blind() {
                true => self.discard_selected(),
                false => Err(GameError::InvalidAction),
            },
            Action::MoveCard(dir, card) => match self.stage.is_blind() {
                true => self.move_card(dir, card),
                false => Err(GameError::InvalidAction),
            },
            Action::CashOut(_reward) => match self.stage {
                Stage::PostBlind() => self.cashout(),
                _ => Err(GameError::InvalidAction),
            },
            Action::BuyJoker { joker_id, slot } => match self.stage {
                Stage::Shop() => self.buy_joker_with_slot(joker_id, slot),
                _ => Err(GameError::InvalidStage),
            },
            Action::BuyVoucher { voucher_id } => match self.stage {
                Stage::Shop() => self.buy_voucher(voucher_id),
                _ => Err(GameError::InvalidStage),
            },
            Action::NextRound() => match self.stage {
                Stage::Shop() => self.next_round(),
                _ => Err(GameError::InvalidAction),
            },
            Action::SelectBlind(blind) => match self.stage {
                Stage::PreBlind() => self.select_blind(blind),
                _ => Err(GameError::InvalidAction),
            },
            Action::BuyPack { pack_type } => match self.stage {
                Stage::Shop() => self.buy_pack(pack_type),
                _ => Err(GameError::InvalidStage),
            },
            Action::OpenPack { pack_id } => self.open_pack(pack_id),
            Action::SelectFromPack {
                pack_id,
                option_index,
            } => self.select_from_pack(pack_id, option_index),
            Action::SkipPack { pack_id } => self.skip_pack(pack_id),
            Action::RerollShop() => match self.stage {
                Stage::Shop() => self.reroll_shop(),
                _ => Err(GameError::InvalidStage),
            },

            // Multi-select actions - placeholder implementations for now
            Action::SelectCards(_) => {
                // TODO: Implement multi-card selection
                Err(GameError::InvalidAction)
            }
            Action::DeselectCard(_) => {
                // TODO: Implement card deselection
                Err(GameError::InvalidAction)
            }
            Action::DeselectCards(_) => {
                // TODO: Implement multi-card deselection
                Err(GameError::InvalidAction)
            }
            Action::ToggleCardSelection(_) => {
                // TODO: Implement card selection toggle
                Err(GameError::InvalidAction)
            }
            Action::SelectAllCards() => {
                // TODO: Implement select all cards
                Err(GameError::InvalidAction)
            }
            Action::DeselectAllCards() => {
                // TODO: Implement deselect all cards
                Err(GameError::InvalidAction)
            }
            Action::RangeSelectCards { start: _, end: _ } => {
                // TODO: Implement range selection
                Err(GameError::InvalidAction)
            }
            Action::SelectJoker(_) => {
                // TODO: Implement joker selection
                Err(GameError::InvalidAction)
            }
            Action::DeselectJoker(_) => {
                // TODO: Implement joker deselection
                Err(GameError::InvalidAction)
            }
            Action::ToggleJokerSelection(_) => {
                // TODO: Implement joker selection toggle
                Err(GameError::InvalidAction)
            }
            Action::SelectAllJokers() => {
                // TODO: Implement select all jokers
                Err(GameError::InvalidAction)
            }
            Action::DeselectAllJokers() => {
                // TODO: Implement deselect all jokers
                Err(GameError::InvalidAction)
            }
            Action::BuyJokers(_) => {
                // TODO: Implement batch joker buying
                Err(GameError::InvalidAction)
            }
            Action::SellJokers(_) => {
                // TODO: Implement batch joker selling
                Err(GameError::InvalidAction)
            }
            Action::BuyPacks(_) => {
                // TODO: Implement batch pack buying
                Err(GameError::InvalidAction)
            }
            Action::ActivateMultiSelect() => {
                // TODO: Implement multi-select activation
                Err(GameError::InvalidAction)
            }
            Action::DeactivateMultiSelect() => {
                // TODO: Implement multi-select deactivation
                Err(GameError::InvalidAction)
            }
            // Consumable actions - infrastructure ready for implementation
            Action::BuyConsumable {
                consumable_id: _,
                slot: _,
            } => {
                // TODO: Implement consumable buying when shop integration is complete
                Err(GameError::InvalidAction)
            }
            Action::UseConsumable {
                slot: _,
                target_description: _,
            } => {
                // TODO: Implement consumable usage with tarot factory
                Err(GameError::InvalidAction)
            }
            Action::SellConsumable { slot: _ } => {
                // TODO: Implement consumable selling
                Err(GameError::InvalidAction)
            }

            // Skip tag system actions
            Action::SkipBlind(blind) => self.handle_skip_blind(blind),
            Action::SelectSkipTag(tag_id) => self.handle_select_skip_tag(tag_id),
<<<<<<< HEAD

            // Planet card actions - temporary stub for merge compatibility
            Action::UsePlanetCard { .. } => {
                // TODO: Implement planet card usage when hand leveling system is ready
                Ok(())
=======
            Action::UsePlanetCard { .. } => {
                // TODO: Implement planet card usage when planet card system is ready
                Err(GameError::InvalidAction)
>>>>>>> ce88f14f
            }
        }
    }

    pub fn handle_action_index(&mut self, index: usize) -> Result<(), GameError> {
        let space = self.gen_action_space();
        let action = space.to_action(index, self)?;
        self.handle_action(action)
    }

    /// Handle skipping a blind and potentially getting skip tags
    fn handle_skip_blind(&mut self, blind: Blind) -> Result<(), GameError> {
        use crate::skip_tags::tag_registry::global_registry;
        use crate::skip_tags::SkipTagInstance;

        // First, call the original skip_blind method to set up the basic skip mechanics
        self.skip_blind(blind)?;

        // Generate potential skip tags based on rarity weights
        let registry = global_registry();
        let weighted_tags = registry.get_weighted_tags();

        if !weighted_tags.is_empty() {
            // For utility tags, generate one tag with some probability
            let tag_chance = 0.5; // 50% chance to get a tag when skipping

            if self.rng.gen_range(0.0..1.0) < tag_chance {
                // Select a weighted random tag
                let total_weight: f64 = weighted_tags.iter().map(|(_, weight)| weight).sum();
                let mut random_value = self.rng.gen_range(0.0..total_weight);

                for (tag_id, weight) in weighted_tags {
                    random_value -= weight;
                    if random_value <= 0.0 {
                        self.available_skip_tags.push(SkipTagInstance::new(tag_id));
                        self.pending_tag_selection = true;
                        break;
                    }
                }
            }
        }

        // Skip to the next stage
        self.stage = Stage::PostBlind();
        Ok(())
    }

    /// Handle selecting and activating a skip tag
    fn handle_select_skip_tag(&mut self, tag_id: SkipTagId) -> Result<(), GameError> {
        use crate::skip_tags::tag_registry::global_registry;
        use crate::skip_tags::{SkipTagContext, SkipTagInstance};

        if !self.pending_tag_selection {
            return Err(GameError::InvalidAction);
        }

        // Find the tag in available tags
        let tag_index = self
            .available_skip_tags
            .iter()
            .position(|tag| tag.id == tag_id)
            .ok_or(GameError::InvalidAction)?;

        let selected_tag = self.available_skip_tags.remove(tag_index);

        // Get the tag implementation
        let registry = global_registry();
        let tag_impl = registry.get_tag(tag_id).ok_or(GameError::InvalidAction)?;

        // Create context for tag activation
        let available_tag_ids: Vec<_> = self.available_skip_tags.iter().map(|t| t.id).collect();

        let context = SkipTagContext {
            game: std::mem::take(self),
            skipped_blind: self.blind,
            available_tags: available_tag_ids,
        };

        // Activate the tag
        let result = tag_impl.activate(context);

        if result.success {
            // Update game state with result
            *self = result.game;

            // Handle additional tags (from Double tag)
            for additional_tag_id in result.additional_tags {
                let tag_instance = SkipTagInstance::new(additional_tag_id);

                // Check if this tag can be stacked with existing active tags
                if let Some(existing) = self
                    .active_skip_tags
                    .iter_mut()
                    .find(|t| t.id == additional_tag_id)
                {
                    if existing.add_stack(registry) {
                        continue; // Successfully stacked
                    }
                }

                // Add as new active tag
                self.active_skip_tags.push(tag_instance);
            }

            // Handle tag stacking for the original tag
            if tag_impl.stackable() {
                if let Some(existing) = self.active_skip_tags.iter_mut().find(|t| t.id == tag_id) {
                    existing.add_stack(registry);
                } else {
                    self.active_skip_tags.push(selected_tag);
                }
            } else {
                self.active_skip_tags.push(selected_tag);
            }
        }

        // Clear pending selection if no more tags available
        if self.available_skip_tags.is_empty() {
            self.pending_tag_selection = false;
        }

        Ok(())
    }

    /// Remove a joker from the specified slot and clean up its state.
    ///
    /// # Arguments
    /// * `slot` - The zero-based index of the joker slot to remove from
    ///
    /// # Returns
    /// * `Ok(())` if the joker was successfully removed
    /// * `Err(GameError::InvalidSlot)` if the slot index is out of bounds
    pub fn remove_joker(&mut self, slot: usize) -> Result<(), crate::error::GameError> {
        use crate::error::GameError;

        if slot >= self.jokers.len() {
            return Err(GameError::InvalidSlot);
        }

        // Get the joker before removing it to clean up its state
        let joker = &self.jokers[slot];
        let joker_id = joker.id();

        // Remove the joker from the collection
        self.jokers.remove(slot);

        // Clean up the joker's state
        self.joker_state_manager.remove_state(joker_id);

        Ok(())
    }

    /// Sell a joker from the specified slot, awarding money and cleaning up its state.
    ///
    /// # Arguments
    /// * `slot` - The zero-based index of the joker slot to sell
    ///
    /// # Returns
    /// * `Ok(())` if the joker was successfully sold
    /// * `Err(GameError::InvalidSlot)` if the slot index is out of bounds
    pub fn sell_joker(&mut self, slot: usize) -> Result<(), crate::error::GameError> {
        use crate::error::GameError;

        if slot >= self.jokers.len() {
            return Err(GameError::InvalidSlot);
        }

        // Get sell value and joker ID before removing
        let joker = &self.jokers[slot];
        let sell_value = joker.cost() as f64 / 2.0; // Standard sell value is half the cost
        let joker_id = joker.id();

        // Award money for selling the joker
        self.money += sell_value;

        // Remove the joker from the collection
        self.jokers.remove(slot);

        // Clean up the joker's state
        self.joker_state_manager.remove_state(joker_id);

        Ok(())
    }

    /// Validate that joker state is consistent with actual jokers in play.
    ///
    /// # Returns
    /// * `Ok(())` if the state is consistent
    /// * `Err(GameError::InvalidOperation)` if inconsistencies are found
    pub fn validate_joker_state(&self) -> Result<(), crate::error::GameError> {
        use crate::error::GameError;

        // Get all joker IDs currently in play
        let current_jokers: std::collections::HashSet<_> =
            self.jokers.iter().map(|joker| joker.id()).collect();

        // Get all joker IDs with state
        let state_jokers: std::collections::HashSet<_> = self
            .joker_state_manager
            .get_active_jokers()
            .into_iter()
            .collect();

        // Check for state without corresponding jokers
        for state_joker in &state_jokers {
            if !current_jokers.contains(state_joker) {
                return Err(GameError::InvalidOperation(format!(
                    "Found state for joker {state_joker:?} but no corresponding joker in play"
                )));
            }
        }

        Ok(())
    }

    /// Clean up orphaned joker state (state for jokers no longer in play).
    pub fn cleanup_joker_state(&mut self) {
        // Get all joker IDs currently in play
        let current_jokers: std::collections::HashSet<_> =
            self.jokers.iter().map(|joker| joker.id()).collect();

        // Get all joker IDs with state
        let state_jokers: Vec<_> = self
            .joker_state_manager
            .get_active_jokers()
            .into_iter()
            .collect();

        // Remove state for jokers no longer in play
        for state_joker in state_jokers {
            if !current_jokers.contains(&state_joker) {
                self.joker_state_manager.remove_state(state_joker);
            }
        }
    }

    /// Reset the game to its initial state, clearing all jokers and their state.
    pub fn reset_game(&mut self) {
        // Clear all jokers
        self.jokers.clear();

        // Clear all joker state
        self.joker_state_manager.clear();

        // Reset other game state to initial values
        self.round = self.config.round_start as f64;
        self.plays = self.config.plays as f64;
        self.discards = self.config.discards as f64;
        self.money = self.config.money_start as f64;
        self.chips = self.config.base_chips as f64;
        self.mult = self.config.base_mult as f64;
        self.score = self.config.base_score as f64;
        self.ante_current = self.ante_start;
        self.stage = Stage::PreBlind();
        self.hand_type_counts.clear();
        self.action_history.clear();
        self.discarded.clear();

        // Reset deck and available cards
        self.deck = crate::deck::Deck::default();
        self.available = crate::available::Available::default();
        self.blind = None;
    }

    /// Temporary stub for planet card functionality - levels up a poker hand
    /// TODO: Implement proper hand leveling system when planet cards are fully developed
    pub fn level_up_hand(
        &mut self,
        _hand_rank: crate::rank::HandRank,
    ) -> Result<(), crate::consumables::ConsumableError> {
        // Placeholder implementation - just return success for now
        // In the future, this should increase the hand's level and associated chips/mult
        Ok(())
    }

    /// Temporary stub for planet card functionality - gets current level of a poker hand
    /// TODO: Implement proper hand level tracking system when planet cards are fully developed
    pub fn get_hand_level(&self, hand_rank: crate::rank::HandRank) -> crate::rank::Level {
        // Placeholder implementation - return base level for all hands
        // In the future, this should return the actual level from hand level tracking
        hand_rank.level()
    }
}

impl fmt::Display for Game {
    fn fmt(&self, f: &mut fmt::Formatter) -> fmt::Result {
        writeln!(f, "deck length: {}", self.deck.len())?;
        writeln!(f, "available length: {}", self.available.cards().len())?;
        writeln!(f, "selected length: {}", self.available.selected().len())?;

        // Multi-select status
        if self.target_context.is_multi_select_active() {
            let counts = self.target_context.get_selection_counts();
            writeln!(
                f,
                "multi-select: ACTIVE ({} cards, {} jokers, {} total)",
                counts.cards, counts.jokers, counts.total
            )?;
        } else {
            writeln!(f, "multi-select: inactive")?;
        }

        writeln!(f, "discard length: {}", self.discarded.len())?;
        writeln!(f, "jokers: ")?;
        for j in &self.jokers {
            writeln!(f, "{j:?}")?
        }
        writeln!(f, "action history length: {}", self.action_history.len())?;
        writeln!(f, "blind: {:?}", self.blind)?;
        writeln!(f, "stage: {:?}", self.stage)?;
        writeln!(f, "ante: {:?}", self.ante_current)?;
        writeln!(f, "round: {}", self.round)?;
        writeln!(f, "hands remaining: {}", self.plays)?;
        writeln!(f, "discards remaining: {}", self.discards)?;
        writeln!(f, "money: {}", self.money)?;
        writeln!(f, "score: {}", self.score)
    }
}

impl Default for Game {
    fn default() -> Self {
        Self::new(Config::default())
    }
}

/// Serializable representation of game state, excluding non-serializable fields
#[derive(Debug, Clone, Serialize, Deserialize)]
struct SaveableGameState {
    pub version: u32,
    pub timestamp: u64,
    pub config: Config,
    pub shop: Shop,
    pub deck: Deck,
    pub available: Available,
    pub discarded: Vec<Card>,
    pub blind: Option<Blind>,
    pub stage: Stage,
    pub ante_start: Ante,
    pub ante_end: Ante,
    pub ante_current: Ante,
    pub action_history: BoundedActionHistory,
    pub round: f64,
    pub joker_ids: Vec<JokerId>, // Changed from jokers: Vec<Jokers> to support new system
    pub joker_states: HashMap<JokerId, JokerState>,
    pub plays: f64,
    pub discards: f64,
    pub reward: f64,
    pub money: f64,
    pub shop_reroll_cost: f64,
    pub shop_rerolls_this_round: u32,
    pub chips: f64,
    pub mult: f64,
    pub score: f64,
    pub hand_type_counts: HashMap<HandRank, u32>,
    // Extended state fields
    pub consumables_in_hand: Vec<ConsumableId>,
    pub vouchers: VoucherCollection,
    pub boss_blind_state: BossBlindState,
    pub pack_inventory: Vec<Pack>,
    pub open_pack: Option<OpenPackState>,
    pub state_version: StateVersion,
}

const SAVE_VERSION: u32 = 1;

/// Errors that can occur during save/load operations
#[derive(Debug)]
pub enum SaveLoadError {
    SerializationError(serde_json::Error),
    DeserializationError(serde_json::Error),
    InvalidVersion(u32),
    MissingField(String),
    ValidationError(String),
}

impl fmt::Display for SaveLoadError {
    fn fmt(&self, f: &mut fmt::Formatter) -> fmt::Result {
        match self {
            SaveLoadError::SerializationError(e) => write!(f, "Serialization error: {e}"),
            SaveLoadError::DeserializationError(e) => write!(f, "Deserialization error: {e}"),
            SaveLoadError::InvalidVersion(v) => write!(f, "Unsupported save version: {v}"),
            SaveLoadError::MissingField(field) => write!(f, "Missing required field: {field}"),
            SaveLoadError::ValidationError(msg) => write!(f, "Validation error: {msg}"),
        }
    }
}

impl std::error::Error for SaveLoadError {}

impl Game {
    /// Save the current game state to JSON string
    pub fn save_state_to_json(&self) -> Result<String, SaveLoadError> {
        // Extract joker states from the state manager
        let joker_states = self.joker_state_manager.snapshot_all();

        // Extract joker IDs from the new joker system
        let joker_ids: Vec<JokerId> = self.jokers.iter().map(|j| j.id()).collect();

        let saveable_state = SaveableGameState {
            version: SAVE_VERSION,
            timestamp: std::time::SystemTime::now()
                .duration_since(std::time::UNIX_EPOCH)
                .unwrap_or_default()
                .as_secs(),
            config: self.config.clone(),
            shop: self.shop.clone(),
            deck: self.deck.clone(),
            available: self.available.clone(),
            discarded: self.discarded.clone(),
            blind: self.blind,
            stage: self.stage,
            ante_start: self.ante_start,
            ante_end: self.ante_end,
            ante_current: self.ante_current,
            action_history: self.action_history.clone(),
            round: self.round,
            joker_ids,
            joker_states,
            plays: self.plays,
            discards: self.discards,
            reward: self.reward,
            money: self.money,
            shop_reroll_cost: self.shop_reroll_cost,
            shop_rerolls_this_round: self.shop_rerolls_this_round,
            chips: self.chips,
            mult: self.mult,
            score: self.score,
            hand_type_counts: self.hand_type_counts.clone(),
            // Extended state fields
            consumables_in_hand: self.consumables_in_hand.clone(),
            vouchers: self.vouchers.clone(),
            boss_blind_state: self.boss_blind_state.clone(),
            pack_inventory: self.pack_inventory.clone(),
            open_pack: self.open_pack.clone(),
            state_version: self.state_version,
        };

        serde_json::to_string_pretty(&saveable_state).map_err(SaveLoadError::SerializationError)
    }

    /// Load game state from JSON string
    pub fn load_state_from_json(json: &str) -> Result<Self, SaveLoadError> {
        let saveable_state: SaveableGameState =
            serde_json::from_str(json).map_err(SaveLoadError::DeserializationError)?;

        // Validate version
        if saveable_state.version > SAVE_VERSION {
            return Err(SaveLoadError::InvalidVersion(saveable_state.version));
        }

        // Recreate jokers using JokerFactory
        let jokers: Vec<Box<dyn Joker>> = saveable_state
            .joker_ids
            .into_iter()
            .filter_map(|id| JokerFactory::create(id))
            .collect();

        // Create joker state manager
        let joker_state_manager = Arc::new(JokerStateManager::new());

        // Create new game instance with reconstructed state
        let game = Game {
            config: saveable_state.config,
            shop: saveable_state.shop,
            deck: saveable_state.deck,
            available: saveable_state.available,
            discarded: saveable_state.discarded,
            blind: saveable_state.blind,
            stage: saveable_state.stage,
            ante_start: saveable_state.ante_start,
            ante_end: saveable_state.ante_end,
            ante_current: saveable_state.ante_current,
            action_history: saveable_state.action_history,
            round: saveable_state.round,
            jokers,
            joker_effect_processor: JokerEffectProcessor::new(),
            joker_state_manager: joker_state_manager.clone(),
            plays: saveable_state.plays,
            discards: saveable_state.discards,
            reward: saveable_state.reward,
            money: saveable_state.money,
            shop_reroll_cost: saveable_state.shop_reroll_cost,
            shop_rerolls_this_round: saveable_state.shop_rerolls_this_round,
            chips: saveable_state.chips,
            mult: saveable_state.mult,
            score: saveable_state.score,
            hand_type_counts: saveable_state.hand_type_counts,

            // Enhancement tracking (will be calculated after loading)
            stone_cards_in_deck: 0,
            steel_cards_in_deck: 0,

            // Extended state fields
            consumables_in_hand: saveable_state.consumables_in_hand,
            vouchers: saveable_state.vouchers,
            boss_blind_state: saveable_state.boss_blind_state,
            pack_inventory: saveable_state.pack_inventory,
            open_pack: saveable_state.open_pack,
            state_version: saveable_state.state_version,
            // Initialize debug logging fields (not serialized)
            debug_logging_enabled: false,
            debug_messages: Vec::new(),
            // Initialize target context (not serialized)
            target_context: TargetContext::new(),
            // Initialize secure RNG (not serialized)
            rng: crate::rng::GameRng::secure(),
            // Initialize memory monitor (not serialized)
            memory_monitor: MemoryMonitor::default(),
            // Initialize skip tags system (not serialized)
            available_skip_tags: Vec::new(),
            active_skip_tags: Vec::new(),
            pending_tag_selection: false,
        };

        // Restore joker states to the state manager
        game.joker_state_manager
            .restore_from_snapshot(saveable_state.joker_states);

        // Refresh enhancement counts based on loaded deck
        let mut game = game;
        game.refresh_enhancement_counts();

        Ok(game)
    }

    /// Process a scaling event for all scaling jokers in the game
    pub fn process_scaling_event(&mut self, event: ScalingEvent) {
        if self.jokers.is_empty() {
            return;
        }

        // Create game context for jokers
        let mut context = GameContext {
            chips: self.chips as i32,
            mult: self.mult as i32,
            money: self.money as i32,
            ante: self.ante_current as u8,
            round: self.round as u32,
            stage: &self.stage,
            hands_played: 0, // TODO: track this properly
            hands_remaining: self.plays,
            discards_used: 0, // TODO: track this properly
            jokers: &self.jokers,
            hand: &crate::hand::Hand::new(vec![]),
            discarded: &self.discarded,
            joker_state_manager: &self.joker_state_manager,
            hand_type_counts: &self.hand_type_counts,
            cards_in_deck: self.deck.len(),
            stone_cards_in_deck: self.stone_cards_in_deck,
            steel_cards_in_deck: self.steel_cards_in_deck,
            rng: &self.rng,
        };

        // Process scaling events for any scaling jokers
        for joker in &self.jokers {
            joker.process_scaling_event(&mut context, &event);
        }
    }
}

#[cfg(test)]
#[allow(clippy::field_reassign_with_default)]
mod tests {
    use super::*;
    use crate::card::{Suit, Value};
    use crate::joker::JokerId;

    #[test]
    fn test_constructor() {
        let g = Game::default();
        assert_eq!(g.available.cards().len(), 0);
        assert_eq!(g.deck.len(), 52);
        assert_eq!(g.mult, 0.0);
    }

    #[test]
    fn test_deal() {
        let mut g = Game::default();
        g.deal();
        // deck should be 7 cards smaller than we started with
        assert_eq!(g.deck.len(), 52 - g.config.available);
        // should be 7 cards now available
        assert_eq!(g.available.cards().len(), g.config.available);
    }

    #[test]
    fn test_draw() {
        let mut g = Game::default();
        g.draw(1);
        assert_eq!(g.available.cards().len(), 1);
        assert_eq!(g.deck.len(), 52 - 1);
        g.draw(3);
        assert_eq!(g.available.cards().len(), 4);
        assert_eq!(g.deck.len(), 52 - 4);
    }
    #[test]
    fn test_discard() {
        let mut g = Game::default();
        g.deal();
        assert_eq!(g.available.cards().len(), g.config.available);
        assert_eq!(g.deck.len(), 52 - g.config.available);
        // select first 4 cards
        for c in g.available.cards()[0..5].to_vec() {
            g.select_card(c).unwrap();
        }
        let discard_res = g.discard_selected();
        assert!(discard_res.is_ok());
        // available should still be 7, we discarded then redrew to match
        assert_eq!(g.available.cards().len(), g.config.available);
        // deck is now smaller since we drew from it
        assert_eq!(g.deck.len(), 52 - g.config.available - 5);
    }

    #[test]
    fn test_calc_score() {
        let mut g = Game::default();
        let ace = Card::new(Value::Ace, Suit::Heart);
        let king = Card::new(Value::King, Suit::Diamond);
        let jack = Card::new(Value::Jack, Suit::Club);

        // Score [Ah, Kd, Jc]
        // High card (level 1) -> chips=5, mult=1
        // Played cards (1 ace) -> 11 chips
        // (5 + 11) * 1 = 16
        let cards = vec![ace, king, jack];
        let hand = SelectHand::new(cards).best_hand().unwrap();
        let score = g.calc_score(hand);
        assert_eq!(score, 16.0);

        // Score [Kd, Kd, Ah]
        // Pair (level 1) -> chips=10, mult=2
        // Played cards (2 kings) -> 10 + 10 == 20 chips
        // (10 + 20) * 2 = 60
        let cards = vec![king, king, ace];
        let hand = SelectHand::new(cards).best_hand().unwrap();
        let score = g.calc_score(hand);
        assert_eq!(score, 60.0);

        // Score [Ah, Ah, Ah, Kd]
        // Three of kind (level 1) -> chips=30, mult=3
        // Played cards (3 aces) -> 11 + 11 + 11 == 33 chips
        // (30 + 33) * 3 = 189
        let cards = vec![ace, ace, ace, king];
        let hand = SelectHand::new(cards).best_hand().unwrap();
        let score = g.calc_score(hand);
        assert_eq!(score, 189.0);

        // Score [Kd, Kd, Kd, Kd, Ah]
        // Four of kind (level 1) -> chips=60, mult=7
        // Played cards (4 kings) -> 10 + 10 + 10 + 10 == 40 chips
        // (60 + 40) * 7 = 700
        let cards = vec![king, king, king, king, ace];
        let hand = SelectHand::new(cards).best_hand().unwrap();
        let score = g.calc_score(hand);
        assert_eq!(score, 700.0);

        // Score [Jc, Jc, Jc, Jc, Jc]
        // Flush five (level 1) -> chips=160, mult=16
        // Played cards (5 jacks) -> 10 + 10 + 10 + 10 + 10 == 50 chips
        // (160 + 50) * 16 = 3360
        let cards = vec![jack, jack, jack, jack, jack];
        let hand = SelectHand::new(cards).best_hand().unwrap();
        let score = g.calc_score(hand);
        assert_eq!(score, 3360.0);
    }

    #[test]
    fn test_handle_score() {
        let mut g = Game::default();
        g.start();
        g.stage = Stage::Blind(Blind::Small);
        g.blind = Some(Blind::Small);

        // Not enough to pass
        let required = g.required_score();
        let score = required - 1.0;

        let passed = g.handle_score(score).unwrap();
        assert!(!passed);
        assert_eq!(g.score, score);

        // Enough to pass now
        let passed = g.handle_score(1.0).unwrap();
        assert!(passed);
        assert_eq!(g.score, required);
        assert_eq!(g.stage, Stage::PostBlind());
    }

    #[test]
    fn test_clear_blind() {
        let mut g = Game::default();
        g.start();
        g.deal();
        g.clear_blind();
        // deck should be 7 cards smaller than we started with
        assert_eq!(g.deck.len(), 52 - g.config.available);
        // should be 7 cards now available
        assert_eq!(g.available.cards().len(), g.config.available);
    }

    #[test]
    fn test_play_selected() {
        let mut g = Game::default();
        g.start();
        g.stage = Stage::Blind(Blind::Small);
        g.blind = Some(Blind::Small);
        for card in g.available.cards().iter().take(5) {
            g.available.select_card(*card).expect("can select card");
        }

        assert_eq!(g.available.selected().len(), 5);
        // Artifically set score so blind passes
        g.score += g.required_score();
        g.play_selected().expect("can play selected");

        // Should have cleared blind
        assert_eq!(g.stage, Stage::PostBlind());
        // Score should reset to 0
        assert_eq!(g.score, g.config.base_score as f64);
        // Plays and discards should reset
        assert_eq!(g.plays, g.config.plays as f64);
        assert_eq!(g.discards, g.config.discards as f64);
        // Deck should be length 52 - available
        assert_eq!(g.deck.len(), 52 - g.config.available);
        // Discarded should be length 0
        assert_eq!(g.discarded.len(), 0);
        // Available should be length available
        assert_eq!(g.available.cards().len(), g.config.available);
    }

    #[test]
    fn test_buy_joker() {
        let mut g = Game::default();
        g.start();
        g.stage = Stage::Shop();
        g.money = 10.0;
        g.shop.refresh(&g.rng);

        let j1 = g.shop.joker_from_index(0).expect("is joker");
        g.buy_joker(j1.clone()).expect("buy joker");
        assert_eq!(g.money, 10.0 - j1.cost() as f64);
        assert_eq!(g.jokers.len(), 1);
    }

    #[test]
    fn test_buy_joker_with_slot_specification() {
        let mut game = Game::default();
        game.start();
        game.stage = Stage::Shop();
        game.money = 20.0;

        // Set up shop with known jokers for deterministic testing
        use crate::joker::compat::TheJoker;
        game.shop.jokers = vec![Jokers::TheJoker(TheJoker {})];

        // Test buying a joker in a specific slot
        let action = Action::BuyJoker {
            joker_id: JokerId::Joker,
            slot: 0,
        };

        let result = game.handle_action(action);
        assert!(result.is_ok());

        // Verify joker is in the correct slot
        assert!(game.get_joker_at_slot(0).is_some());
        assert_eq!(
            game.get_joker_at_slot(0).map(|j| j.id()),
            Some(JokerId::Joker)
        );
        assert_eq!(game.joker_count(), 1);
    }

    #[test]
    fn test_buy_joker_insert_at_position() {
        let mut game = Game::default();
        game.start();
        game.stage = Stage::Shop();
        game.money = 40.0;

        // Set up shop with known jokers for deterministic testing
        use crate::joker::compat::{GreedyJoker, TheJoker};
        game.shop.jokers = vec![
            Jokers::TheJoker(TheJoker {}),
            Jokers::GreedyJoker(GreedyJoker {}),
        ];

        // Buy first joker at end (slot 0)
        let action1 = Action::BuyJoker {
            joker_id: JokerId::Joker,
            slot: 0,
        };
        game.handle_action(action1).unwrap();

        // Buy another joker at position 0 (should push first joker to position 1)
        let action2 = Action::BuyJoker {
            joker_id: JokerId::GreedyJoker,
            slot: 0,
        };
        let result = game.handle_action(action2);

        assert!(result.is_ok());
        assert_eq!(game.joker_count(), 2);
        // GreedyJoker should be at position 0
        assert_eq!(
            game.get_joker_at_slot(0).map(|j| j.id()),
            Some(JokerId::GreedyJoker)
        );
        // TheJoker should have moved to position 1
        assert_eq!(
            game.get_joker_at_slot(1).map(|j| j.id()),
            Some(JokerId::Joker)
        );
    }

    #[test]
    fn test_buy_joker_invalid_slot() {
        let mut game = Game::default();
        game.start();
        game.stage = Stage::Shop();
        game.money = 20.0;
        game.shop.refresh(&game.rng);

        // Test buying in slot beyond limit (default is 5 slots, so 0-4 are valid)
        let action = Action::BuyJoker {
            joker_id: JokerId::Joker,
            slot: 5,
        };

        let result = game.handle_action(action);
        assert!(result.is_err());
        assert!(matches!(result.unwrap_err(), GameError::InvalidSlot));
    }

    #[test]
    fn test_buy_joker_expanded_slots() {
        let mut game = Game::default();
        game.start();
        game.stage = Stage::Shop();
        game.money = 20.0;

        // Set up shop with known jokers for deterministic testing
        use crate::joker::compat::TheJoker;
        game.shop.jokers = vec![Jokers::TheJoker(TheJoker {})];

        // Simulate having voucher that expands slots to 10
        game.config.joker_slots = 10;

        // Now slot 5 should be valid
        let action = Action::BuyJoker {
            joker_id: JokerId::Joker,
            slot: 5,
        };

        let result = game.handle_action(action);
        assert!(result.is_ok());
        // Since the jokers vector is empty, specifying slot 5 will still append
        // at the end (slot 0)
        assert_eq!(
            game.get_joker_at_slot(0).map(|j| j.id()),
            Some(JokerId::Joker)
        );
        assert_eq!(game.joker_count(), 1);
    }

    #[test]
    fn test_buy_joker_insufficient_money() {
        let mut game = Game::default();
        game.start();
        game.stage = Stage::Shop();
        game.money = 1.0; // Not enough for any joker

        // Set up shop with known jokers for deterministic testing
        use crate::joker::compat::TheJoker;
        game.shop.jokers = vec![Jokers::TheJoker(TheJoker {})];

        let action = Action::BuyJoker {
            joker_id: JokerId::Joker,
            slot: 0,
        };

        let result = game.handle_action(action);
        assert!(result.is_err());
        assert!(matches!(result.unwrap_err(), GameError::InvalidBalance));
    }

    #[test]
    fn test_buy_joker_not_in_shop() {
        let mut game = Game::default();
        game.start();
        game.stage = Stage::Shop();
        game.money = 20.0;
        game.shop.refresh(&game.rng);

        // Try to buy a joker that's not currently in the shop
        let action = Action::BuyJoker {
            joker_id: JokerId::CavendishJoker, // Unlikely to be in shop
            slot: 0,
        };

        let result = game.handle_action(action);
        assert!(result.is_err());
        assert!(matches!(result.unwrap_err(), GameError::JokerNotInShop));
    }

    #[test]
    fn test_buy_joker_wrong_stage() {
        let mut game = Game::default();
        game.start();
        game.stage = Stage::Blind(Blind::Small);
        game.money = 20.0;

        let action = Action::BuyJoker {
            joker_id: JokerId::Joker,
            slot: 0,
        };

        let result = game.handle_action(action);
        assert!(result.is_err());
        assert!(matches!(result.unwrap_err(), GameError::InvalidStage));
    }

    #[test]
    fn test_joker_effect_cache_integration() {
        use crate::card::{Suit, Value};
        use crate::joker::JokerId;

        let mut game = Game::default();
        game.start();
        game.stage = Stage::Blind(Blind::Small);
        game.blind = Some(Blind::Small);

        // Add a joker to the game for testing
        if let Some(joker) = crate::joker_factory::JokerFactory::create(JokerId::Joker) {
            game.jokers.push(joker);
        }

        // Enable cache and clear any existing entries
        game.enable_joker_effect_cache();
        game.clear_joker_effect_cache();

        // Create a test hand
        let cards = vec![
            Card::new(Value::Ace, Suit::Heart),
            Card::new(Value::King, Suit::Heart),
            Card::new(Value::Queen, Suit::Heart),
            Card::new(Value::Jack, Suit::Heart),
            Card::new(Value::Ten, Suit::Heart),
        ];

        let select_hand = SelectHand::new(cards);
        let made_hand = select_hand.best_hand().unwrap();

        // First call should miss cache
        let initial_metrics = game.get_joker_cache_metrics().clone();
        let (chips1, mult1, money1, _mult_multiplier1, _messages1) =
            game.process_joker_effects(&made_hand);

        // Verify cache metrics show a miss
        let metrics_after_first = game.get_joker_cache_metrics();
        assert!(metrics_after_first.total_lookups >= initial_metrics.total_lookups);

        // Second call with same input should potentially hit cache
        // Note: Since we create a new GameContext each time with current game state,
        // cache hits depend on the game state being identical
        let (chips2, mult2, money2, _mult_multiplier2, _messages2) =
            game.process_joker_effects(&made_hand);

        // Results should be identical regardless of cache
        assert_eq!(chips1, chips2);
        assert_eq!(mult1, mult2);
        assert_eq!(money1, money2);
        // Note: messages might differ slightly due to aggregation vs individual processing

        // Test cache configuration
        game.disable_joker_effect_cache();
        let config = game.joker_effect_processor.context().cache_config.clone();
        assert!(!config.enabled);

        game.configure_joker_cache_for_rl();
        let rl_config = game.joker_effect_processor.context().cache_config.clone();
        assert!(rl_config.enabled);
        assert_eq!(rl_config.max_entries, 10000);
        assert_eq!(rl_config.ttl_seconds, 600);

        game.configure_joker_cache_for_simulation();
        let sim_config = game.joker_effect_processor.context().cache_config.clone();
        assert!(sim_config.enabled);
        assert_eq!(sim_config.max_entries, 1000);
        assert_eq!(sim_config.ttl_seconds, 300);
    }

    #[test]
    fn test_cache_performance_benefit() {
        use crate::card::{Suit, Value};
        use crate::joker::JokerId;
        use std::time::Instant;

        let mut game = Game::default();
        game.start();
        game.stage = Stage::Blind(Blind::Small);
        game.blind = Some(Blind::Small);

        // Add multiple jokers to increase processing complexity
        for joker_id in [JokerId::Joker, JokerId::GreedyJoker].iter() {
            if let Some(joker) = crate::joker_factory::JokerFactory::create(*joker_id) {
                game.jokers.push(joker);
            }
        }

        // Create a test hand
        let cards = vec![
            Card::new(Value::Ace, Suit::Heart),
            Card::new(Value::King, Suit::Heart),
            Card::new(Value::Queen, Suit::Heart),
        ];
        let select_hand = SelectHand::new(cards);
        let made_hand = select_hand.best_hand().unwrap();

        // Test with cache enabled
        game.enable_joker_effect_cache();
        game.clear_joker_effect_cache();

        let start_cached = Instant::now();
        for _ in 0..100 {
            let _ = game.process_joker_effects(&made_hand);
        }
        let cached_duration = start_cached.elapsed();

        // Test with cache disabled
        game.disable_joker_effect_cache();

        let start_uncached = Instant::now();
        for _ in 0..100 {
            let _ = game.process_joker_effects(&made_hand);
        }
        let uncached_duration = start_uncached.elapsed();

        // Re-enable cache for metrics check
        game.enable_joker_effect_cache();
        let metrics = game.get_joker_cache_metrics();

        // The test passes if the caching infrastructure works correctly
        // Performance benefits depend on joker complexity and may not be measurable in simple tests
        println!("Cached processing: {cached_duration:?}");
        println!("Uncached processing: {uncached_duration:?}");
        if metrics.total_lookups > 0 {
            println!("Cache hit ratio: {:.2}%", metrics.hit_ratio() * 100.0);
        }

        // Verify that both approaches produce the same results
        game.enable_joker_effect_cache();
        let (chips_cached, mult_cached, money_cached, _, _) =
            game.process_joker_effects(&made_hand);

        game.disable_joker_effect_cache();
        let (chips_uncached, mult_uncached, money_uncached, _, _) =
            game.process_joker_effects(&made_hand);

        assert_eq!(chips_cached, chips_uncached);
        assert_eq!(mult_cached, mult_uncached);
        assert_eq!(money_cached, money_uncached);
    }

    #[test]
    fn test_accumulated_effects_new() {
        let effects = AccumulatedEffects::new();
        assert_eq!(effects.chips, 0);
        assert_eq!(effects.mult, 0);
        assert_eq!(effects.money, 0);
        assert_eq!(effects.mult_multiplier, 1.0);
        assert!(effects.messages.is_empty());
    }

    #[test]
    fn test_accumulated_effects_default() {
        let effects = AccumulatedEffects::default();
        assert_eq!(effects.chips, 0);
        assert_eq!(effects.mult, 0);
        assert_eq!(effects.money, 0);
        assert_eq!(effects.mult_multiplier, 1.0);
        assert!(effects.messages.is_empty());
    }

    #[test]
    fn test_accumulated_effects_accumulate_basic() {
        use crate::joker::JokerEffect;

        let mut effects = AccumulatedEffects::new();
        let joker_effect = JokerEffect {
            chips: 10,
            mult: 5,
            money: 3,
            interest_bonus: 0,
            mult_multiplier: 2.0,
            retrigger: 0,
            destroy_self: false,
            destroy_others: vec![],
            transform_cards: vec![],
            hand_size_mod: 0,
            discard_mod: 0,
            sell_value_increase: 0,
            message: Some("Test message".to_string()),
        };

        let result = effects.accumulate_effect(&joker_effect);
        assert!(result); // Should not trigger killscreen
        assert_eq!(effects.chips, 10);
        assert_eq!(effects.mult, 5);
        assert_eq!(effects.money, 3);
        assert_eq!(effects.mult_multiplier, 2.0);
        assert_eq!(effects.messages.len(), 1);
        assert_eq!(effects.messages[0], "Test message");
    }

    #[test]
    fn test_accumulated_effects_accumulate_with_retriggers() {
        use crate::joker::JokerEffect;

        let mut effects = AccumulatedEffects::new();
        let joker_effect = JokerEffect {
            chips: 10,
            mult: 5,
            money: 3,
            interest_bonus: 0,
            mult_multiplier: 2.0,
            retrigger: 2, // Will trigger 3 times total (1 + 2 retriggers)
            destroy_self: false,
            destroy_others: vec![],
            transform_cards: vec![],
            hand_size_mod: 0,
            discard_mod: 0,
            sell_value_increase: 0,
            message: None,
        };

        let result = effects.accumulate_effect(&joker_effect);
        assert!(result);
        // Values should be multiplied by iterations (3)
        assert_eq!(effects.chips, 30); // 10 * 3
        assert_eq!(effects.mult, 15); // 5 * 3
        assert_eq!(effects.money, 9); // 3 * 3
                                      // Multiplier should be applied 3 times: 1.0 * 2.0 * 2.0 * 2.0 = 8.0
        assert_eq!(effects.mult_multiplier, 8.0);
        assert!(effects.messages.is_empty());
    }

    #[test]
    fn test_accumulated_effects_accumulate_zero_multiplier() {
        use crate::joker::JokerEffect;

        let mut effects = AccumulatedEffects::new();
        let joker_effect = JokerEffect {
            chips: 10,
            mult: 5,
            money: 3,
            interest_bonus: 0,
            mult_multiplier: 0.0, // Zero means no multiplier
            retrigger: 1,
            destroy_self: false,
            destroy_others: vec![],
            transform_cards: vec![],
            hand_size_mod: 0,
            discard_mod: 0,
            sell_value_increase: 0,
            message: None,
        };

        let result = effects.accumulate_effect(&joker_effect);
        assert!(result);
        assert_eq!(effects.chips, 20); // 10 * 2 iterations
        assert_eq!(effects.mult, 10); // 5 * 2 iterations
        assert_eq!(effects.money, 6); // 3 * 2 iterations
        assert_eq!(effects.mult_multiplier, 1.0); // Should remain 1.0 for zero multiplier
    }

    #[test]
    fn test_accumulated_effects_killscreen_infinity() {
        use crate::joker::JokerEffect;

        let mut effects = AccumulatedEffects::new();
        let joker_effect = JokerEffect {
            chips: 0,
            mult: 0,
            money: 0,
            interest_bonus: 0,
            mult_multiplier: f64::INFINITY,
            retrigger: 0,
            destroy_self: false,
            destroy_others: vec![],
            transform_cards: vec![],
            hand_size_mod: 0,
            discard_mod: 0,
            sell_value_increase: 0,
            message: None,
        };

        let result = effects.accumulate_effect(&joker_effect);
        assert!(!result); // Should trigger killscreen
        assert!(effects.mult_multiplier.is_infinite());
    }

    #[test]
    fn test_accumulated_effects_killscreen_nan() {
        use crate::joker::JokerEffect;

        let mut effects = AccumulatedEffects::new();
        let joker_effect = JokerEffect {
            chips: 0,
            mult: 0,
            money: 0,
            interest_bonus: 0,
            mult_multiplier: f64::NAN,
            retrigger: 0,
            destroy_self: false,
            destroy_others: vec![],
            transform_cards: vec![],
            hand_size_mod: 0,
            discard_mod: 0,
            sell_value_increase: 0,
            message: None,
        };

        let result = effects.accumulate_effect(&joker_effect);
        assert!(!result); // Should trigger killscreen
        assert!(effects.mult_multiplier.is_nan());
    }

    #[test]
    fn test_accumulated_effects_killscreen_from_multiplication() {
        use crate::joker::JokerEffect;

        let mut effects = AccumulatedEffects::new();
        effects.mult_multiplier = f64::MAX / 2.0; // Set to a very large value

        let joker_effect = JokerEffect {
            chips: 0,
            mult: 0,
            money: 0,
            interest_bonus: 0,
            mult_multiplier: f64::MAX / 2.0, // This multiplication should overflow to infinity
            retrigger: 0,
            destroy_self: false,
            destroy_others: vec![],
            transform_cards: vec![],
            hand_size_mod: 0,
            discard_mod: 0,
            sell_value_increase: 0,
            message: None,
        };

        let result = effects.accumulate_effect(&joker_effect);
        assert!(!result); // Should trigger killscreen
        assert!(effects.mult_multiplier.is_infinite());
    }

    #[test]
    fn test_accumulated_effects_saturating_arithmetic() {
        use crate::joker::JokerEffect;

        let mut effects = AccumulatedEffects::new();
        effects.chips = i32::MAX - 5; // Set close to max

        let joker_effect = JokerEffect {
            chips: 10, // This would overflow without saturating arithmetic
            mult: 0,
            money: 0,
            interest_bonus: 0,
            mult_multiplier: 0.0,
            retrigger: 0,
            destroy_self: false,
            destroy_others: vec![],
            transform_cards: vec![],
            hand_size_mod: 0,
            discard_mod: 0,
            sell_value_increase: 0,
            message: None,
        };

        let result = effects.accumulate_effect(&joker_effect);
        assert!(result);
        assert_eq!(effects.chips, i32::MAX); // Should saturate at max value
    }

    #[test]
    fn test_accumulated_effects_merge() {
        let mut effects1 = AccumulatedEffects {
            chips: 10,
            mult: 5,
            money: 3,
            interest_bonus: 0,
            mult_multiplier: 2.0,
            messages: vec!["Message 1".to_string()],
        };

        let effects2 = AccumulatedEffects {
            chips: 20,
            mult: 10,
            money: 7,
            interest_bonus: 0,
            mult_multiplier: 3.0,
            messages: vec!["Message 2".to_string(), "Message 3".to_string()],
        };

        effects1.merge(&effects2);

        assert_eq!(effects1.chips, 30); // 10 + 20
        assert_eq!(effects1.mult, 15); // 5 + 10
        assert_eq!(effects1.money, 10); // 3 + 7
        assert_eq!(effects1.mult_multiplier, 6.0); // 2.0 * 3.0
        assert_eq!(effects1.messages.len(), 3);
        assert_eq!(effects1.messages[0], "Message 1");
        assert_eq!(effects1.messages[1], "Message 2");
        assert_eq!(effects1.messages[2], "Message 3");
    }

    #[test]
    fn test_accumulated_effects_merge_zero_multiplier() {
        let mut effects1 = AccumulatedEffects {
            chips: 10,
            mult: 5,
            money: 3,
            interest_bonus: 0,
            mult_multiplier: 2.0,
            messages: vec![],
        };

        let effects2 = AccumulatedEffects {
            chips: 20,
            mult: 10,
            money: 7,
            interest_bonus: 0,
            mult_multiplier: 0.0, // Zero multiplier should not affect the result
            messages: vec![],
        };

        effects1.merge(&effects2);

        assert_eq!(effects1.chips, 30);
        assert_eq!(effects1.mult, 15);
        assert_eq!(effects1.money, 10);
        assert_eq!(effects1.mult_multiplier, 2.0); // Should remain unchanged
    }

    #[test]
    fn test_accumulated_effects_merge_saturating() {
        let mut effects1 = AccumulatedEffects {
            chips: i32::MAX - 5,
            mult: i32::MAX - 3,
            money: i32::MAX - 1,
            mult_multiplier: 1.0,
            interest_bonus: 0,
            messages: vec![],
        };

        let effects2 = AccumulatedEffects {
            chips: 10,
            mult: 10,
            money: 10,
            interest_bonus: 0,
            mult_multiplier: 1.0,
            messages: vec![],
        };

        effects1.merge(&effects2);

        // Should saturate at max values
        assert_eq!(effects1.chips, i32::MAX);
        assert_eq!(effects1.mult, i32::MAX);
        assert_eq!(effects1.money, i32::MAX);
    }

    #[test]
    fn test_accumulated_effects_apply_mult_multiplier() {
        let mut effects = AccumulatedEffects {
            chips: 0,
            mult: 10,
            money: 0,
            interest_bonus: 0,
            mult_multiplier: 2.5,
            messages: vec![],
        };

        effects.apply_mult_multiplier();

        assert_eq!(effects.mult, 25); // 10 * 2.5 = 25
    }

    #[test]
    fn test_accumulated_effects_apply_mult_multiplier_zero() {
        let mut effects = AccumulatedEffects {
            chips: 0,
            mult: 10,
            money: 0,
            interest_bonus: 0,
            mult_multiplier: 0.0, // Zero multiplier should not change mult
            messages: vec![],
        };

        effects.apply_mult_multiplier();

        assert_eq!(effects.mult, 10); // Should remain unchanged
    }

    #[test]
    fn test_accumulated_effects_apply_mult_multiplier_one() {
        let mut effects = AccumulatedEffects {
            chips: 0,
            mult: 10,
            money: 0,
            interest_bonus: 0,
            mult_multiplier: 1.0, // 1.0 multiplier should not change mult
            messages: vec![],
        };

        effects.apply_mult_multiplier();

        assert_eq!(effects.mult, 10); // Should remain unchanged
    }

    #[test]
    fn test_accumulated_effects_apply_mult_multiplier_clamping() {
        let mut effects = AccumulatedEffects {
            chips: 0,
            mult: 10,
            money: 0,
            interest_bonus: 0,
            mult_multiplier: f64::MAX, // Very large multiplier
            messages: vec![],
        };

        effects.apply_mult_multiplier();

        // Should clamp to i32::MAX
        assert_eq!(effects.mult, i32::MAX);
    }

    #[test]
    fn test_accumulated_effects_apply_mult_multiplier_negative_clamping() {
        let mut effects = AccumulatedEffects {
            chips: 0,
            mult: -10,
            money: 0,
            interest_bonus: 0,
            mult_multiplier: f64::MAX, // Very large multiplier on negative value
            messages: vec![],
        };

        effects.apply_mult_multiplier();

        // Should clamp to i32::MIN
        assert_eq!(effects.mult, i32::MIN);
    }

    #[test]
    fn test_accumulated_effects_multiple_accumulations() {
        use crate::joker::JokerEffect;

        let mut effects = AccumulatedEffects::new();

        // First effect
        let effect1 = JokerEffect {
            chips: 5,
            mult: 2,
            money: 1,
            interest_bonus: 0,
            mult_multiplier: 2.0,
            retrigger: 0,
            destroy_self: false,
            destroy_others: vec![],
            transform_cards: vec![],
            hand_size_mod: 0,
            discard_mod: 0,
            sell_value_increase: 0,
            message: Some("Effect 1".to_string()),
        };

        // Second effect
        let effect2 = JokerEffect {
            chips: 3,
            mult: 4,
            money: 2,
            interest_bonus: 0,
            mult_multiplier: 1.5,
            retrigger: 1, // 2 total iterations
            destroy_self: false,
            destroy_others: vec![],
            transform_cards: vec![],
            hand_size_mod: 0,
            discard_mod: 0,
            sell_value_increase: 0,
            message: Some("Effect 2".to_string()),
        };

        let result1 = effects.accumulate_effect(&effect1);
        let result2 = effects.accumulate_effect(&effect2);

        assert!(result1);
        assert!(result2);

        // Final values should be accumulated from both effects
        assert_eq!(effects.chips, 11); // 5 + (3 * 2)
        assert_eq!(effects.mult, 10); // 2 + (4 * 2)
        assert_eq!(effects.money, 5); // 1 + (2 * 2)
        assert_eq!(effects.mult_multiplier, 4.5); // 2.0 * (1.5 * 1.5)
        assert_eq!(effects.messages.len(), 2);
        assert_eq!(effects.messages[0], "Effect 1");
        assert_eq!(effects.messages[1], "Effect 2");
    }

    #[test]
    fn test_accumulated_effects_equality() {
        let effects1 = AccumulatedEffects {
            chips: 10,
            mult: 5,
            money: 3,
            interest_bonus: 0,
            mult_multiplier: 2.0,
            messages: vec!["Test".to_string()],
        };

        let effects2 = AccumulatedEffects {
            chips: 10,
            mult: 5,
            money: 3,
            interest_bonus: 0,
            mult_multiplier: 2.0,
            messages: vec!["Test".to_string()],
        };

        let effects3 = AccumulatedEffects {
            chips: 11, // Different value
            mult: 5,
            money: 3,
            interest_bonus: 0,
            mult_multiplier: 2.0,
            messages: vec!["Test".to_string()],
        };

        assert_eq!(effects1, effects2);
        assert_ne!(effects1, effects3);
    }

    #[test]
    fn test_can_purchase_consumable_validation() {
        let game = Game {
            stage: Stage::Shop(),
            money: 10.0,
            ..Default::default()
        };

        // Test valid purchase conditions for all consumable types
        assert!(game
            .can_purchase_consumable(crate::shop::ConsumableType::Tarot)
            .is_ok());
        assert!(game
            .can_purchase_consumable(crate::shop::ConsumableType::Planet)
            .is_ok());
        assert!(game
            .can_purchase_consumable(crate::shop::ConsumableType::Spectral)
            .is_ok());
    }

    #[test]
    fn test_can_purchase_consumable_insufficient_money() {
        // Test insufficient money for Tarot (costs 3)
        let mut game = Game {
            stage: Stage::Shop(),
            money: 2.0,
            ..Default::default()
        };
        let result = game.can_purchase_consumable(crate::shop::ConsumableType::Tarot);
        assert!(result.is_err());
        assert!(matches!(result.unwrap_err(), GameError::InvalidBalance));

        // Test insufficient money for Planet (costs 3)
        let result = game.can_purchase_consumable(crate::shop::ConsumableType::Planet);
        assert!(result.is_err());
        assert!(matches!(result.unwrap_err(), GameError::InvalidBalance));

        // Test insufficient money for Spectral (costs 4)
        game.money = 3.0;
        let result = game.can_purchase_consumable(crate::shop::ConsumableType::Spectral);
        assert!(result.is_err());
        assert!(matches!(result.unwrap_err(), GameError::InvalidBalance));
    }

    #[test]
    fn test_can_purchase_consumable_edge_case_exact_money() {
        // Test edge case: exactly enough money for Tarot
        let mut game = Game {
            stage: Stage::Shop(),
            money: 3.0,
            ..Default::default()
        };
        assert!(game
            .can_purchase_consumable(crate::shop::ConsumableType::Tarot)
            .is_ok());

        // Test edge case: exactly enough money for Planet
        assert!(game
            .can_purchase_consumable(crate::shop::ConsumableType::Planet)
            .is_ok());

        // Test edge case: exactly enough money for Spectral
        game.money = 4.0;
        assert!(game
            .can_purchase_consumable(crate::shop::ConsumableType::Spectral)
            .is_ok());
    }

    #[test]
    fn test_can_purchase_consumable_no_available_slots() {
        // Fill consumable hand to capacity (default is 2)
        let game = Game {
            stage: Stage::Shop(),
            money: 10.0,
            consumables_in_hand: vec![
                crate::consumables::ConsumableId::TheFool,
                crate::consumables::ConsumableId::Mercury,
            ],
            ..Default::default()
        };
        assert_eq!(
            game.consumables_in_hand.len(),
            game.config.consumable_hand_capacity
        );

        // Should not be able to purchase any consumable when hand is full
        let result = game.can_purchase_consumable(crate::shop::ConsumableType::Tarot);
        assert!(result.is_err());
        assert!(matches!(result.unwrap_err(), GameError::NoAvailableSlot));

        let result = game.can_purchase_consumable(crate::shop::ConsumableType::Planet);
        assert!(result.is_err());
        assert!(matches!(result.unwrap_err(), GameError::NoAvailableSlot));

        let result = game.can_purchase_consumable(crate::shop::ConsumableType::Spectral);
        assert!(result.is_err());
        assert!(matches!(result.unwrap_err(), GameError::NoAvailableSlot));
    }

    #[test]
    fn test_can_purchase_consumable_wrong_stage() {
        // Test all invalid stages
        let mut game = Game {
            money: 10.0,
            stage: Stage::PreBlind(),
            ..Default::default()
        };
        let result = game.can_purchase_consumable(crate::shop::ConsumableType::Tarot);
        assert!(result.is_err());
        assert!(matches!(result.unwrap_err(), GameError::InvalidStage));

        game = Game {
            money: 10.0,
            stage: Stage::Blind(crate::stage::Blind::Small),
            ..Default::default()
        };
        let result = game.can_purchase_consumable(crate::shop::ConsumableType::Planet);
        assert!(result.is_err());
        assert!(matches!(result.unwrap_err(), GameError::InvalidStage));

        game = Game {
            money: 10.0,
            stage: Stage::PostBlind(),
            ..Default::default()
        };
        let result = game.can_purchase_consumable(crate::shop::ConsumableType::Spectral);
        assert!(result.is_err());
        assert!(matches!(result.unwrap_err(), GameError::InvalidStage));

        game.stage = Stage::End(crate::stage::End::Win);
        let result = game.can_purchase_consumable(crate::shop::ConsumableType::Tarot);
        assert!(result.is_err());
        assert!(matches!(result.unwrap_err(), GameError::InvalidStage));
    }

    #[test]
    fn test_can_purchase_consumable_cost_validation() {
        let mut game = Game::default();
        game.stage = Stage::Shop();

        // Test Tarot card cost (3 money)
        game.money = 3.0;
        assert!(game
            .can_purchase_consumable(crate::shop::ConsumableType::Tarot)
            .is_ok());
        game.money = 2.9;
        assert!(game
            .can_purchase_consumable(crate::shop::ConsumableType::Tarot)
            .is_err());

        // Test Planet card cost (3 money)
        game.money = 3.0;
        assert!(game
            .can_purchase_consumable(crate::shop::ConsumableType::Planet)
            .is_ok());
        game.money = 2.9;
        assert!(game
            .can_purchase_consumable(crate::shop::ConsumableType::Planet)
            .is_err());

        // Test Spectral card cost (4 money)
        game.money = 4.0;
        assert!(game
            .can_purchase_consumable(crate::shop::ConsumableType::Spectral)
            .is_ok());
        game.money = 3.9;
        assert!(game
            .can_purchase_consumable(crate::shop::ConsumableType::Spectral)
            .is_err());
    }

    #[test]
    fn test_can_purchase_consumable_partial_hand() {
        let mut game = Game::default();
        game.stage = Stage::Shop();
        game.money = 10.0;

        // Test with one consumable in hand (capacity is 2)
        game.consumables_in_hand = vec![crate::consumables::ConsumableId::TheFool];
        assert_eq!(game.consumables_in_hand.len(), 1);
        assert!(game.consumables_in_hand.len() < game.config.consumable_hand_capacity);

        // Should be able to purchase any consumable
        assert!(game
            .can_purchase_consumable(crate::shop::ConsumableType::Tarot)
            .is_ok());
        assert!(game
            .can_purchase_consumable(crate::shop::ConsumableType::Planet)
            .is_ok());
        assert!(game
            .can_purchase_consumable(crate::shop::ConsumableType::Spectral)
            .is_ok());
    }

    #[test]
    fn test_can_purchase_consumable_empty_hand() {
        let mut game = Game::default();
        game.stage = Stage::Shop();
        game.money = 10.0;

        // Test with empty consumable hand
        game.consumables_in_hand = vec![];
        assert_eq!(game.consumables_in_hand.len(), 0);

        // Should be able to purchase any consumable
        assert!(game
            .can_purchase_consumable(crate::shop::ConsumableType::Tarot)
            .is_ok());
        assert!(game
            .can_purchase_consumable(crate::shop::ConsumableType::Planet)
            .is_ok());
        assert!(game
            .can_purchase_consumable(crate::shop::ConsumableType::Spectral)
            .is_ok());
    }

    // Reroll cost escalation tests
    #[test]
    fn test_reroll_shop_basic_functionality() {
        let mut game = Game::default();
        game.start();
        game.stage = Stage::Shop();
        game.money = 50.0;

        // Initial reroll cost should be 5
        assert_eq!(game.shop_reroll_cost, 5.0);
        assert_eq!(game.shop_rerolls_this_round, 0);

        // First reroll should succeed
        let result = game.reroll_shop();
        assert!(result.is_ok());
        assert_eq!(game.money, 45.0); // 50 - 5 = 45
        assert_eq!(game.shop_reroll_cost, 10.0); // 5 + 5 = 10
        assert_eq!(game.shop_rerolls_this_round, 1);
    }

    #[test]
    fn test_reroll_shop_cost_escalation() {
        let mut game = Game::default();
        game.start();
        game.stage = Stage::Shop();
        game.money = 100.0;

        // Reroll multiple times and verify cost escalation
        assert_eq!(game.shop_reroll_cost, 5.0);

        // First reroll: 5 coins
        game.reroll_shop().unwrap();
        assert_eq!(game.money, 95.0);
        assert_eq!(game.shop_reroll_cost, 10.0);
        assert_eq!(game.shop_rerolls_this_round, 1);

        // Second reroll: 10 coins
        game.reroll_shop().unwrap();
        assert_eq!(game.money, 85.0);
        assert_eq!(game.shop_reroll_cost, 15.0);
        assert_eq!(game.shop_rerolls_this_round, 2);

        // Third reroll: 15 coins
        game.reroll_shop().unwrap();
        assert_eq!(game.money, 70.0);
        assert_eq!(game.shop_reroll_cost, 20.0);
        assert_eq!(game.shop_rerolls_this_round, 3);

        // Fourth reroll: 20 coins
        game.reroll_shop().unwrap();
        assert_eq!(game.money, 50.0);
        assert_eq!(game.shop_reroll_cost, 25.0);
        assert_eq!(game.shop_rerolls_this_round, 4);
    }

    #[test]
    fn test_reroll_shop_insufficient_money() {
        let mut game = Game::default();
        game.start();
        game.stage = Stage::Shop();
        game.money = 3.0; // Less than base reroll cost of 5

        let result = game.reroll_shop();
        assert!(result.is_err());
        assert!(matches!(result.unwrap_err(), GameError::InvalidBalance));

        // State should remain unchanged
        assert_eq!(game.money, 3.0);
        assert_eq!(game.shop_reroll_cost, 5.0);
        assert_eq!(game.shop_rerolls_this_round, 0);
    }

    #[test]
    fn test_reroll_shop_invalid_stage() {
        let mut game = Game::default();
        game.start();
        game.stage = Stage::PreBlind(); // Not shop stage
        game.money = 50.0;

        let result = game.reroll_shop();
        assert!(result.is_err());
        assert!(matches!(result.unwrap_err(), GameError::InvalidStage));

        // State should remain unchanged
        assert_eq!(game.money, 50.0);
        assert_eq!(game.shop_reroll_cost, 5.0);
        assert_eq!(game.shop_rerolls_this_round, 0);
    }

    #[test]
    fn test_reroll_cost_reset_on_new_shop_round() {
        let mut game = Game::default();
        game.start();

        // Set up initial state
        game.stage = Stage::Shop();
        game.money = 50.0;
        game.shop_reroll_cost = 15.0; // Simulate previous rerolls
        game.shop_rerolls_this_round = 2;

        // Simulate transitioning to new round
        game.stage = Stage::PostBlind();
        game.reward = 10.0;
        let cashout_result = game.cashout();
        assert!(cashout_result.is_ok());

        // Reroll cost and count should be reset
        assert_eq!(game.stage, Stage::Shop());
        assert_eq!(game.shop_reroll_cost, 5.0); // Reset to base cost
        assert_eq!(game.shop_rerolls_this_round, 0); // Reset count
        assert_eq!(game.money, 60.0); // Original money + reward
    }

    #[test]
    fn test_reroll_shop_action_integration() {
        let mut game = Game::default();
        game.start();
        game.stage = Stage::Shop();
        game.money = 50.0;

        // Test using the RerollShop action
        let action = Action::RerollShop();
        let result = game.handle_action(action);

        assert!(result.is_ok());
        assert_eq!(game.money, 45.0);
        assert_eq!(game.shop_reroll_cost, 10.0);
        assert_eq!(game.shop_rerolls_this_round, 1);
    }

    #[test]
    fn test_reroll_shop_action_invalid_stage() {
        let mut game = Game::default();
        game.start();
        game.stage = Stage::PreBlind(); // Not shop stage
        game.money = 50.0;

        let action = Action::RerollShop();
        let result = game.handle_action(action);

        assert!(result.is_err());
        assert!(matches!(result.unwrap_err(), GameError::InvalidStage));
        assert_eq!(game.money, 50.0); // Money unchanged
    }

    #[test]
    fn test_reroll_shop_save_load_state() {
        let mut game = Game::default();
        game.start();
        game.stage = Stage::Shop();
        game.money = 50.0;

        // Perform some rerolls to establish state
        game.reroll_shop().unwrap();
        game.reroll_shop().unwrap();

        // Verify state before save
        assert_eq!(game.money, 35.0); // 50 - 5 - 10 = 35
        assert_eq!(game.shop_reroll_cost, 15.0);
        assert_eq!(game.shop_rerolls_this_round, 2);

        // Save and reload game state
        let saved_state = game.save_state_to_json().unwrap();
        let loaded_game = Game::load_state_from_json(&saved_state).unwrap();

        // Verify reroll state is preserved
        assert_eq!(loaded_game.money, 35.0);
        assert_eq!(loaded_game.shop_reroll_cost, 15.0);
        assert_eq!(loaded_game.shop_rerolls_this_round, 2);
    }

    #[test]
    fn test_reroll_shop_multiple_rounds() {
        let mut game = Game::default();
        game.start();
        game.money = 100.0;

        // First round
        game.stage = Stage::Shop();
        game.reroll_shop().unwrap(); // Cost: 5, total spent: 5
        game.reroll_shop().unwrap(); // Cost: 10, total spent: 15
        assert_eq!(game.money, 85.0);
        assert_eq!(game.shop_reroll_cost, 15.0);

        // Transition to next round
        game.stage = Stage::PostBlind();
        game.reward = 20.0;
        game.cashout().unwrap();

        // Second round - costs should be reset
        assert_eq!(game.shop_reroll_cost, 5.0);
        assert_eq!(game.shop_rerolls_this_round, 0);
        assert_eq!(game.money, 105.0); // 85 + 20 = 105

        // Reroll in second round
        game.reroll_shop().unwrap(); // Should cost 5 again
        assert_eq!(game.money, 100.0);
        assert_eq!(game.shop_reroll_cost, 10.0);
        assert_eq!(game.shop_rerolls_this_round, 1);
    }

    // Skip Blind Functionality Tests
    #[test]
    fn test_skip_blind_basic_functionality() {
        let mut game = Game::default();
        game.start();

        // Start with PreBlind stage and first small blind
        game.stage = Stage::PreBlind();
        game.blind = None;
        game.money = 10.0;

        // Skip the small blind
        let result = game.skip_blind(Blind::Small);
        assert!(result.is_ok());

        // Should transition directly to PostBlind
        assert_eq!(game.stage, Stage::PostBlind());

        // Should have half the normal small blind reward (3/2 = 1.5)
        assert_eq!(game.reward, 1.5);

        // Blind should be set
        assert_eq!(game.blind, Some(Blind::Small));
    }

    #[test]
    fn test_skip_blind_reward_calculation() {
        let mut game = Game::default();
        game.start();
        game.stage = Stage::PreBlind();
        game.blind = None;

        // Test all blind types give half reward

        // Small blind: normal 3, skip 1.5
        game.skip_blind(Blind::Small).unwrap();
        assert_eq!(game.reward, 1.5);

        // Reset for big blind
        game.stage = Stage::PreBlind();
        game.blind = Some(Blind::Small);

        // Big blind: normal 4, skip 2.0
        game.skip_blind(Blind::Big).unwrap();
        assert_eq!(game.reward, 2.0);

        // Reset for boss blind
        game.stage = Stage::PreBlind();
        game.blind = Some(Blind::Big);

        // Boss blind: normal 5, skip 2.5
        game.skip_blind(Blind::Boss).unwrap();
        assert_eq!(game.reward, 2.5);
    }

    #[test]
    fn test_skip_blind_validation_wrong_stage() {
        let mut game = Game::default();
        game.start();

        // Test invalid stages
        let invalid_stages = vec![
            Stage::Blind(Blind::Small),
            Stage::PostBlind(),
            Stage::Shop(),
            Stage::End(crate::stage::End::Win),
        ];

        for stage in invalid_stages {
            game.stage = stage;
            let result = game.skip_blind(Blind::Small);
            assert!(result.is_err());
        }
    }

    #[test]
    fn test_skip_blind_validation_wrong_blind() {
        let mut game = Game::default();
        game.start();
        game.stage = Stage::PreBlind();

        // Game just started, can only skip small blind
        game.blind = None;
        let result = game.skip_blind(Blind::Big);
        assert!(result.is_err());

        let result = game.skip_blind(Blind::Boss);
        assert!(result.is_err());

        // After small blind, can only skip big
        game.blind = Some(Blind::Small);
        let result = game.skip_blind(Blind::Small);
        assert!(result.is_err());

        let result = game.skip_blind(Blind::Boss);
        assert!(result.is_err());

        // After big blind, can only skip boss
        game.blind = Some(Blind::Big);
        let result = game.skip_blind(Blind::Small);
        assert!(result.is_err());

        let result = game.skip_blind(Blind::Big);
        assert!(result.is_err());
    }

    #[test]
    fn test_skip_blind_boss_progression() {
        let mut game = Game::default();
        game.start();
        game.stage = Stage::PreBlind();
        game.blind = Some(Blind::Big);
        game.ante_current = crate::ante::Ante::One;
        game.ante_end = crate::ante::Ante::Two;

        // Skip boss blind should progress ante
        let result = game.skip_blind(Blind::Boss);
        assert!(result.is_ok());

        // Should advance to next ante
        assert_eq!(game.ante_current, crate::ante::Ante::Two);
        assert_eq!(game.stage, Stage::PostBlind());
    }

    #[test]
    fn test_skip_blind_boss_win_condition() {
        let mut game = Game::default();
        game.start();
        game.stage = Stage::PreBlind();
        game.blind = Some(Blind::Big);
        game.ante_current = game.ante_end; // Final ante

        // Skip boss blind on final ante should win
        let result = game.skip_blind(Blind::Boss);
        assert!(result.is_ok());

        // Should end the game with win
        assert_eq!(game.stage, Stage::End(crate::stage::End::Win));
    }

    #[test]
    fn test_skip_blind_action_handler() {
        let mut game = Game::default();
        game.start();
        game.stage = Stage::PreBlind();
        game.blind = None;

        // Test Action::SkipBlind through handle_action
        let action = Action::SkipBlind(Blind::Small);
        let result = game.handle_action(action);
        assert!(result.is_ok());

        // Should have same effect as direct skip_blind call
        assert_eq!(game.stage, Stage::PostBlind());
        assert_eq!(game.reward, 1.5);
        assert_eq!(game.blind, Some(Blind::Small));
    }

    #[test]
    fn test_skip_blind_action_handler_wrong_stage() {
        let mut game = Game::default();
        game.start();
        game.stage = Stage::Shop(); // Wrong stage

        // Action should be invalid in wrong stage
        let action = Action::SkipBlind(Blind::Small);
        let result = game.handle_action(action);
        assert!(result.is_err());
    }

    #[test]
    fn test_skip_blind_joker_effects_integration() {
        let mut game = Game::default();
        game.start();
        game.stage = Stage::PreBlind();
        game.blind = None;
        game.money = 10.0;

        // Add some money to test joker effect integration
        // (The process_joker_round_end_effects is called in skip_blind)

        let result = game.skip_blind(Blind::Small);
        assert!(result.is_ok());

        // Money should include any joker effects that trigger on round end
        // (Base 10.0 + potential joker money effects)
        assert!(game.money >= 10.0);

        // Core skip functionality still works
        assert_eq!(game.stage, Stage::PostBlind());
        assert_eq!(game.reward, 1.5);
    }

    #[test]
    fn test_skip_blind_progression_sequence() {
        let mut game = Game::default();
        game.start();

        // Test complete skip sequence: Small -> Big -> Boss

        // Skip Small Blind
        game.stage = Stage::PreBlind();
        game.blind = None;
        game.skip_blind(Blind::Small).unwrap();
        assert_eq!(game.reward, 1.5);
        assert_eq!(game.stage, Stage::PostBlind());

        // Simulate cashout and shop
        game.cashout().unwrap();
        game.stage = Stage::Shop();
        game.next_round().unwrap();

        // Skip Big Blind
        assert_eq!(game.stage, Stage::PreBlind());
        game.skip_blind(Blind::Big).unwrap();
        assert_eq!(game.reward, 2.0);
        assert_eq!(game.stage, Stage::PostBlind());

        // Simulate cashout and shop
        game.cashout().unwrap();
        game.stage = Stage::Shop();
        game.next_round().unwrap();

        // Skip Boss Blind
        assert_eq!(game.stage, Stage::PreBlind());
        game.skip_blind(Blind::Boss).unwrap();
        assert_eq!(game.reward, 2.5);
        assert_eq!(game.stage, Stage::PostBlind());
    }
}

/// Unit tests for Stone/Steel card tracking implementation
/// Following Uncle Bob's testing principles: F.I.R.S.T. (Fast, Independent, Repeatable, Self-validating, Timely)
#[cfg(test)]
mod stone_steel_tracking_tests {
    use super::*;
    use crate::card::{Card, Edition, Enhancement, Suit, Value};
    use crate::config::Config;

    /// Test helper to create a card with specific enhancement
    fn create_card_with_enhancement(enhancement: Option<Enhancement>) -> Card {
        Card {
            value: Value::Ace,
            suit: Suit::Heart,
            id: 1,
            edition: Edition::Base,
            enhancement,
            seal: None,
        }
    }

    #[test]
    fn should_count_zero_stone_cards_in_empty_deck() {
        let mut game = Game::new(Config::default());
        game.refresh_enhancement_counts();

        assert_eq!(game.stone_cards_in_deck, 0);
    }

    #[test]
    fn should_count_one_stone_card_in_deck() {
        let mut game = Game::new(Config::default());

        let stone_card = create_card_with_enhancement(Some(Enhancement::Stone));
        game.add_cards_to_deck_for_testing(vec![stone_card]);

        game.refresh_enhancement_counts();

        assert_eq!(game.stone_cards_in_deck, 1);
    }

    #[test]
    fn should_count_multiple_stone_cards_in_deck() {
        let mut game = Game::new(Config::default());

        let stone_cards = vec![
            create_card_with_enhancement(Some(Enhancement::Stone)),
            create_card_with_enhancement(Some(Enhancement::Stone)),
            create_card_with_enhancement(Some(Enhancement::Stone)),
        ];
        game.add_cards_to_deck_for_testing(stone_cards);

        game.refresh_enhancement_counts();

        assert_eq!(game.stone_cards_in_deck, 3);
    }

    #[test]
    fn should_count_zero_steel_cards_in_empty_deck() {
        let mut game = Game::new(Config::default());
        game.refresh_enhancement_counts();

        assert_eq!(game.steel_cards_in_deck, 0);
    }

    #[test]
    fn should_count_multiple_steel_cards_in_deck() {
        let mut game = Game::new(Config::default());

        let steel_cards = vec![
            create_card_with_enhancement(Some(Enhancement::Steel)),
            create_card_with_enhancement(Some(Enhancement::Steel)),
            create_card_with_enhancement(Some(Enhancement::Steel)),
            create_card_with_enhancement(Some(Enhancement::Steel)),
        ];
        game.add_cards_to_deck_for_testing(steel_cards);

        game.refresh_enhancement_counts();

        assert_eq!(game.steel_cards_in_deck, 4);
    }

    #[test]
    fn should_count_both_stone_and_steel_cards_independently() {
        let mut game = Game::new(Config::default());

        let mixed_cards = vec![
            create_card_with_enhancement(Some(Enhancement::Stone)),
            create_card_with_enhancement(Some(Enhancement::Steel)),
            create_card_with_enhancement(Some(Enhancement::Stone)),
            create_card_with_enhancement(Some(Enhancement::Steel)),
            create_card_with_enhancement(Some(Enhancement::Steel)),
            create_card_with_enhancement(Some(Enhancement::Bonus)), // Should be ignored
        ];
        game.add_cards_to_deck_for_testing(mixed_cards);

        game.refresh_enhancement_counts();

        assert_eq!(game.stone_cards_in_deck, 2);
        assert_eq!(game.steel_cards_in_deck, 3);
    }

    #[test]
    fn should_refresh_enhancement_counts_on_game_start() {
        let mut game = Game::new(Config::default());

        let enhanced_cards = vec![
            create_card_with_enhancement(Some(Enhancement::Stone)),
            create_card_with_enhancement(Some(Enhancement::Steel)),
        ];
        game.add_cards_to_deck_for_testing(enhanced_cards);

        // Counts should be 0 before start (not yet calculated)
        assert_eq!(game.stone_cards_in_deck, 0);
        assert_eq!(game.steel_cards_in_deck, 0);

        // Start the game (this should refresh counts)
        game.start();

        // Counts should now be accurate
        assert_eq!(game.stone_cards_in_deck, 1);
        assert_eq!(game.steel_cards_in_deck, 1);
    }

    #[test]
    fn should_handle_deck_size_calculation_correctly() {
        let mut game = Game::new(Config::default());

        let initial_deck_size = game.deck_size_for_testing();

        let cards = vec![
            create_card_with_enhancement(Some(Enhancement::Stone)),
            create_card_with_enhancement(Some(Enhancement::Stone)),
            create_card_with_enhancement(Some(Enhancement::Steel)),
            create_card_with_enhancement(None),
            create_card_with_enhancement(Some(Enhancement::Bonus)),
        ];
        game.add_cards_to_deck_for_testing(cards);
        game.refresh_enhancement_counts();

        // Total deck size should be initial size + 5 added cards
        assert_eq!(game.deck_size_for_testing(), initial_deck_size + 5);
        // Enhancement counts should be accurate (only counting the added enhanced cards)
        assert_eq!(game.stone_cards_in_deck, 2);
        assert_eq!(game.steel_cards_in_deck, 1);
    }
}<|MERGE_RESOLUTION|>--- conflicted
+++ resolved
@@ -1934,17 +1934,11 @@
             // Skip tag system actions
             Action::SkipBlind(blind) => self.handle_skip_blind(blind),
             Action::SelectSkipTag(tag_id) => self.handle_select_skip_tag(tag_id),
-<<<<<<< HEAD
 
             // Planet card actions - temporary stub for merge compatibility
             Action::UsePlanetCard { .. } => {
                 // TODO: Implement planet card usage when hand leveling system is ready
                 Ok(())
-=======
-            Action::UsePlanetCard { .. } => {
-                // TODO: Implement planet card usage when planet card system is ready
-                Err(GameError::InvalidAction)
->>>>>>> ce88f14f
             }
         }
     }
