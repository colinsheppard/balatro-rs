--- conflicted
+++ resolved
@@ -1619,6 +1619,7 @@
         Ok(())
     }
 
+    #[allow(dead_code)]
     fn skip_blind(&mut self, blind: Blind) -> Result<(), GameError> {
         // can only skip blind if stage is pre blind
         if self.stage != Stage::PreBlind() {
@@ -1850,18 +1851,6 @@
                 // TODO: Implement multi-select deactivation
                 Err(GameError::InvalidAction)
             }
-<<<<<<< HEAD
-            Action::SkipBlind(blind) => match self.stage {
-                Stage::PreBlind() => self.skip_blind(blind),
-                _ => Err(GameError::InvalidAction),
-            },
-            Action::SelectSkipTag(_tag_id) => {
-                // TODO: Implement skip tag selection functionality
-                // This will be implemented in subsequent skip tag tasks
-                Err(GameError::InvalidAction)
-            }
-=======
-
             // Consumable actions - infrastructure ready for implementation
             Action::BuyConsumable {
                 consumable_id: _,
@@ -1885,7 +1874,6 @@
             // Skip tag system actions
             Action::SkipBlind(blind) => self.handle_skip_blind(blind),
             Action::SelectSkipTag(tag_id) => self.handle_select_skip_tag(tag_id),
->>>>>>> daa5b6f1
         }
     }
 
@@ -1896,14 +1884,12 @@
     }
 
     /// Handle skipping a blind and potentially getting skip tags
-    fn handle_skip_blind(&mut self, _blind: Blind) -> Result<(), GameError> {
+    fn handle_skip_blind(&mut self, blind: Blind) -> Result<(), GameError> {
         use crate::skip_tags::tag_registry::global_registry;
         use crate::skip_tags::SkipTagInstance;
 
-        // Only allow skipping during blind selection
-        if !matches!(self.stage, Stage::PreBlind()) {
-            return Err(GameError::InvalidAction);
-        }
+        // First, call the original skip_blind method to set up the basic skip mechanics
+        self.skip_blind(blind)?;
 
         // Generate potential skip tags based on rarity weights
         let registry = global_registry();
