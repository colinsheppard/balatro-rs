--- conflicted
+++ resolved
@@ -321,10 +321,6 @@
         self.resolution_strategy = strategy;
         self
     }
-<<<<<<< HEAD
-    
-    /// Set whether to validate effects
-=======
 
     /// Set whether to validate effects during processing.
     ///
@@ -408,10 +404,7 @@
             resolution_strategy: self.resolution_strategy,
             validate_effects: self.validate_effects,
             max_retriggered_effects: self.max_retriggered_effects,
-<<<<<<< HEAD
-=======
             priority_strategy: self.priority_strategy,
->>>>>>> 9411d66f
             cache_config: CacheConfig::default(),
         }
     }
@@ -1755,11 +1748,11 @@
         
         let hand = SelectHand {
             cards: vec![
-                Card { rank: Rank::Ace, suit: Suit::Hearts },
-                Card { rank: Rank::King, suit: Suit::Hearts },
-                Card { rank: Rank::Queen, suit: Suit::Hearts },
-                Card { rank: Rank::Jack, suit: Suit::Hearts },
-                Card { rank: Rank::Ten, suit: Suit::Hearts },
+                Card { value: Value::Ace, suit: Suit::Hearts, id: 1, edition: crate::card::Edition::Base, enhancement: None, seal: None },
+                Card { value: Value::King, suit: Suit::Hearts, id: 2, edition: crate::card::Edition::Base, enhancement: None, seal: None },
+                Card { value: Value::Queen, suit: Suit::Hearts, id: 3, edition: crate::card::Edition::Base, enhancement: None, seal: None },
+                Card { value: Value::Jack, suit: Suit::Hearts, id: 4, edition: crate::card::Edition::Base, enhancement: None, seal: None },
+                Card { value: Value::Ten, suit: Suit::Hearts, id: 5, edition: crate::card::Edition::Base, enhancement: None, seal: None },
             ],
         };
         
