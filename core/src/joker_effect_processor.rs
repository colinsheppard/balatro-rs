use crate::card::Card;
use crate::hand::SelectHand;
use crate::joker::{GameContext, Joker, JokerEffect, JokerId};
use crate::joker_metadata::JokerMetadata;
use crate::joker_registry;
use crate::priority_strategy::{MetadataPriorityStrategy, PriorityStrategy};
pub use crate::priority_strategy::{ContextAwarePriorityStrategy, CustomPriorityStrategy, DefaultPriorityStrategy};
#[cfg(feature = "python")]
use pyo3::pyclass;
use std::collections::HashMap;
use std::sync::Arc;
use std::hash::{Hash, Hasher};
use std::time::{Duration, Instant};

/// Priority level for effect processing
#[derive(
    Debug, Clone, Copy, PartialEq, Eq, PartialOrd, Ord, serde::Serialize, serde::Deserialize,
)]
#[cfg_attr(feature = "python", pyclass(eq))]
pub enum EffectPriority {
    /// Lowest priority - applied first
    Low = 1,
    /// Normal priority - default for most jokers
    Normal = 5,
    /// High priority - applied after normal effects
    High = 10,
    /// Critical priority - applied last (e.g., multiplicative effects)
    Critical = 15,
}

impl Default for EffectPriority {
    fn default() -> Self {
        Self::Normal
    }
}

/// Strategy for resolving conflicts between competing effects
#[derive(Debug, Clone, PartialEq, Hash)]
pub enum ConflictResolutionStrategy {
    /// Sum all numeric effects (default)
    Sum,
    /// Take the maximum value for each effect type
    Maximum,
    /// Take the minimum value for each effect type
    Minimum,
    /// Use first joker's effect (by priority order)
    FirstWins,
    /// Use last joker's effect (by priority order)
    LastWins,
    // TODO: Add Custom resolution function support later
    // Custom(fn(&[JokerEffect]) -> JokerEffect),
}

impl Default for ConflictResolutionStrategy {
    fn default() -> Self {
        Self::Sum
    }
}

/// Configuration for effect cache behavior
#[derive(Debug, Clone)]
pub struct CacheConfig {
    /// Maximum number of cache entries
    pub max_entries: usize,
    /// Time-to-live for cache entries in seconds
    pub ttl_seconds: u64,
    /// Whether caching is enabled
    pub enabled: bool,
}

impl Default for CacheConfig {
    fn default() -> Self {
        Self {
            max_entries: 1000,
            ttl_seconds: 300, // 5 minutes
            enabled: true,
        }
    }
}

/// Cache metrics for performance monitoring
#[derive(Debug, Clone, Default)]
pub struct CacheMetrics {
    /// Total number of cache lookups
    pub total_lookups: u64,
    /// Number of cache hits
    pub hits: u64,
    /// Number of cache misses
    pub misses: u64,
    /// Total time saved by cache hits (in microseconds)
    pub time_saved_micros: u64,
    /// Number of cache evictions due to size limits
    pub evictions: u64,
    /// Number of cache expiries due to TTL
    pub expiries: u64,
}

impl CacheMetrics {
    /// Calculate cache hit ratio
    pub fn hit_ratio(&self) -> f64 {
        if self.total_lookups == 0 {
            0.0
        } else {
            self.hits as f64 / self.total_lookups as f64
        }
    }

    /// Calculate average time saved per hit in microseconds
    pub fn avg_time_saved_per_hit(&self) -> f64 {
        if self.hits == 0 {
            0.0
        } else {
            self.time_saved_micros as f64 / self.hits as f64
        }
    }
}

/// Cache entry with expiration tracking
#[derive(Debug, Clone)]
struct CacheEntry {
    /// Cached processing result
    result: ProcessingResult,
    /// When this entry was created
    created_at: Instant,
    /// When this entry was last accessed
    last_accessed: Instant,
}

impl CacheEntry {
    fn new(result: ProcessingResult) -> Self {
        let now = Instant::now();
        Self {
            result,
            created_at: now,
            last_accessed: now,
        }
    }

    fn is_expired(&self, ttl: Duration) -> bool {
        self.created_at.elapsed() > ttl
    }

    fn touch(&mut self) {
        self.last_accessed = Instant::now();
    }
}

/// Context for effect processing operations
#[derive(Debug, Clone)]
pub struct ProcessingContext {
    /// Processing mode (immediate vs delayed)
    pub processing_mode: ProcessingMode,
    /// Current resolution strategy
    pub resolution_strategy: ConflictResolutionStrategy,
    /// Whether to validate effects before processing
    pub validate_effects: bool,
    /// Maximum number of retriggered effects to prevent infinite loops
    pub max_retriggered_effects: u32,
    /// Strategy for determining joker effect priorities
    pub priority_strategy: Arc<dyn PriorityStrategy>,
    /// Cache configuration
    pub cache_config: CacheConfig,
}

impl Default for ProcessingContext {
    fn default() -> Self {
        Self {
            processing_mode: ProcessingMode::Immediate,
            resolution_strategy: ConflictResolutionStrategy::default(),
            validate_effects: true,
            max_retriggered_effects: 100,
            priority_strategy: Arc::new(MetadataPriorityStrategy::default()),
            cache_config: CacheConfig::default(),
        }
    }
}

impl ProcessingContext {
    /// Create a new builder for ProcessingContext.
    ///
    /// This provides a fluent API for configuring ProcessingContext instances.
    ///
    /// # Examples
    ///
    /// ```
    /// # use balatro_rs::joker_effect_processor::{ProcessingContext, ProcessingMode, ConflictResolutionStrategy};
    /// let context = ProcessingContext::builder()
    ///     .processing_mode(ProcessingMode::Delayed)
    ///     .resolution_strategy(ConflictResolutionStrategy::Maximum)
    ///     .validate_effects(false)
    ///     .max_retriggered_effects(50)
    ///     .build();
    /// ```
    pub fn builder() -> ProcessingContextBuilder {
        ProcessingContextBuilder::new()
    }
    
    /// Set the priority strategy for this context
    pub fn with_priority_strategy(mut self, strategy: Arc<dyn PriorityStrategy>) -> Self {
        self.priority_strategy = strategy;
        self
    }
}

/// Builder for creating ProcessingContext instances with a fluent API.
///
/// The ProcessingContextBuilder provides a convenient way to configure
/// ProcessingContext instances using method chaining. All configuration
/// options are optional, with sensible defaults being used for unspecified
/// fields.
///
/// # Examples
///
/// ## Basic usage with all options
///
/// ```
/// # use balatro_rs::joker_effect_processor::{ProcessingContext, ProcessingMode, ConflictResolutionStrategy};
/// let context = ProcessingContext::builder()
///     .processing_mode(ProcessingMode::Delayed)
///     .resolution_strategy(ConflictResolutionStrategy::Maximum)
///     .validate_effects(false)
///     .max_retriggered_effects(50)
///     .build();
/// ```
///
/// ## Partial configuration (uses defaults for unspecified fields)
///
/// ```
/// # use balatro_rs::joker_effect_processor::{ProcessingContext, ProcessingMode};
/// let context = ProcessingContext::builder()
///     .processing_mode(ProcessingMode::Delayed)
///     .validate_effects(false)
///     .build();
/// ```
///
/// ## Builder reuse
///
/// ```
/// # use balatro_rs::joker_effect_processor::{ProcessingContext, ProcessingMode, ConflictResolutionStrategy};
/// let base_builder = ProcessingContext::builder()
///     .processing_mode(ProcessingMode::Delayed)
///     .resolution_strategy(ConflictResolutionStrategy::Maximum);
///
/// let context1 = base_builder.clone().validate_effects(true).build();
/// let context2 = base_builder.validate_effects(false).build();
/// ```
#[derive(Debug, Clone)]
pub struct ProcessingContextBuilder {
    processing_mode: ProcessingMode,
    resolution_strategy: ConflictResolutionStrategy,
    validate_effects: bool,
    max_retriggered_effects: u32,
<<<<<<< HEAD
    cache_config: CacheConfig,
=======
    priority_strategy: Arc<dyn PriorityStrategy>,
>>>>>>> 5fdb3dcc
}

impl ProcessingContextBuilder {
    /// Create a new builder with default values.
    ///
    /// The builder starts with the same default values as [`ProcessingContext::default()`].
    ///
    /// # Examples
    ///
    /// ```
    /// # use balatro_rs::joker_effect_processor::ProcessingContextBuilder;
    /// let builder = ProcessingContextBuilder::new();
    /// let context = builder.build();
    /// ```
    pub fn new() -> Self {
        let default_context = ProcessingContext::default();
        Self {
            processing_mode: default_context.processing_mode,
            resolution_strategy: default_context.resolution_strategy,
            validate_effects: default_context.validate_effects,
            max_retriggered_effects: default_context.max_retriggered_effects,
<<<<<<< HEAD
            cache_config: default_context.cache_config,
=======
            priority_strategy: default_context.priority_strategy,
>>>>>>> 5fdb3dcc
        }
    }

    /// Set the processing mode for joker effects.
    ///
    /// The processing mode determines when effects are applied:
    /// - `ProcessingMode::Immediate`: Effects are applied as soon as they are generated
    /// - `ProcessingMode::Delayed`: Effects are collected and applied in batch
    ///
    /// # Arguments
    ///
    /// * `mode` - The processing mode to use
    ///
    /// # Examples
    ///
    /// ```
    /// # use balatro_rs::joker_effect_processor::{ProcessingContext, ProcessingMode};
    /// let context = ProcessingContext::builder()
    ///     .processing_mode(ProcessingMode::Delayed)
    ///     .build();
    /// ```
    pub fn processing_mode(mut self, mode: ProcessingMode) -> Self {
        self.processing_mode = mode;
        self
    }

    /// Set the conflict resolution strategy for combining multiple effects.
    ///
    /// When multiple jokers produce conflicting effects, the resolution strategy
    /// determines how they are combined:
    /// - `ConflictResolutionStrategy::Sum`: Add all effect values together
    /// - `ConflictResolutionStrategy::Maximum`: Use the highest effect value
    /// - `ConflictResolutionStrategy::Minimum`: Use the lowest effect value
    ///
    /// # Arguments
    ///
    /// * `strategy` - The conflict resolution strategy to use
    ///
    /// # Examples
    ///
    /// ```
    /// # use balatro_rs::joker_effect_processor::{ProcessingContext, ConflictResolutionStrategy};
    /// let context = ProcessingContext::builder()
    ///     .resolution_strategy(ConflictResolutionStrategy::Maximum)
    ///     .build();
    /// ```
    pub fn resolution_strategy(mut self, strategy: ConflictResolutionStrategy) -> Self {
        self.resolution_strategy = strategy;
        self
    }

    /// Set whether to validate effects during processing.
    ///
    /// When enabled, each effect is validated against predefined rules before
    /// being applied. This can help catch invalid effects but adds processing overhead.
    ///
    /// # Arguments
    ///
    /// * `validate` - Whether to enable effect validation
    ///
    /// # Examples
    ///
    /// ```
    /// # use balatro_rs::joker_effect_processor::ProcessingContext;
    /// // Enable validation for debugging
    /// let debug_context = ProcessingContext::builder()
    ///     .validate_effects(true)
    ///     .build();
    ///
    /// // Disable validation for performance
    /// let production_context = ProcessingContext::builder()
    ///     .validate_effects(false)
    ///     .build();
    /// ```
    pub fn validate_effects(mut self, validate: bool) -> Self {
        self.validate_effects = validate;
        self
    }

    /// Set the maximum number of retriggered effects allowed.
    ///
    /// This prevents infinite loops from jokers that retrigger other jokers.
    /// When the limit is reached, additional retriggers are ignored and an error
    /// is recorded.
    ///
    /// # Arguments
    ///
    /// * `max` - The maximum number of retriggered effects (0 disables retriggering)
    ///
    /// # Examples
    ///
    /// ```
    /// # use balatro_rs::joker_effect_processor::ProcessingContext;
    /// // Conservative limit for safety
    /// let safe_context = ProcessingContext::builder()
    ///     .max_retriggered_effects(10)
    ///     .build();
    ///
    /// // Higher limit for complex interactions
    /// let complex_context = ProcessingContext::builder()
    ///     .max_retriggered_effects(200)
    ///     .build();
    /// ```
    pub fn max_retriggered_effects(mut self, max: u32) -> Self {
        self.max_retriggered_effects = max;
        self
    }
    
    /// Set the priority strategy
    pub fn priority_strategy(mut self, strategy: Arc<dyn PriorityStrategy>) -> Self {
        self.priority_strategy = strategy;
        self
    }

    /// Build the final ProcessingContext instance.
    ///
    /// Consumes the builder and returns a configured ProcessingContext.
    ///
    /// # Examples
    ///
    /// ```
    /// # use balatro_rs::joker_effect_processor::{ProcessingContext, ProcessingMode};
    /// let context = ProcessingContext::builder()
    ///     .processing_mode(ProcessingMode::Delayed)
    ///     .validate_effects(false)
    ///     .build();
    /// ```
    pub fn build(self) -> ProcessingContext {
        ProcessingContext {
            processing_mode: self.processing_mode,
            resolution_strategy: self.resolution_strategy,
            validate_effects: self.validate_effects,
            max_retriggered_effects: self.max_retriggered_effects,
<<<<<<< HEAD
            cache_config: self.cache_config,
=======
            priority_strategy: self.priority_strategy,
            cache_config: CacheConfig::default(),
>>>>>>> 5fdb3dcc
        }
    }
}

impl Default for ProcessingContextBuilder {
    fn default() -> Self {
        Self::new()
    }
}

/// Processing mode for effects
#[derive(Debug, Clone, PartialEq)]
pub enum ProcessingMode {
    /// Process effects immediately when collected
    Immediate,
    /// Collect effects and process them later (for batching)
    Delayed,
}

/// Result of effect processing operation
#[derive(Debug, Clone)]
pub struct ProcessingResult {
    /// Final accumulated effect
    pub accumulated_effect: JokerEffect,
    /// Number of jokers that contributed effects
    pub jokers_processed: usize,
    /// Number of retriggered effects
    pub retriggered_count: u32,
    /// Any errors encountered during processing
    pub errors: Vec<EffectProcessingError>,
    /// Performance metrics
    pub processing_time_micros: u64,
}

/// Errors that can occur during effect processing
#[derive(Debug, Clone, PartialEq)]
pub enum EffectProcessingError {
    /// Effect validation failed
    ValidationFailed(String),
    /// Too many retriggered effects (infinite loop protection)
    TooManyRetriggers(u32),
    /// Conflicting effects couldn't be resolved
    ConflictResolutionFailed(String),
    /// Invalid joker state
    InvalidJokerState(JokerId, String),
}

/// Weighted effect with priority and source information
#[derive(Debug, Clone)]
pub struct WeightedEffect {
    /// The joker effect
    pub effect: JokerEffect,
    /// Priority for processing order
    pub priority: EffectPriority,
    /// Source joker that generated this effect
    pub source_joker_id: JokerId,
    /// Whether this effect was retriggered
    pub is_retriggered: bool,
}

/// Main processor for joker effects with accumulation and conflict resolution
#[derive(Debug, Clone)]
pub struct JokerEffectProcessor {
    /// Current processing context
    context: ProcessingContext,
    /// Cache for performance optimization
    effect_cache: HashMap<String, CacheEntry>,
    /// Cache performance metrics
    cache_metrics: CacheMetrics,
}

impl JokerEffectProcessor {
    /// Create a new effect processor with default settings
    pub fn new() -> Self {
        Self {
            context: ProcessingContext::default(),
            effect_cache: HashMap::new(),
            cache_metrics: CacheMetrics::default(),
        }
    }

    /// Create a processor with custom context
    pub fn with_context(context: ProcessingContext) -> Self {
        Self {
            context,
            effect_cache: HashMap::new(),
            cache_metrics: CacheMetrics::default(),
        }
    }

    /// Process effects when a hand is played
    pub fn process_hand_effects(
        &mut self,
        jokers: &[Box<dyn Joker>],
        game_context: &mut GameContext,
        hand: &SelectHand,
    ) -> ProcessingResult {
        let start_time = std::time::Instant::now();

        // Generate cache key and check cache
        let cache_key = self.generate_hand_cache_key(jokers, game_context, hand);
        if let Some(cached_result) = self.check_cache(&cache_key) {
            return cached_result;
        }

        // Collect effects from all jokers
        let mut weighted_effects = Vec::new();

        for joker in jokers {
            let effect = joker.on_hand_played(game_context, hand);
            if !self.is_empty_effect(&effect) {
                weighted_effects.push(WeightedEffect {
                    effect,
                    priority: self.get_joker_priority(joker.id()),
                    source_joker_id: joker.id(),
                    is_retriggered: false,
                });
            }
        }

        // Process the collected effects
        let result = self
            .process_weighted_effects(weighted_effects, start_time.elapsed().as_micros() as u64);

        // Store result in cache
        self.store_in_cache(cache_key, result.clone());

        result
    }

    /// Process effects when individual cards are scored
    pub fn process_card_effects(
        &mut self,
        jokers: &[Box<dyn Joker>],
        game_context: &mut GameContext,
        card: &Card,
    ) -> ProcessingResult {
        let start_time = std::time::Instant::now();

        // Generate cache key and check cache
        let cache_key = self.generate_card_cache_key(jokers, game_context, card);
        if let Some(cached_result) = self.check_cache(&cache_key) {
            return cached_result;
        }

        // Collect effects from all jokers for this card
        let mut weighted_effects = Vec::new();

        for joker in jokers {
            let effect = joker.on_card_scored(game_context, card);
            if !self.is_empty_effect(&effect) {
                weighted_effects.push(WeightedEffect {
                    effect,
                    priority: self.get_joker_priority(joker.id()),
                    source_joker_id: joker.id(),
                    is_retriggered: false,
                });
            }
        }

        // Process the collected effects
        let result = self
            .process_weighted_effects(weighted_effects, start_time.elapsed().as_micros() as u64);

        // Store result in cache
        self.store_in_cache(cache_key, result.clone());

        result
    }

    /// Process a collection of weighted effects
    fn process_weighted_effects(
        &mut self,
        mut weighted_effects: Vec<WeightedEffect>,
        base_processing_time: u64,
    ) -> ProcessingResult {
        let mut errors = Vec::new();

        // Handle retriggering
        let (retriggered_count, retrigger_errors) = self.process_retriggers(&mut weighted_effects);
        errors.extend(retrigger_errors);

        // Sort by priority (higher priority applied later)
        weighted_effects.sort_by_key(|we| we.priority);

        // Validate effects if enabled
        if self.context.validate_effects {
            for weighted_effect in &weighted_effects {
                if let Err(validation_error) = self.validate_effect(&weighted_effect.effect) {
                    errors.push(EffectProcessingError::ValidationFailed(validation_error));
                }
            }
        }

        // Accumulate effects based on resolution strategy
        let accumulated_effect = self.accumulate_effects(&weighted_effects);

        ProcessingResult {
            accumulated_effect,
            jokers_processed: weighted_effects.len(),
            retriggered_count,
            errors,
            processing_time_micros: base_processing_time
                + std::time::Instant::now().elapsed().as_micros() as u64,
        }
    }

    /// Process retrigger effects for weighted effects
    ///
    /// This method handles the creation of retriggered copies of effects that have
    /// retrigger counts. It enforces a maximum retrigger limit to prevent infinite loops.
    ///
    /// # Arguments
    /// * `weighted_effects` - The vector of weighted effects to process retriggers for
    ///
    /// # Returns
    /// A tuple containing:
    /// * `u32` - The total number of retriggered effects created
    /// * `Vec<EffectProcessingError>` - Any errors encountered during retrigger processing
    fn process_retriggers(
        &self,
        weighted_effects: &mut Vec<WeightedEffect>,
    ) -> (u32, Vec<EffectProcessingError>) {
        let mut errors = Vec::new();
        let mut retriggered_count = 0;

        let mut i = 0;
        let original_length = weighted_effects.len();
        while i < original_length && retriggered_count < self.context.max_retriggered_effects {
            let retrigger_count = weighted_effects[i].effect.retrigger;

            // Process retriggers for this effect
            for _ in 0..retrigger_count {
                if retriggered_count >= self.context.max_retriggered_effects {
                    errors.push(EffectProcessingError::TooManyRetriggers(
                        self.context.max_retriggered_effects,
                    ));
                    break;
                }

                let mut retriggered_effect = weighted_effects[i].clone();
                retriggered_effect.is_retriggered = true;
                weighted_effects.push(retriggered_effect);
                retriggered_count += 1;
            }

            i += 1;
        }

        (retriggered_count, errors)
    }

    /// Accumulate multiple effects into a single effect using the current resolution strategy
    fn accumulate_effects(&self, weighted_effects: &[WeightedEffect]) -> JokerEffect {
        if weighted_effects.is_empty() {
            return JokerEffect::new();
        }

        let effects: Vec<JokerEffect> = weighted_effects
            .iter()
            .map(|we| we.effect.clone())
            .collect();

        match &self.context.resolution_strategy {
            ConflictResolutionStrategy::Sum => self.sum_effects(&effects),
            ConflictResolutionStrategy::Maximum => self.max_effects(&effects),
            ConflictResolutionStrategy::Minimum => self.min_effects(&effects),
            ConflictResolutionStrategy::FirstWins => effects[0].clone(),
            ConflictResolutionStrategy::LastWins => effects[effects.len() - 1].clone(),
        }
    }

    /// Sum all numeric effects together
    fn sum_effects(&self, effects: &[JokerEffect]) -> JokerEffect {
        let mut result = JokerEffect::new();

        // Start mult_multiplier at 1.0 for proper multiplication
        result.mult_multiplier = 1.0;

        for effect in effects {
            result.chips += effect.chips;
            result.mult += effect.mult;
            result.money += effect.money;
            result.hand_size_mod += effect.hand_size_mod;
            result.discard_mod += effect.discard_mod;
            result.sell_value_increase += effect.sell_value_increase;

            // Multiplicative effects are multiplied together
            // Only multiply if the effect has a non-default multiplier
            if effect.mult_multiplier != 0.0 {
                result.mult_multiplier *= effect.mult_multiplier;
            }

            // Boolean effects - any true makes result true
            result.destroy_self = result.destroy_self || effect.destroy_self;

            // Append vectors
            result.destroy_others.extend(&effect.destroy_others);
            result.transform_cards.extend(&effect.transform_cards);

            // Take last non-empty message
            if effect.message.is_some() {
                result.message = effect.message.clone();
            }
        }

        // If no multiplicative effects were applied, set back to default (0.0)
        if result.mult_multiplier == 1.0 {
            result.mult_multiplier = 0.0;
        }

        result
    }

    /// Take maximum values for all effects
    fn max_effects(&self, effects: &[JokerEffect]) -> JokerEffect {
        let mut result = effects[0].clone();

        for effect in &effects[1..] {
            result.chips = result.chips.max(effect.chips);
            result.mult = result.mult.max(effect.mult);
            result.money = result.money.max(effect.money);
            result.hand_size_mod = result.hand_size_mod.max(effect.hand_size_mod);
            result.discard_mod = result.discard_mod.max(effect.discard_mod);
            result.sell_value_increase = result.sell_value_increase.max(effect.sell_value_increase);
            result.mult_multiplier = result.mult_multiplier.max(effect.mult_multiplier);
        }

        result
    }

    /// Take minimum values for all effects
    fn min_effects(&self, effects: &[JokerEffect]) -> JokerEffect {
        let mut result = effects[0].clone();

        for effect in &effects[1..] {
            result.chips = result.chips.min(effect.chips);
            result.mult = result.mult.min(effect.mult);
            result.money = result.money.min(effect.money);
            result.hand_size_mod = result.hand_size_mod.min(effect.hand_size_mod);
            result.discard_mod = result.discard_mod.min(effect.discard_mod);
            result.sell_value_increase = result.sell_value_increase.min(effect.sell_value_increase);
            result.mult_multiplier = result.mult_multiplier.min(effect.mult_multiplier);
        }

        result
    }

    /// Check if an effect is empty (no-op)
    fn is_empty_effect(&self, effect: &JokerEffect) -> bool {
        effect.chips == 0
            && effect.mult == 0
            && effect.money == 0
            && effect.mult_multiplier == 0.0  // Default trait gives 0.0 for f64
            && effect.retrigger == 0
            && !effect.destroy_self
            && effect.destroy_others.is_empty()
            && effect.transform_cards.is_empty()
            && effect.hand_size_mod == 0
            && effect.discard_mod == 0
            && effect.sell_value_increase == 0
            && effect.message.is_none()
    }

    /// Get processing priority for a joker using the configured strategy
    fn get_joker_priority(&self, joker_id: JokerId) -> EffectPriority {
        self.context.priority_strategy.get_priority(joker_id)
    }

    /// Validate a single effect
    fn validate_effect(&self, effect: &JokerEffect) -> Result<(), String> {
        // Basic validation rules
        if effect.mult_multiplier < 0.0 {
            return Err("Mult multiplier cannot be negative".to_string());
        }

        if effect.retrigger > 10 {
            return Err("Too many retriggers - maximum is 10".to_string());
        }

        // Additional validation can be added here
        Ok(())
    }

    /// Generate a deterministic cache key for hand effect processing
    fn generate_hand_cache_key(
        &self,
        jokers: &[Box<dyn Joker>],
        game_context: &GameContext,
        hand: &SelectHand,
    ) -> String {
        let mut hasher = std::collections::hash_map::DefaultHasher::new();

        // Hash joker states
        for joker in jokers {
            joker.id().hash(&mut hasher);
            // Hash joker-specific state (you might need to add a method to get hashable state)
            // For now, we'll use the joker ID as a proxy
        }

        // Hash relevant game context
        game_context.money.hash(&mut hasher);
        game_context.mult.hash(&mut hasher);
        game_context.chips.hash(&mut hasher);
        game_context.hands_played.hash(&mut hasher);
        game_context.discards_used.hash(&mut hasher);
        game_context.ante.hash(&mut hasher);
        game_context.round.hash(&mut hasher);

        // Hash hand composition
        for card in hand.cards() {
            card.value.hash(&mut hasher);
            card.suit.hash(&mut hasher);
        }

        // Hash processing context settings that affect results
        self.context.resolution_strategy.hash(&mut hasher);
        self.context.max_retriggered_effects.hash(&mut hasher);

        format!("hand_{:x}", hasher.finish())
    }

    /// Generate a deterministic cache key for card effect processing
    fn generate_card_cache_key(
        &self,
        jokers: &[Box<dyn Joker>],
        game_context: &GameContext,
        card: &Card,
    ) -> String {
        let mut hasher = std::collections::hash_map::DefaultHasher::new();

        // Hash joker states
        for joker in jokers {
            joker.id().hash(&mut hasher);
        }

        // Hash relevant game context
        game_context.money.hash(&mut hasher);
        game_context.mult.hash(&mut hasher);
        game_context.chips.hash(&mut hasher);
        game_context.ante.hash(&mut hasher);
        game_context.round.hash(&mut hasher);

        // Hash card
        card.value.hash(&mut hasher);
        card.suit.hash(&mut hasher);

        // Hash processing context settings
        self.context.resolution_strategy.hash(&mut hasher);
        self.context.max_retriggered_effects.hash(&mut hasher);

        format!("card_{:x}", hasher.finish())
    }

    /// Check cache for existing result and update metrics
    fn check_cache(&mut self, cache_key: &str) -> Option<ProcessingResult> {
        if !self.context.cache_config.enabled {
            return None;
        }

        self.cache_metrics.total_lookups += 1;

        // Check if entry exists and is not expired
        if let Some(entry) = self.effect_cache.get_mut(cache_key) {
            let ttl = Duration::from_secs(self.context.cache_config.ttl_seconds);

            if entry.is_expired(ttl) {
                // Remove expired entry
                self.effect_cache.remove(cache_key);
                self.cache_metrics.misses += 1;
                self.cache_metrics.expiries += 1;
                None
            } else {
                // Cache hit - update access time and metrics
                entry.touch();
                self.cache_metrics.hits += 1;
                self.cache_metrics.time_saved_micros += entry.result.processing_time_micros;
                Some(entry.result.clone())
            }
        } else {
            // Cache miss
            self.cache_metrics.misses += 1;
            None
        }
    }

    /// Store result in cache with eviction if necessary
    fn store_in_cache(&mut self, cache_key: String, result: ProcessingResult) {
        if !self.context.cache_config.enabled {
            return;
        }

        // Check if we need to evict entries to stay within size limits
        while self.effect_cache.len() >= self.context.cache_config.max_entries {
            self.evict_oldest_entry();
        }

        // Store the new entry
        let entry = CacheEntry::new(result);
        self.effect_cache.insert(cache_key, entry);
    }

    /// Evict the oldest (least recently accessed) cache entry
    fn evict_oldest_entry(&mut self) {
        let mut oldest_key = None;
        let mut oldest_time = Instant::now();

        for (key, entry) in &self.effect_cache {
            if entry.last_accessed < oldest_time {
                oldest_time = entry.last_accessed;
                oldest_key = Some(key.clone());
            }
        }

        if let Some(key) = oldest_key {
            self.effect_cache.remove(&key);
            self.cache_metrics.evictions += 1;
        }
    }

    /// Clean up expired cache entries
    fn cleanup_expired_entries(&mut self) {
        let ttl = Duration::from_secs(self.context.cache_config.ttl_seconds);
        let mut expired_keys = Vec::new();

        for (key, entry) in &self.effect_cache {
            if entry.is_expired(ttl) {
                expired_keys.push(key.clone());
            }
        }

        for key in expired_keys {
            self.effect_cache.remove(&key);
            self.cache_metrics.expiries += 1;
        }
    }

    /// Clear the effect cache (useful for testing or memory management)
    pub fn clear_cache(&mut self) {
        self.effect_cache.clear();
        // Reset metrics when clearing cache
        self.cache_metrics = CacheMetrics::default();
    }

    /// Update processing context
    pub fn set_context(&mut self, context: ProcessingContext) {
        self.context = context;
    }

    /// Get current processing context
    pub fn context(&self) -> &ProcessingContext {
        &self.context
    }

    /// Get cache performance metrics
    pub fn cache_metrics(&self) -> &CacheMetrics {
        &self.cache_metrics
    }

    /// Get current cache size
    pub fn cache_size(&self) -> usize {
        self.effect_cache.len()
    }

    /// Update cache configuration
    pub fn set_cache_config(&mut self, config: CacheConfig) {
        self.context.cache_config = config;
        // Clear cache if caching was disabled
        if !self.context.cache_config.enabled {
            self.clear_cache();
        }
    }

    /// Perform cache maintenance (cleanup expired entries)
    pub fn maintain_cache(&mut self) {
        self.cleanup_expired_entries();
    }
}

impl Default for JokerEffectProcessor {
    fn default() -> Self {
        Self::new()
    }
}

#[cfg(test)]
mod tests {
    use super::*;

    #[test]
    fn test_empty_effect_detection() {
        let processor = JokerEffectProcessor::new();
        let empty_effect = JokerEffect::new();
        assert!(processor.is_empty_effect(&empty_effect));

        let non_empty_effect = JokerEffect::new().with_chips(5);
        assert!(!processor.is_empty_effect(&non_empty_effect));
    }

    #[test]
    fn test_sum_effects() {
        let processor = JokerEffectProcessor::new();
        let effects = vec![
            JokerEffect::new().with_chips(10).with_mult(2),
            JokerEffect::new().with_chips(5).with_mult(3),
        ];

        let result = processor.sum_effects(&effects);
        assert_eq!(result.chips, 15);
        assert_eq!(result.mult, 5);
    }

    #[test]
    fn test_multiplicative_effects() {
        let processor = JokerEffectProcessor::new();
        let effects = vec![
            JokerEffect::new().with_mult_multiplier(1.5),
            JokerEffect::new().with_mult_multiplier(2.0),
        ];

        let result = processor.sum_effects(&effects);
        assert_eq!(result.mult_multiplier, 3.0); // 1.5 * 2.0
    }

    #[test]
    fn test_effect_validation() {
        let processor = JokerEffectProcessor::new();

        let valid_effect = JokerEffect::new().with_mult_multiplier(1.5);
        assert!(processor.validate_effect(&valid_effect).is_ok());

        let invalid_effect = JokerEffect::new().with_mult_multiplier(-1.0);
        assert!(processor.validate_effect(&invalid_effect).is_err());
    }

    #[test]
    fn test_complex_effect_accumulation() {
        let processor = JokerEffectProcessor::new();

        // Create multiple effects with different properties
        let effects = vec![
            WeightedEffect {
                effect: JokerEffect::new().with_chips(10).with_mult(2),
                priority: EffectPriority::Low,
                source_joker_id: JokerId::Joker,
                is_retriggered: false,
           },
            WeightedEffect {
                effect: JokerEffect::new().with_chips(5).with_mult(3).with_money(1),
                priority: EffectPriority::Normal,
                source_joker_id: JokerId::GreedyJoker,
                is_retriggered: false,
           },
            WeightedEffect {
                effect: JokerEffect::new().with_mult_multiplier(1.5).with_money(2),
                priority: EffectPriority::High,
                source_joker_id: JokerId::LustyJoker,
                is_retriggered: false,
           },
        ];

        let result = processor.accumulate_effects(&effects);

        // Verify accumulation
        assert_eq!(result.chips, 15); // 10 + 5
        assert_eq!(result.mult, 5); // 2 + 3
        assert_eq!(result.money, 3); // 1 + 2
        assert_eq!(result.mult_multiplier, 1.5); // Only one multiplier
    }

    #[test]
    fn test_conflict_resolution_strategies() {
        let processor = JokerEffectProcessor::new();

        let effects = vec![
            JokerEffect::new().with_chips(10).with_mult(5),
            JokerEffect::new().with_chips(20).with_mult(3),
            JokerEffect::new().with_chips(5).with_mult(8),
        ];

        // Test Sum strategy (default)
        let sum_result = processor.sum_effects(&effects);
        assert_eq!(sum_result.chips, 35); // 10 + 20 + 5
        assert_eq!(sum_result.mult, 16); // 5 + 3 + 8

        // Test Maximum strategy
        let max_result = processor.max_effects(&effects);
        assert_eq!(max_result.chips, 20); // max(10, 20, 5)
        assert_eq!(max_result.mult, 8); // max(5, 3, 8)

        // Test Minimum strategy
        let min_result = processor.min_effects(&effects);
        assert_eq!(min_result.chips, 5); // min(10, 20, 5)
        assert_eq!(min_result.mult, 3); // min(5, 3, 8)
    }

    #[test]
    fn test_priority_ordering() {
        let mut weighted_effects = vec![
            WeightedEffect {
                effect: JokerEffect::new().with_chips(10),
                priority: EffectPriority::High,
                source_joker_id: JokerId::Joker,
                is_retriggered: false,
           },
            WeightedEffect {
                effect: JokerEffect::new().with_chips(20),
                priority: EffectPriority::Low,
                source_joker_id: JokerId::GreedyJoker,
                is_retriggered: false,
           },
            WeightedEffect {
                effect: JokerEffect::new().with_chips(30),
                priority: EffectPriority::Critical,
                source_joker_id: JokerId::LustyJoker,
                is_retriggered: false,
           },
        ];

        // Sort by priority (higher priority applied later)
        weighted_effects.sort_by_key(|we| we.priority);

        // Verify order: Low, High, Critical
        assert_eq!(weighted_effects[0].priority, EffectPriority::Low);
        assert_eq!(weighted_effects[1].priority, EffectPriority::High);
        assert_eq!(weighted_effects[2].priority, EffectPriority::Critical);
    }

    #[test]
    fn test_retriggering_logic() {
        let mut processor = JokerEffectProcessor::new();

        let weighted_effects = vec![
            WeightedEffect {
                effect: JokerEffect::new().with_chips(10).with_mult(2),
                priority: EffectPriority::Normal,
                source_joker_id: JokerId::Joker,
                is_retriggered: false,
           },
            WeightedEffect {
                effect: JokerEffect {
                    chips: 5,
                    mult: 1,
                    retrigger: 2, // This effect should retrigger 2 times
                    ..Default::default()
               },
                priority: EffectPriority::Normal,
                source_joker_id: JokerId::GreedyJoker,
                is_retriggered: false,
           },
        ];

        let result = processor.process_weighted_effects(weighted_effects, 0);

        // Should have processed 2 original + 2 retriggered = 4 total
        assert_eq!(result.jokers_processed, 4);
        assert_eq!(result.retriggered_count, 2);

        // Accumulated effect should include retriggered effects
        // Original: 10+5=15 chips, 2+1=3 mult
        // Retriggered: +5+5=10 chips, +1+1=2 mult
        // Total: 25 chips, 5 mult
        assert_eq!(result.accumulated_effect.chips, 25);
        assert_eq!(result.accumulated_effect.mult, 5);
    }

    #[test]
    fn test_retrigger_limit_protection() {
        let mut processor = JokerEffectProcessor::new();

        // Set a low retrigger limit for testing
        processor.context.max_retriggered_effects = 3;

        let weighted_effects = vec![WeightedEffect {
            effect: JokerEffect {
                chips: 10,
                retrigger: 10, // Would cause 10 retriggers, but limit is 3
                ..Default::default()
           },
            priority: EffectPriority::Normal,
            source_joker_id: JokerId::Joker,
            is_retriggered: false,
        }];

        let result = processor.process_weighted_effects(weighted_effects, 0);

        // Should have hit the limit
        assert_eq!(result.retriggered_count, 3);
        assert!(!result.errors.is_empty());
        assert!(matches!(
            result.errors[0],
            EffectProcessingError::TooManyRetriggers(3)
        ));
    }

    #[test]
    fn test_effect_validation_in_processing() {
        let mut processor = JokerEffectProcessor::new();
        processor.context.validate_effects = true;

        let weighted_effects = vec![
            WeightedEffect {
                effect: JokerEffect::new().with_chips(10),
                priority: EffectPriority::Normal,
                source_joker_id: JokerId::Joker,
                is_retriggered: false,
           },
            WeightedEffect {
                effect: JokerEffect::new().with_mult_multiplier(-1.0), // Invalid
                priority: EffectPriority::Normal,
                source_joker_id: JokerId::GreedyJoker,
                is_retriggered: false,
           },
        ];

        let result = processor.process_weighted_effects(weighted_effects, 0);

        // Should have validation errors
        assert!(!result.errors.is_empty());
        assert!(matches!(
            result.errors[0],
            EffectProcessingError::ValidationFailed(_)
        ));
    }

    #[test]
    fn test_empty_effects_handling() {
        let processor = JokerEffectProcessor::new();

        let weighted_effects = vec![WeightedEffect {
            effect: JokerEffect::new(), // Empty effect
            priority: EffectPriority::Normal,
            source_joker_id: JokerId::Joker,
            is_retriggered: false,
        }];

        let result = processor.accumulate_effects(&weighted_effects);

        // Should produce an empty effect
        assert!(processor.is_empty_effect(&result));
    }

    #[test]
    fn test_multiplicative_effects_combination() {
        let processor = JokerEffectProcessor::new();

        let effects = vec![
            JokerEffect::new().with_mult_multiplier(1.5),
            JokerEffect::new().with_mult_multiplier(2.0),
            JokerEffect::new().with_mult_multiplier(1.2),
        ];

        let result = processor.sum_effects(&effects);

        // Should multiply together: 1.5 * 2.0 * 1.2 = 3.6
        assert!((result.mult_multiplier - 3.6).abs() < 0.001);
    }

    #[test]
    fn test_processing_context_modification() {
        let mut processor = JokerEffectProcessor::new();

        // Test context modification
        let mut new_context = ProcessingContext::default();
        new_context.processing_mode = ProcessingMode::Delayed;
        new_context.resolution_strategy = ConflictResolutionStrategy::Maximum;
        new_context.validate_effects = false;

        processor.set_context(new_context.clone());

        assert_eq!(processor.context().processing_mode, ProcessingMode::Delayed);
        assert_eq!(
            processor.context().resolution_strategy,
            ConflictResolutionStrategy::Maximum
        );
        assert!(!processor.context().validate_effects);
    }

    #[test]
    fn test_comprehensive_priority_system() {
        let processor = JokerEffectProcessor::new();

        // Test with jokers that are actually registered in the registry
        assert_eq!(
            processor.get_joker_priority(JokerId::Joker),
            EffectPriority::Normal
        );
        assert_eq!(
            processor.get_joker_priority(JokerId::GreedyJoker),
            EffectPriority::Normal
        );
        assert_eq!(
            processor.get_joker_priority(JokerId::LustyJoker),
            EffectPriority::Normal
        );

        // Test fallback behavior for unregistered jokers
        // These jokers exist in the enum but aren't registered in the registry
        assert_eq!(
            processor.get_joker_priority(JokerId::IceCream),
            EffectPriority::Normal
        );
        assert_eq!(
            processor.get_joker_priority(JokerId::EggJoker),
            EffectPriority::Normal
        );
        assert_eq!(
            processor.get_joker_priority(JokerId::SpaceJoker),
            EffectPriority::Normal
        );
    }

    #[test]
    fn test_priority_based_effect_ordering() {
        let processor = JokerEffectProcessor::new();

        // Create effects with manually assigned priorities to demonstrate the system works
        let mut weighted_effects = vec![
            WeightedEffect {
                effect: JokerEffect::new().with_chips(50),
                priority: EffectPriority::High, // High priority
                source_joker_id: JokerId::EggJoker,
                is_retriggered: false,
           },
            WeightedEffect {
                effect: JokerEffect::new().with_chips(10),
                priority: EffectPriority::Low, // Low priority
                source_joker_id: JokerId::IceCream,
                is_retriggered: false,
           },
            WeightedEffect {
                effect: JokerEffect::new().with_chips(30),
                priority: EffectPriority::Normal, // Normal priority
                source_joker_id: JokerId::Joker,
                is_retriggered: false,
           },
        ];

        // Sort by priority (lower values processed first)
        weighted_effects.sort_by_key(|we| we.priority);

        // Verify the ordering: Low (1) -> Normal (5) -> High (10)
        assert_eq!(weighted_effects[0].source_joker_id, JokerId::IceCream);
        assert_eq!(weighted_effects[0].priority, EffectPriority::Low);

        assert_eq!(weighted_effects[1].source_joker_id, JokerId::Joker);
        assert_eq!(weighted_effects[1].priority, EffectPriority::Normal);

        assert_eq!(weighted_effects[2].source_joker_id, JokerId::EggJoker);
        assert_eq!(weighted_effects[2].priority, EffectPriority::High);

        // Test that the accumulation works correctly with priority ordering
        let result = processor.accumulate_effects(&weighted_effects);

        // All chips should be summed: 10 + 30 + 50 = 90
        assert_eq!(result.chips, 90);
    }

    #[test]
    fn test_priority_system_with_multiplicative_effects() {
        let processor = JokerEffectProcessor::new();

        // Test that multiplicative effects would get critical priority
        // (We test the priority assignment logic, even though these specific jokers
        // might not actually have multiplicative effects in the current implementation)

        // Create effects simulating what would happen with multiplicative jokers
        let weighted_effects = vec![
            WeightedEffect {
                effect: JokerEffect::new().with_chips(10),
                priority: EffectPriority::Normal, // Additive effect
                source_joker_id: JokerId::Joker,
                is_retriggered: false,
           },
            WeightedEffect {
                effect: JokerEffect::new().with_mult_multiplier(2.0),
                priority: EffectPriority::Critical, // Multiplicative effect
                source_joker_id: JokerId::SpaceJoker,
                is_retriggered: false,
           },
            WeightedEffect {
                effect: JokerEffect::new().with_mult(5),
                priority: EffectPriority::High, // High priority additive
                source_joker_id: JokerId::EggJoker,
                is_retriggered: false,
           },
        ];

        let result = processor.accumulate_effects(&weighted_effects);

        // Additive effects: 10 chips, 5 mult
        // Multiplicative effect: 2.0x mult multiplier
        assert_eq!(result.chips, 10);
        assert_eq!(result.mult, 5);
        assert_eq!(result.mult_multiplier, 2.0);
    }

    #[test]
    fn test_priority_assignment_logic_directly() {
        // Test the priority assignment logic directly by importing and testing
        // the determine_effect_priority function from joker_metadata
        use crate::joker_metadata::determine_effect_priority;

        // Test multiplicative effects get Critical priority
        assert_eq!(
            determine_effect_priority(&JokerId::Joker, "multiplicative_mult", "X2 Mult"),
            EffectPriority::Critical
        );

        // Test destructive effects get Critical priority
        assert_eq!(
            determine_effect_priority(&JokerId::Joker, "special", "destroy all cards"),
            EffectPriority::Critical
        );

        // Test economy effects get High priority
        assert_eq!(
            determine_effect_priority(&JokerId::Joker, "economy", "Earn $5 when played"),
            EffectPriority::High
        );

        // Test hand modification effects get High priority
        assert_eq!(
            determine_effect_priority(&JokerId::Joker, "hand_modification", "+1 hand size"),
            EffectPriority::High
        );

        // Test specific joker overrides
        assert_eq!(
            determine_effect_priority(
                &JokerId::IceCream,
                "conditional_chips",
                "conditional effect"
            ),
            EffectPriority::Low
        );

        assert_eq!(
            determine_effect_priority(&JokerId::EggJoker, "special", "affects sell values"),
            EffectPriority::High
        );

        // Test standard jokers get Normal priority
        assert_eq!(
            determine_effect_priority(&JokerId::Joker, "additive_mult", "+4 Mult"),
            EffectPriority::Normal
        );
    }

    #[test]
    fn test_processing_result_structure() {
        let mut processor = JokerEffectProcessor::new();

        let weighted_effects = vec![WeightedEffect {
            effect: JokerEffect::new().with_chips(10).with_mult(5),
            priority: EffectPriority::Normal,
            source_joker_id: JokerId::Joker,
            is_retriggered: false,
        }];

        let result = processor.process_weighted_effects(weighted_effects, 0);

        // Verify structure
        assert_eq!(result.jokers_processed, 1);
        assert_eq!(result.retriggered_count, 0);
        assert!(result.errors.is_empty());
        // Processing time can be 0 on fast systems
        assert_eq!(result.accumulated_effect.chips, 10);
        assert_eq!(result.accumulated_effect.mult, 5);
    }

    #[test]
    fn test_cache_basic_functionality() {
        let mut processor = JokerEffectProcessor::new();

        // Test that cache starts empty
        assert_eq!(processor.cache_size(), 0);
        assert_eq!(processor.cache_metrics().total_lookups, 0);

        // Test clear cache functionality
        processor.clear_cache();
        assert_eq!(processor.cache_size(), 0);
        assert_eq!(processor.cache_metrics().total_lookups, 0);
    }

    #[test]
    fn test_cache_key_generation() {
        use crate::card::{Value, Suit};
        use crate::hand::SelectHand;
        use crate::joker::{GameContext, JokerId};
        use std::collections::HashMap;

        let processor = JokerEffectProcessor::new();

        // Create test data
        let mut game_context = GameContext {
            chips: 100,
            mult: 4,
            money: 100,
            ante: 1,
            round: 1,
            stage: &crate::stage::Stage::PreBlind(),
            hands_played: 0,
            discards_used: 0,
            jokers: &[],
            hand: &crate::hand::Hand::new(vec![]),
            discarded: &[],
            joker_state_manager: &std::sync::Arc::new(crate::joker_state::JokerStateManager::new()),
            hand_type_counts: &HashMap::new(),
            cards_in_deck: 52,
            stone_cards_in_deck: 0,
            rng: &balatro_rs::rng::GameRng::secure(),
        };

        let hand = SelectHand {
            cards: vec![
<<<<<<< HEAD
                Card {
                    value: Value::Ace,
                    suit: Suit::Hearts,
                },
                Card {
                    value: Value::King,
                    suit: Suit::Hearts,
                },
            ],
        };

        let card = Card {
            value: Value::Queen,
            suit: Suit::Spades,
        };

=======
                Card::new(Value::Ace, Suit::Hearts),
                Card::new(Value::King, Suit::Hearts),
            ],
        };
        
        let card = Card::new(Value::Queen, Suit::Spades);
        
>>>>>>> 5fdb3dcc
        let jokers: Vec<Box<dyn crate::joker::Joker>> = vec![];

        // Test that cache keys are deterministic
        let key1 = processor.generate_hand_cache_key(&jokers, &game_context, &hand);
        let key2 = processor.generate_hand_cache_key(&jokers, &game_context, &hand);
        assert_eq!(key1, key2);

        let card_key1 = processor.generate_card_cache_key(&jokers, &game_context, &card);
        let card_key2 = processor.generate_card_cache_key(&jokers, &game_context, &card);
        assert_eq!(card_key1, card_key2);

        // Test that different inputs produce different keys
        game_context.money = 200;
        let key3 = processor.generate_hand_cache_key(&jokers, &game_context, &hand);
        assert_ne!(key1, key3);
    }

    #[test]
    fn test_cache_hit_miss_metrics() {
        let mut processor = JokerEffectProcessor::new();

        // Create a dummy cache entry
        let cache_key = "test_key".to_string();
        let test_result = ProcessingResult {
            accumulated_effect: JokerEffect::new(),
            jokers_processed: 1,
            retriggered_count: 0,
            errors: vec![],
            processing_time_micros: 100,
        };

        // Store in cache
        processor.store_in_cache(cache_key.clone(), test_result.clone());
        assert_eq!(processor.cache_size(), 1);

        // Test cache hit
        let cached = processor.check_cache(&cache_key);
        assert!(cached.is_some());
        assert_eq!(processor.cache_metrics().hits, 1);
        assert_eq!(processor.cache_metrics().misses, 0);
        assert_eq!(processor.cache_metrics().total_lookups, 1);
        assert_eq!(processor.cache_metrics().time_saved_micros, 100);

        // Test cache miss
        let missed = processor.check_cache("nonexistent_key");
        assert!(missed.is_none());
        assert_eq!(processor.cache_metrics().hits, 1);
        assert_eq!(processor.cache_metrics().misses, 1);
        assert_eq!(processor.cache_metrics().total_lookups, 2);

        // Test hit ratio calculation
        assert!((processor.cache_metrics().hit_ratio() - 0.5).abs() < 0.001);
    }

    #[test]
    fn test_cache_expiration() {
        let mut processor = JokerEffectProcessor::new();

        // Set very short TTL for testing
        let mut config = CacheConfig::default();
        config.ttl_seconds = 0; // Immediate expiration
        processor.set_cache_config(config);

        let cache_key = "test_key".to_string();
        let test_result = ProcessingResult {
            accumulated_effect: JokerEffect::new(),
            jokers_processed: 1,
            retriggered_count: 0,
            errors: vec![],
            processing_time_micros: 100,
        };

        // Store in cache
        processor.store_in_cache(cache_key.clone(), test_result);
        assert_eq!(processor.cache_size(), 1);

        // Sleep a tiny bit to ensure expiration
        std::thread::sleep(std::time::Duration::from_millis(1));

        // Should be expired now
        let cached = processor.check_cache(&cache_key);
        assert!(cached.is_none());
        assert_eq!(processor.cache_metrics().expiries, 1);
        assert_eq!(processor.cache_size(), 0);
    }

    #[test]
    fn test_cache_size_limits() {
        let mut processor = JokerEffectProcessor::new();

        // Set very small cache size for testing
        let mut config = CacheConfig::default();
        config.max_entries = 2;
        processor.set_cache_config(config);

        let test_result = ProcessingResult {
            accumulated_effect: JokerEffect::new(),
            jokers_processed: 1,
            retriggered_count: 0,
            errors: vec![],
            processing_time_micros: 100,
        };

        // Fill cache to limit
        processor.store_in_cache("key1".to_string(), test_result.clone());
        processor.store_in_cache("key2".to_string(), test_result.clone());
        assert_eq!(processor.cache_size(), 2);

        // Adding one more should trigger eviction
        processor.store_in_cache("key3".to_string(), test_result);
        assert_eq!(processor.cache_size(), 2);
        assert_eq!(processor.cache_metrics().evictions, 1);
    }

    #[test]
    fn test_cache_disabled() {
        let mut processor = JokerEffectProcessor::new();

        // Disable caching
        let mut config = CacheConfig::default();
        config.enabled = false;
        processor.set_cache_config(config);

        let cache_key = "test_key".to_string();
        let test_result = ProcessingResult {
            accumulated_effect: JokerEffect::new(),
            jokers_processed: 1,
            retriggered_count: 0,
            errors: vec![],
            processing_time_micros: 100,
        };

        // Attempt to store in cache - should be ignored
        processor.store_in_cache(cache_key.clone(), test_result);
        assert_eq!(processor.cache_size(), 0);

        // Cache lookup should return None
        let cached = processor.check_cache(&cache_key);
        assert!(cached.is_none());
        assert_eq!(processor.cache_metrics().total_lookups, 0);
    }

    #[test]
    fn test_cache_metrics_calculation() {
        let mut processor = JokerEffectProcessor::new();

        let test_result = ProcessingResult {
            accumulated_effect: JokerEffect::new(),
            jokers_processed: 1,
            retriggered_count: 0,
            errors: vec![],
            processing_time_micros: 150,
        };

        // Store and retrieve multiple times
        processor.store_in_cache("key1".to_string(), test_result.clone());
        processor.check_cache("key1"); // Hit
        processor.check_cache("key1"); // Hit
        processor.check_cache("key2"); // Miss

        let metrics = processor.cache_metrics();
        assert_eq!(metrics.hits, 2);
        assert_eq!(metrics.misses, 1);
        assert_eq!(metrics.total_lookups, 3);
        assert_eq!(metrics.time_saved_micros, 300); // 150 * 2 hits
        assert!((metrics.hit_ratio() - 2.0 / 3.0).abs() < 0.001);
        assert!((metrics.avg_time_saved_per_hit() - 150.0).abs() < 0.001);
    }

    #[test]
    fn test_cache_maintenance() {
        let mut processor = JokerEffectProcessor::new();

        // Set short TTL
        let mut config = CacheConfig::default();
        config.ttl_seconds = 0;
        processor.set_cache_config(config);

        let test_result = ProcessingResult {
            accumulated_effect: JokerEffect::new(),
            jokers_processed: 1,
            retriggered_count: 0,
            errors: vec![],
            processing_time_micros: 100,
        };

        // Store some entries
        processor.store_in_cache("key1".to_string(), test_result.clone());
        processor.store_in_cache("key2".to_string(), test_result);
        assert_eq!(processor.cache_size(), 2);

        // Wait for expiration
        std::thread::sleep(std::time::Duration::from_millis(1));

        // Maintenance should clean up expired entries
        processor.maintain_cache();
        assert_eq!(processor.cache_size(), 0);
        assert_eq!(processor.cache_metrics().expiries, 2);
    }

    #[test]
    fn test_cache_performance_improvement() {
        use crate::card::{Value, Suit};
<<<<<<< HEAD
=======
        use crate::joker::{GameContext, JokerId};
>>>>>>> 5fdb3dcc
        use crate::hand::SelectHand;
        use crate::joker::{GameContext, JokerId};
        use std::collections::HashMap;
        use std::time::Instant;

        // This test demonstrates cache performance benefits
        // Note: In a real benchmark, you'd use a proper benchmarking framework

        let mut processor_with_cache = JokerEffectProcessor::new();
        let mut processor_without_cache = JokerEffectProcessor::new();

        // Disable cache for one processor
        let mut config = CacheConfig::default();
        config.enabled = false;
        processor_without_cache.set_cache_config(config);
        // Helper function to create fresh GameContext instances
        let create_game_context = || {
            GameContext {
                chips: 100,
                mult: 4,
                money: 100,
                ante: 1,
                round: 1,
                stage: &crate::stage::Stage::PreBlind(),
                hands_played: 0,
                discards_used: 0,
                jokers: &[],
                hand: &crate::hand::Hand::new(vec![]),
                discarded: &[],
                joker_state_manager: &std::sync::Arc::new(crate::joker_state::JokerStateManager::new()),
                hand_type_counts: &HashMap::new(),
                cards_in_deck: 52,
                stone_cards_in_deck: 0,
                rng: &balatro_rs::rng::GameRng::secure(),
            }
        }
        };

        let hand = SelectHand {
            cards: vec![
<<<<<<< HEAD
                Card {
                    value: Value::Ace,
                    suit: Suit::Hearts,
                },
                Card {
                    value: Value::King,
                    suit: Suit::Hearts,
                },
                Card {
                    value: Value::Queen,
                    suit: Suit::Hearts,
                },
                Card {
                    value: Value::Jack,
                    suit: Suit::Hearts,
                },
                Card {
                    value: Value::Ten,
                    suit: Suit::Hearts,
                },
=======
                Card { value: Value::Ace, suit: Suit::Hearts, id: 1, edition: crate::card::Edition::Base, enhancement: None, seal: None },
                Card { value: Value::King, suit: Suit::Hearts, id: 2, edition: crate::card::Edition::Base, enhancement: None, seal: None },
                Card { value: Value::Queen, suit: Suit::Hearts, id: 3, edition: crate::card::Edition::Base, enhancement: None, seal: None },
                Card { value: Value::Jack, suit: Suit::Hearts, id: 4, edition: crate::card::Edition::Base, enhancement: None, seal: None },
                Card { value: Value::Ten, suit: Suit::Hearts, id: 5, edition: crate::card::Edition::Base, enhancement: None, seal: None },
>>>>>>> 5fdb3dcc
            ],
        };

        let jokers: Vec<Box<dyn crate::joker::Joker>> = vec![];

        // Simulate repeated effect processing (would be common in RL training)
        let iterations = 100;

        // Test with cache
        let start_cached = Instant::now();
        for _ in 0..iterations {
            let mut game_context = create_game_context();
            processor_with_cache.process_hand_effects(&jokers, &mut game_context, &hand);
        }
        let cached_duration = start_cached.elapsed();

        // Test without cache
        let start_uncached = Instant::now();
        for _ in 0..iterations {
            let mut game_context = create_game_context();
            processor_without_cache.process_hand_effects(&jokers, &mut game_context, &hand);
        }
        let uncached_duration = start_uncached.elapsed();

        // Verify cache was effective
        let metrics = processor_with_cache.cache_metrics();
        assert!(metrics.hits > 0, "Cache should have recorded hits");
        assert!(metrics.hit_ratio() > 0.5, "Hit ratio should be significant");

        // Performance improvement should be measurable
        // Note: This is a simple demonstration - in practice, you'd need
        // more complex joker processing to see significant differences
        println!("Cached processing: {:?}", cached_duration);
        println!("Uncached processing: {:?}", uncached_duration);
        println!("Cache hit ratio: {:.2}%", metrics.hit_ratio() * 100.0);
        println!("Total time saved: {}μs", metrics.time_saved_micros);

        // The test passes if caching infrastructure works correctly
        assert!(metrics.total_lookups > 0);
    }

    #[test]
    fn test_cache_integration_with_processing() {
        use crate::card::{Value, Suit};
        use crate::hand::SelectHand;
        use crate::joker::{GameContext, JokerId};
        use std::collections::HashMap;

        let mut processor = JokerEffectProcessor::new();

        let mut game_context = GameContext {
            chips: 100,
            mult: 4,
            money: 100,
            ante: 1,
            round: 1,
            stage: &crate::stage::Stage::PreBlind(),
            hands_played: 0,
            discards_used: 0,
            jokers: &[],
            hand: &crate::hand::Hand::new(vec![]),
            discarded: &[],
            joker_state_manager: &std::sync::Arc::new(crate::joker_state::JokerStateManager::new()),
            hand_type_counts: &HashMap::new(),
            cards_in_deck: 52,
            stone_cards_in_deck: 0,
            rng: &balatro_rs::rng::GameRng::secure(),
        };

        let hand = SelectHand {
            cards: vec![
<<<<<<< HEAD
                Card {
                    value: Value::Ace,
                    suit: Suit::Hearts,
                },
                Card {
                    value: Value::King,
                    suit: Suit::Hearts,
                },
            ],
        };

        let card = Card {
            value: Value::Queen,
            suit: Suit::Spades,
        };
=======
                Card::new(Value::Ace, Suit::Hearts),
                Card::new(Value::King, Suit::Hearts),
            ],
        };
        
        let card = Card::new(Value::Queen, Suit::Spades);
>>>>>>> 5fdb3dcc
        let jokers: Vec<Box<dyn crate::joker::Joker>> = vec![];

        // First call should miss cache and store result
        let result1 = processor.process_hand_effects(&jokers, &mut game_context, &hand);
        assert_eq!(processor.cache_metrics().misses, 1);
        assert_eq!(processor.cache_metrics().hits, 0);
        assert_eq!(processor.cache_size(), 1);

        // Second call with same input should hit cache
        let result2 = processor.process_hand_effects(&jokers, &mut game_context, &hand);
        assert_eq!(processor.cache_metrics().misses, 1);
        assert_eq!(processor.cache_metrics().hits, 1);

        // Results should be identical
        assert_eq!(result1.jokers_processed, result2.jokers_processed);
        assert_eq!(result1.retriggered_count, result2.retriggered_count);

        // Test card effects caching
        let card_result1 = processor.process_card_effects(&jokers, &mut game_context, &card);
        assert_eq!(processor.cache_metrics().misses, 2); // New cache miss for card effects
        assert_eq!(processor.cache_size(), 2); // Now have both hand and card cache entries

        let card_result2 = processor.process_card_effects(&jokers, &mut game_context, &card);
        assert_eq!(processor.cache_metrics().hits, 2); // Cache hit for card effects

        // Card results should be identical
        assert_eq!(card_result1.jokers_processed, card_result2.jokers_processed);
    }

    #[test]
    fn test_processing_context_builder_default() {
        let builder = ProcessingContextBuilder::new();
        let context = builder.build();
        let default_context = ProcessingContext::default();

        assert_eq!(context.processing_mode, default_context.processing_mode);
        assert_eq!(
            context.resolution_strategy,
            default_context.resolution_strategy
        );
        assert_eq!(context.validate_effects, default_context.validate_effects);
        assert_eq!(
            context.max_retriggered_effects,
            default_context.max_retriggered_effects
        );
    }

    #[test]
    fn test_processing_context_builder_fluent_api() {
        let context = ProcessingContext::builder()
            .processing_mode(ProcessingMode::Delayed)
            .resolution_strategy(ConflictResolutionStrategy::Maximum)
            .validate_effects(false)
            .max_retriggered_effects(50)
            .build();

        assert_eq!(context.processing_mode, ProcessingMode::Delayed);
        assert_eq!(
            context.resolution_strategy,
            ConflictResolutionStrategy::Maximum
        );
        assert!(!context.validate_effects);
        assert_eq!(context.max_retriggered_effects, 50);
    }

    #[test]
    fn test_processing_context_builder_partial_configuration() {
        let context = ProcessingContext::builder()
            .processing_mode(ProcessingMode::Delayed)
            .validate_effects(false)
            .build();

        // Should use default values for unset fields
        assert_eq!(context.processing_mode, ProcessingMode::Delayed);
        assert_eq!(context.resolution_strategy, ConflictResolutionStrategy::Sum);
        assert!(!context.validate_effects);
        assert_eq!(context.max_retriggered_effects, 100);
    }

    #[test]
    fn test_processing_context_builder_chaining() {
        let builder = ProcessingContextBuilder::new()
            .processing_mode(ProcessingMode::Delayed)
            .resolution_strategy(ConflictResolutionStrategy::Maximum);

        let context1 = builder.clone().validate_effects(true).build();
        let context2 = builder.validate_effects(false).build();

        // Both should have the same processing mode and resolution strategy
        assert_eq!(context1.processing_mode, ProcessingMode::Delayed);
        assert_eq!(context2.processing_mode, ProcessingMode::Delayed);
        assert_eq!(
            context1.resolution_strategy,
            ConflictResolutionStrategy::Maximum
        );
        assert_eq!(
            context2.resolution_strategy,
            ConflictResolutionStrategy::Maximum
        );

        // But different validation settings
        assert!(context1.validate_effects);
        assert!(!context2.validate_effects);
    }

    #[test]
    fn test_processing_context_builder_from_default() {
        let builder = ProcessingContextBuilder::default();
        let context = builder.build();
        let default_context = ProcessingContext::default();

        assert_eq!(context.processing_mode, default_context.processing_mode);
        assert_eq!(
            context.resolution_strategy,
            default_context.resolution_strategy
        );
        assert_eq!(context.validate_effects, default_context.validate_effects);
        assert_eq!(
            context.max_retriggered_effects,
            default_context.max_retriggered_effects
        );
    }

    #[test]
    fn test_processing_context_builder_all_processing_modes() {
        let immediate_context = ProcessingContext::builder()
            .processing_mode(ProcessingMode::Immediate)
            .build();
        assert_eq!(immediate_context.processing_mode, ProcessingMode::Immediate);

        let delayed_context = ProcessingContext::builder()
            .processing_mode(ProcessingMode::Delayed)
            .build();
        assert_eq!(delayed_context.processing_mode, ProcessingMode::Delayed);
    }

    #[test]
    fn test_processing_context_builder_all_resolution_strategies() {
        let sum_context = ProcessingContext::builder()
            .resolution_strategy(ConflictResolutionStrategy::Sum)
            .build();
        assert_eq!(
            sum_context.resolution_strategy,
            ConflictResolutionStrategy::Sum
        );

        let max_context = ProcessingContext::builder()
            .resolution_strategy(ConflictResolutionStrategy::Maximum)
            .build();
        assert_eq!(
            max_context.resolution_strategy,
            ConflictResolutionStrategy::Maximum
        );

        let min_context = ProcessingContext::builder()
            .resolution_strategy(ConflictResolutionStrategy::Minimum)
            .build();
        assert_eq!(
            min_context.resolution_strategy,
            ConflictResolutionStrategy::Minimum
        );
    }

    #[test]
    fn test_processing_context_builder_validation_flags() {
        let validate_true = ProcessingContext::builder().validate_effects(true).build();
        assert!(validate_true.validate_effects);

        let validate_false = ProcessingContext::builder().validate_effects(false).build();
        assert!(!validate_false.validate_effects);
    }

    #[test]
    fn test_processing_context_builder_max_retriggered_effects() {
        let context = ProcessingContext::builder()
            .max_retriggered_effects(25)
            .build();
        assert_eq!(context.max_retriggered_effects, 25);

        let high_limit_context = ProcessingContext::builder()
            .max_retriggered_effects(1000)
            .build();
        assert_eq!(high_limit_context.max_retriggered_effects, 1000);

        let zero_limit_context = ProcessingContext::builder()
            .max_retriggered_effects(0)
            .build();
        assert_eq!(zero_limit_context.max_retriggered_effects, 0);
    }

    #[test]
    fn test_processing_context_builder_backward_compatibility() {
        // Test that existing code still works
        let mut manual_context = ProcessingContext::default();
        manual_context.processing_mode = ProcessingMode::Delayed;
        manual_context.validate_effects = false;

        let builder_context = ProcessingContext::builder()
            .processing_mode(ProcessingMode::Delayed)
            .validate_effects(false)
            .build();

        assert_eq!(
            manual_context.processing_mode,
            builder_context.processing_mode
        );
        assert_eq!(
            manual_context.validate_effects,
            builder_context.validate_effects
        );
        assert_eq!(
            manual_context.resolution_strategy,
            builder_context.resolution_strategy
        );
        assert_eq!(
            manual_context.max_retriggered_effects,
            builder_context.max_retriggered_effects
        );
    }

    #[test]
    fn test_processing_context_builder_debug_trait() {
        let builder = ProcessingContext::builder()
            .processing_mode(ProcessingMode::Delayed)
            .validate_effects(false);

        // Should be able to debug print the builder
        let debug_string = format!("{:?}", builder);
        assert!(debug_string.contains("ProcessingContextBuilder"));
    }

    #[test]
    fn test_processing_context_builder_clone_trait() {
        let builder = ProcessingContext::builder()
            .processing_mode(ProcessingMode::Delayed)
            .validate_effects(false);

        let cloned_builder = builder.clone();
        let original_context = builder.build();
        let cloned_context = cloned_builder.build();

        assert_eq!(
            original_context.processing_mode,
            cloned_context.processing_mode
        );
        assert_eq!(
            original_context.validate_effects,
            cloned_context.validate_effects
        );
        assert_eq!(
            original_context.resolution_strategy,
            cloned_context.resolution_strategy
        );
        assert_eq!(
            original_context.max_retriggered_effects,
            cloned_context.max_retriggered_effects
        );
    }

    #[test]
    fn test_configurable_priority_strategies() {
        // Test default behavior (should use MetadataPriorityStrategy)
        let default_processor = JokerEffectProcessor::new();
        let default_priority = default_processor.get_joker_priority(JokerId::Joker);
        assert_eq!(default_priority, EffectPriority::Normal);

        // Test with DefaultPriorityStrategy
        let default_context = ProcessingContext::builder()
            .priority_strategy(Arc::new(DefaultPriorityStrategy))
            .build();
        let default_strategy_processor = JokerEffectProcessor::with_context(default_context);
        
        // Should always return Normal for any joker
        assert_eq!(default_strategy_processor.get_joker_priority(JokerId::Joker), EffectPriority::Normal);
        assert_eq!(default_strategy_processor.get_joker_priority(JokerId::GreedyJoker), EffectPriority::Normal);
        assert_eq!(default_strategy_processor.get_joker_priority(JokerId::LustyJoker), EffectPriority::Normal);

        // Test with CustomPriorityStrategy
        let mut custom_mappings = std::collections::HashMap::new();
        custom_mappings.insert(JokerId::Joker, EffectPriority::High);
        custom_mappings.insert(JokerId::GreedyJoker, EffectPriority::Critical);
        
        let custom_context = ProcessingContext::builder()
            .priority_strategy(Arc::new(CustomPriorityStrategy::new(custom_mappings)))
            .build();
        let custom_processor = JokerEffectProcessor::with_context(custom_context);
        
        // Should use custom mappings
        assert_eq!(custom_processor.get_joker_priority(JokerId::Joker), EffectPriority::High);
        assert_eq!(custom_processor.get_joker_priority(JokerId::GreedyJoker), EffectPriority::Critical);
        // Should fall back to metadata strategy for unmapped jokers
        assert_eq!(custom_processor.get_joker_priority(JokerId::LustyJoker), EffectPriority::Normal);

        // Test with ContextAwarePriorityStrategy
        let context_aware_context = ProcessingContext::builder()
            .priority_strategy(Arc::new(ContextAwarePriorityStrategy::new()))
            .build();
        let context_aware_processor = JokerEffectProcessor::with_context(context_aware_context);
        
        // Should provide context-aware priorities
        let joker_priority = context_aware_processor.get_joker_priority(JokerId::Joker);
        let lusty_priority = context_aware_processor.get_joker_priority(JokerId::LustyJoker);
        
        // LustyJoker should get boosted priority (Normal -> High in this implementation)
        assert_eq!(joker_priority, EffectPriority::Normal);
        assert_eq!(lusty_priority, EffectPriority::High);
    }

    #[test]
    fn test_priority_strategy_api_from_issue() {
        // Test the exact API proposed in the issue
        let context = ProcessingContext::builder()
            .priority_strategy(Arc::new(MetadataPriorityStrategy::new()))
            .build();
            
        let processor = JokerEffectProcessor::with_context(context);
        
        // Verify it works
        let priority = processor.get_joker_priority(JokerId::Joker);
        assert_eq!(priority, EffectPriority::Normal);
    }

    #[test]
    fn test_processing_context_builder_api() {
        // Test the builder pattern works correctly
        let context = ProcessingContext::builder()
            .processing_mode(ProcessingMode::Delayed)
            .validate_effects(false)
            .max_retriggered_effects(50)
            .priority_strategy(Arc::new(DefaultPriorityStrategy))
            .build();
            
        assert_eq!(context.processing_mode, ProcessingMode::Delayed);
        assert_eq!(context.validate_effects, false);
        assert_eq!(context.max_retriggered_effects, 50);
        
        // Test the processor can be created with this context
        let processor = JokerEffectProcessor::with_context(context);
        assert_eq!(processor.get_joker_priority(JokerId::Joker), EffectPriority::Normal);
    }

    #[test]
    fn test_priority_strategy_runtime_changes() {
        // Test that priority strategy can be changed at runtime
        let mut processor = JokerEffectProcessor::new();
        
        // Initial priority (using default MetadataPriorityStrategy)
        let initial_priority = processor.get_joker_priority(JokerId::Joker);
        assert_eq!(initial_priority, EffectPriority::Normal);
        
        // Change to DefaultPriorityStrategy
        let new_context = ProcessingContext::builder()
            .priority_strategy(Arc::new(DefaultPriorityStrategy))
            .build();
        processor.set_context(new_context);
        
        // Should still return Normal (DefaultPriorityStrategy always returns Normal)
        let new_priority = processor.get_joker_priority(JokerId::Joker);
        assert_eq!(new_priority, EffectPriority::Normal);
        
        // Change to custom strategy with different priorities
        let mut custom_mappings = std::collections::HashMap::new();
        custom_mappings.insert(JokerId::Joker, EffectPriority::Critical);
        
        let custom_context = ProcessingContext::builder()
            .priority_strategy(Arc::new(CustomPriorityStrategy::new(custom_mappings)))
            .build();
        processor.set_context(custom_context);
        
        // Should now return Critical for Joker
        let custom_priority = processor.get_joker_priority(JokerId::Joker);
        assert_eq!(custom_priority, EffectPriority::Critical);
    }
}<|MERGE_RESOLUTION|>--- conflicted
+++ resolved
@@ -250,11 +250,8 @@
     resolution_strategy: ConflictResolutionStrategy,
     validate_effects: bool,
     max_retriggered_effects: u32,
-<<<<<<< HEAD
+    priority_strategy: Arc<dyn PriorityStrategy>,
     cache_config: CacheConfig,
-=======
-    priority_strategy: Arc<dyn PriorityStrategy>,
->>>>>>> 5fdb3dcc
 }
 
 impl ProcessingContextBuilder {
@@ -276,11 +273,8 @@
             resolution_strategy: default_context.resolution_strategy,
             validate_effects: default_context.validate_effects,
             max_retriggered_effects: default_context.max_retriggered_effects,
-<<<<<<< HEAD
+            priority_strategy: default_context.priority_strategy,
             cache_config: default_context.cache_config,
-=======
-            priority_strategy: default_context.priority_strategy,
->>>>>>> 5fdb3dcc
         }
     }
 
@@ -414,12 +408,8 @@
             resolution_strategy: self.resolution_strategy,
             validate_effects: self.validate_effects,
             max_retriggered_effects: self.max_retriggered_effects,
-<<<<<<< HEAD
+            priority_strategy: self.priority_strategy,
             cache_config: self.cache_config,
-=======
-            priority_strategy: self.priority_strategy,
-            cache_config: CacheConfig::default(),
->>>>>>> 5fdb3dcc
         }
     }
 }
@@ -1531,12 +1521,11 @@
             hand_type_counts: &HashMap::new(),
             cards_in_deck: 52,
             stone_cards_in_deck: 0,
-            rng: &balatro_rs::rng::GameRng::secure(),
+            rng: &crate::rng::GameRng::secure(),
         };
 
         let hand = SelectHand {
             cards: vec![
-<<<<<<< HEAD
                 Card {
                     value: Value::Ace,
                     suit: Suit::Hearts,
@@ -1553,15 +1542,6 @@
             suit: Suit::Spades,
         };
 
-=======
-                Card::new(Value::Ace, Suit::Hearts),
-                Card::new(Value::King, Suit::Hearts),
-            ],
-        };
-        
-        let card = Card::new(Value::Queen, Suit::Spades);
-        
->>>>>>> 5fdb3dcc
         let jokers: Vec<Box<dyn crate::joker::Joker>> = vec![];
 
         // Test that cache keys are deterministic
@@ -1765,10 +1745,6 @@
     #[test]
     fn test_cache_performance_improvement() {
         use crate::card::{Value, Suit};
-<<<<<<< HEAD
-=======
-        use crate::joker::{GameContext, JokerId};
->>>>>>> 5fdb3dcc
         use crate::hand::SelectHand;
         use crate::joker::{GameContext, JokerId};
         use std::collections::HashMap;
@@ -1802,14 +1778,12 @@
                 hand_type_counts: &HashMap::new(),
                 cards_in_deck: 52,
                 stone_cards_in_deck: 0,
-                rng: &balatro_rs::rng::GameRng::secure(),
+                rng: &crate::rng::GameRng::secure(),
             }
-        }
         };
 
         let hand = SelectHand {
             cards: vec![
-<<<<<<< HEAD
                 Card {
                     value: Value::Ace,
                     suit: Suit::Hearts,
@@ -1830,13 +1804,6 @@
                     value: Value::Ten,
                     suit: Suit::Hearts,
                 },
-=======
-                Card { value: Value::Ace, suit: Suit::Hearts, id: 1, edition: crate::card::Edition::Base, enhancement: None, seal: None },
-                Card { value: Value::King, suit: Suit::Hearts, id: 2, edition: crate::card::Edition::Base, enhancement: None, seal: None },
-                Card { value: Value::Queen, suit: Suit::Hearts, id: 3, edition: crate::card::Edition::Base, enhancement: None, seal: None },
-                Card { value: Value::Jack, suit: Suit::Hearts, id: 4, edition: crate::card::Edition::Base, enhancement: None, seal: None },
-                Card { value: Value::Ten, suit: Suit::Hearts, id: 5, edition: crate::card::Edition::Base, enhancement: None, seal: None },
->>>>>>> 5fdb3dcc
             ],
         };
 
@@ -1903,12 +1870,11 @@
             hand_type_counts: &HashMap::new(),
             cards_in_deck: 52,
             stone_cards_in_deck: 0,
-            rng: &balatro_rs::rng::GameRng::secure(),
+            rng: &crate::rng::GameRng::secure(),
         };
 
         let hand = SelectHand {
             cards: vec![
-<<<<<<< HEAD
                 Card {
                     value: Value::Ace,
                     suit: Suit::Hearts,
@@ -1924,14 +1890,7 @@
             value: Value::Queen,
             suit: Suit::Spades,
         };
-=======
-                Card::new(Value::Ace, Suit::Hearts),
-                Card::new(Value::King, Suit::Hearts),
-            ],
-        };
-        
-        let card = Card::new(Value::Queen, Suit::Spades);
->>>>>>> 5fdb3dcc
+
         let jokers: Vec<Box<dyn crate::joker::Joker>> = vec![];
 
         // First call should miss cache and store result
