--- conflicted
+++ resolved
@@ -1772,19 +1772,11 @@
         
         let hand = SelectHand {
             cards: vec![
-<<<<<<< HEAD
                 Card { value: Value::Ace, suit: Suit::Hearts, id: 1, edition: crate::card::Edition::Base, enhancement: None, seal: None },
                 Card { value: Value::King, suit: Suit::Hearts, id: 2, edition: crate::card::Edition::Base, enhancement: None, seal: None },
                 Card { value: Value::Queen, suit: Suit::Hearts, id: 3, edition: crate::card::Edition::Base, enhancement: None, seal: None },
                 Card { value: Value::Jack, suit: Suit::Hearts, id: 4, edition: crate::card::Edition::Base, enhancement: None, seal: None },
                 Card { value: Value::Ten, suit: Suit::Hearts, id: 5, edition: crate::card::Edition::Base, enhancement: None, seal: None },
-=======
-                Card { rank: Value::Ace, suit: Suit::Hearts },
-                Card { rank: Value::King, suit: Suit::Hearts },
-                Card { rank: Value::Queen, suit: Suit::Hearts },
-                Card { rank: Value::Jack, suit: Suit::Hearts },
-                Card { rank: Value::Ten, suit: Suit::Hearts },
->>>>>>> 06261bac
             ],
         };
         
