use crate::card::Card;
use crate::hand::SelectHand;
use crate::joker::{GameContext, Joker, JokerEffect, JokerId};
use crate::joker_metadata::JokerMetadata;
use crate::joker_registry;
use crate::priority_strategy::{MetadataPriorityStrategy, PriorityStrategy};
pub use crate::priority_strategy::{ContextAwarePriorityStrategy, CustomPriorityStrategy, DefaultPriorityStrategy};
#[cfg(feature = "python")]
use pyo3::pyclass;
use std::collections::HashMap;
use std::sync::Arc;
use std::hash::{Hash, Hasher};
use std::time::{Duration, Instant};

/// Priority level for effect processing
#[derive(
    Debug, Clone, Copy, PartialEq, Eq, PartialOrd, Ord, serde::Serialize, serde::Deserialize,
)]
#[cfg_attr(feature = "python", pyclass(eq))]
pub enum EffectPriority {
    /// Lowest priority - applied first
    Low = 1,
    /// Normal priority - default for most jokers
    Normal = 5,
    /// High priority - applied after normal effects
    High = 10,
    /// Critical priority - applied last (e.g., multiplicative effects)
    Critical = 15,
}

impl Default for EffectPriority {
    fn default() -> Self {
        Self::Normal
    }
}

/// Strategy for resolving conflicts between competing effects
#[derive(Debug, Clone, PartialEq, Hash)]
pub enum ConflictResolutionStrategy {
    /// Sum all numeric effects (default)
    Sum,
    /// Take the maximum value for each effect type
    Maximum,
    /// Take the minimum value for each effect type
    Minimum,
    /// Use first joker's effect (by priority order)
    FirstWins,
    /// Use last joker's effect (by priority order)
    LastWins,
    // TODO: Add Custom resolution function support later
    // Custom(fn(&[JokerEffect]) -> JokerEffect),
}

impl Default for ConflictResolutionStrategy {
    fn default() -> Self {
        Self::Sum
    }
}

/// Configuration for effect cache behavior
#[derive(Debug, Clone)]
pub struct CacheConfig {
    /// Maximum number of cache entries
    pub max_entries: usize,
    /// Time-to-live for cache entries in seconds
    pub ttl_seconds: u64,
    /// Whether caching is enabled
    pub enabled: bool,
}

impl Default for CacheConfig {
    fn default() -> Self {
        Self {
            max_entries: 1000,
            ttl_seconds: 300, // 5 minutes
            enabled: true,
        }
    }
}

/// Cache metrics for performance monitoring
#[derive(Debug, Clone, Default)]
pub struct CacheMetrics {
    /// Total number of cache lookups
    pub total_lookups: u64,
    /// Number of cache hits
    pub hits: u64,
    /// Number of cache misses
    pub misses: u64,
    /// Total time saved by cache hits (in microseconds)
    pub time_saved_micros: u64,
    /// Number of cache evictions due to size limits
    pub evictions: u64,
    /// Number of cache expiries due to TTL
    pub expiries: u64,
}

impl CacheMetrics {
    /// Calculate cache hit ratio
    pub fn hit_ratio(&self) -> f64 {
        if self.total_lookups == 0 {
            0.0
        } else {
            self.hits as f64 / self.total_lookups as f64
        }
    }

    /// Calculate average time saved per hit in microseconds
    pub fn avg_time_saved_per_hit(&self) -> f64 {
        if self.hits == 0 {
            0.0
        } else {
            self.time_saved_micros as f64 / self.hits as f64
        }
    }
}

/// Cache entry with expiration tracking
#[derive(Debug, Clone)]
struct CacheEntry {
    /// Cached processing result
    result: ProcessingResult,
    /// When this entry was created
    created_at: Instant,
    /// When this entry was last accessed
    last_accessed: Instant,
}

impl CacheEntry {
    fn new(result: ProcessingResult) -> Self {
        let now = Instant::now();
        Self {
            result,
            created_at: now,
            last_accessed: now,
        }
    }

    fn is_expired(&self, ttl: Duration) -> bool {
        self.created_at.elapsed() > ttl
    }

    fn touch(&mut self) {
        self.last_accessed = Instant::now();
    }
}

/// Context for effect processing operations
#[derive(Debug, Clone)]
pub struct ProcessingContext {
    /// Processing mode (immediate vs delayed)
    pub processing_mode: ProcessingMode,
    /// Current resolution strategy
    pub resolution_strategy: ConflictResolutionStrategy,
    /// Whether to validate effects before processing
    pub validate_effects: bool,
    /// Maximum number of retriggered effects to prevent infinite loops
    pub max_retriggered_effects: u32,
    /// Strategy for determining joker effect priorities
    pub priority_strategy: Arc<dyn PriorityStrategy>,
    /// Cache configuration
    pub cache_config: CacheConfig,
}

impl Default for ProcessingContext {
    fn default() -> Self {
        Self {
            processing_mode: ProcessingMode::Immediate,
            resolution_strategy: ConflictResolutionStrategy::default(),
            validate_effects: true,
            max_retriggered_effects: 100,
            priority_strategy: Arc::new(MetadataPriorityStrategy::default()),
            cache_config: CacheConfig::default(),
        }
    }
}

impl ProcessingContext {
    /// Create a new builder for ProcessingContext.
    ///
    /// This provides a fluent API for configuring ProcessingContext instances.
    ///
    /// # Examples
    ///
    /// ```
    /// # use balatro_rs::joker_effect_processor::{ProcessingContext, ProcessingMode, ConflictResolutionStrategy};
    /// let context = ProcessingContext::builder()
    ///     .processing_mode(ProcessingMode::Delayed)
    ///     .resolution_strategy(ConflictResolutionStrategy::Maximum)
    ///     .validate_effects(false)
    ///     .max_retriggered_effects(50)
    ///     .build();
    /// ```
    pub fn builder() -> ProcessingContextBuilder {
        ProcessingContextBuilder::new()
    }
    
    /// Set the priority strategy for this context
    pub fn with_priority_strategy(mut self, strategy: Arc<dyn PriorityStrategy>) -> Self {
        self.priority_strategy = strategy;
        self
    }
}

/// Builder for creating ProcessingContext instances with a fluent API.
///
/// The ProcessingContextBuilder provides a convenient way to configure
/// ProcessingContext instances using method chaining. All configuration
/// options are optional, with sensible defaults being used for unspecified
/// fields.
///
/// # Examples
///
/// ## Basic usage with all options
///
/// ```
/// # use balatro_rs::joker_effect_processor::{ProcessingContext, ProcessingMode, ConflictResolutionStrategy};
/// let context = ProcessingContext::builder()
///     .processing_mode(ProcessingMode::Delayed)
///     .resolution_strategy(ConflictResolutionStrategy::Maximum)
///     .validate_effects(false)
///     .max_retriggered_effects(50)
///     .build();
/// ```
///
/// ## Partial configuration (uses defaults for unspecified fields)
///
/// ```
/// # use balatro_rs::joker_effect_processor::{ProcessingContext, ProcessingMode};
/// let context = ProcessingContext::builder()
///     .processing_mode(ProcessingMode::Delayed)
///     .validate_effects(false)
///     .build();
/// ```
///
/// ## Builder reuse
///
/// ```
/// # use balatro_rs::joker_effect_processor::{ProcessingContext, ProcessingMode, ConflictResolutionStrategy};
/// let base_builder = ProcessingContext::builder()
///     .processing_mode(ProcessingMode::Delayed)
///     .resolution_strategy(ConflictResolutionStrategy::Maximum);
///
/// let context1 = base_builder.clone().validate_effects(true).build();
/// let context2 = base_builder.validate_effects(false).build();
/// ```
#[derive(Debug, Clone)]
pub struct ProcessingContextBuilder {
    processing_mode: ProcessingMode,
    resolution_strategy: ConflictResolutionStrategy,
    validate_effects: bool,
    max_retriggered_effects: u32,
    priority_strategy: Arc<dyn PriorityStrategy>,
}

impl ProcessingContextBuilder {
    /// Create a new builder with default values.
    ///
    /// The builder starts with the same default values as [`ProcessingContext::default()`].
    ///
    /// # Examples
    ///
    /// ```
    /// # use balatro_rs::joker_effect_processor::ProcessingContextBuilder;
    /// let builder = ProcessingContextBuilder::new();
    /// let context = builder.build();
    /// ```
    pub fn new() -> Self {
        let default_context = ProcessingContext::default();
        Self {
            processing_mode: default_context.processing_mode,
            resolution_strategy: default_context.resolution_strategy,
            validate_effects: default_context.validate_effects,
            max_retriggered_effects: default_context.max_retriggered_effects,
            priority_strategy: default_context.priority_strategy,
        }
    }

    /// Set the processing mode for joker effects.
    ///
    /// The processing mode determines when effects are applied:
    /// - `ProcessingMode::Immediate`: Effects are applied as soon as they are generated
    /// - `ProcessingMode::Delayed`: Effects are collected and applied in batch
    ///
    /// # Arguments
    ///
    /// * `mode` - The processing mode to use
    ///
    /// # Examples
    ///
    /// ```
    /// # use balatro_rs::joker_effect_processor::{ProcessingContext, ProcessingMode};
    /// let context = ProcessingContext::builder()
    ///     .processing_mode(ProcessingMode::Delayed)
    ///     .build();
    /// ```
    pub fn processing_mode(mut self, mode: ProcessingMode) -> Self {
        self.processing_mode = mode;
        self
    }

    /// Set the conflict resolution strategy for combining multiple effects.
    ///
    /// When multiple jokers produce conflicting effects, the resolution strategy
    /// determines how they are combined:
    /// - `ConflictResolutionStrategy::Sum`: Add all effect values together
    /// - `ConflictResolutionStrategy::Maximum`: Use the highest effect value
    /// - `ConflictResolutionStrategy::Minimum`: Use the lowest effect value
    ///
    /// # Arguments
    ///
    /// * `strategy` - The conflict resolution strategy to use
    ///
    /// # Examples
    ///
    /// ```
    /// # use balatro_rs::joker_effect_processor::{ProcessingContext, ConflictResolutionStrategy};
    /// let context = ProcessingContext::builder()
    ///     .resolution_strategy(ConflictResolutionStrategy::Maximum)
    ///     .build();
    /// ```
    pub fn resolution_strategy(mut self, strategy: ConflictResolutionStrategy) -> Self {
        self.resolution_strategy = strategy;
        self
    }

    /// Set whether to validate effects during processing.
    ///
    /// When enabled, each effect is validated against predefined rules before
    /// being applied. This can help catch invalid effects but adds processing overhead.
    ///
    /// # Arguments
    ///
    /// * `validate` - Whether to enable effect validation
    ///
    /// # Examples
    ///
    /// ```
    /// # use balatro_rs::joker_effect_processor::ProcessingContext;
    /// // Enable validation for debugging
    /// let debug_context = ProcessingContext::builder()
    ///     .validate_effects(true)
    ///     .build();
    ///
    /// // Disable validation for performance
    /// let production_context = ProcessingContext::builder()
    ///     .validate_effects(false)
    ///     .build();
    /// ```
    pub fn validate_effects(mut self, validate: bool) -> Self {
        self.validate_effects = validate;
        self
    }

    /// Set the maximum number of retriggered effects allowed.
    ///
    /// This prevents infinite loops from jokers that retrigger other jokers.
    /// When the limit is reached, additional retriggers are ignored and an error
    /// is recorded.
    ///
    /// # Arguments
    ///
    /// * `max` - The maximum number of retriggered effects (0 disables retriggering)
    ///
    /// # Examples
    ///
    /// ```
    /// # use balatro_rs::joker_effect_processor::ProcessingContext;
    /// // Conservative limit for safety
    /// let safe_context = ProcessingContext::builder()
    ///     .max_retriggered_effects(10)
    ///     .build();
    ///
    /// // Higher limit for complex interactions
    /// let complex_context = ProcessingContext::builder()
    ///     .max_retriggered_effects(200)
    ///     .build();
    /// ```
    pub fn max_retriggered_effects(mut self, max: u32) -> Self {
        self.max_retriggered_effects = max;
        self
    }
    
    /// Set the priority strategy
    pub fn priority_strategy(mut self, strategy: Arc<dyn PriorityStrategy>) -> Self {
        self.priority_strategy = strategy;
        self
    }

    /// Build the final ProcessingContext instance.
    ///
    /// Consumes the builder and returns a configured ProcessingContext.
    ///
    /// # Examples
    ///
    /// ```
    /// # use balatro_rs::joker_effect_processor::{ProcessingContext, ProcessingMode};
    /// let context = ProcessingContext::builder()
    ///     .processing_mode(ProcessingMode::Delayed)
    ///     .validate_effects(false)
    ///     .build();
    /// ```
    pub fn build(self) -> ProcessingContext {
        ProcessingContext {
            processing_mode: self.processing_mode,
            resolution_strategy: self.resolution_strategy,
            validate_effects: self.validate_effects,
            max_retriggered_effects: self.max_retriggered_effects,
<<<<<<< HEAD
=======
            priority_strategy: self.priority_strategy,
>>>>>>> 867e32dc
            cache_config: CacheConfig::default(),
        }
    }
}

impl Default for ProcessingContextBuilder {
    fn default() -> Self {
        Self::new()
    }
}

/// Processing mode for effects
#[derive(Debug, Clone, PartialEq)]
pub enum ProcessingMode {
    /// Process effects immediately when collected
    Immediate,
    /// Collect effects and process them later (for batching)
    Delayed,
}

/// Result of effect processing operation
#[derive(Debug, Clone)]
pub struct ProcessingResult {
    /// Final accumulated effect
    pub accumulated_effect: JokerEffect,
    /// Number of jokers that contributed effects
    pub jokers_processed: usize,
    /// Number of retriggered effects
    pub retriggered_count: u32,
    /// Any errors encountered during processing
    pub errors: Vec<EffectProcessingError>,
    /// Performance metrics
    pub processing_time_micros: u64,
}

/// Errors that can occur during effect processing
#[derive(Debug, Clone, PartialEq)]
pub enum EffectProcessingError {
    /// Effect validation failed
    ValidationFailed(String),
    /// Too many retriggered effects (infinite loop protection)
    TooManyRetriggers(u32),
    /// Conflicting effects couldn't be resolved
    ConflictResolutionFailed(String),
    /// Invalid joker state
    InvalidJokerState(JokerId, String),
}

/// Weighted effect with priority and source information
#[derive(Debug, Clone)]
pub struct WeightedEffect {
    /// The joker effect
    pub effect: JokerEffect,
    /// Priority for processing order
    pub priority: EffectPriority,
    /// Source joker that generated this effect
    pub source_joker_id: JokerId,
    /// Whether this effect was retriggered
    pub is_retriggered: bool,
}

/// Main processor for joker effects with accumulation and conflict resolution
#[derive(Debug, Clone)]
pub struct JokerEffectProcessor {
    /// Current processing context
    context: ProcessingContext,
    /// Cache for performance optimization
    effect_cache: HashMap<String, CacheEntry>,
    /// Cache performance metrics
    cache_metrics: CacheMetrics,
}

impl JokerEffectProcessor {
    /// Create a new effect processor with default settings
    pub fn new() -> Self {
        Self {
            context: ProcessingContext::default(),
            effect_cache: HashMap::new(),
            cache_metrics: CacheMetrics::default(),
        }
    }

    /// Create a processor with custom context
    pub fn with_context(context: ProcessingContext) -> Self {
        Self {
            context,
            effect_cache: HashMap::new(),
            cache_metrics: CacheMetrics::default(),
        }
    }

    /// Process effects when a hand is played
    pub fn process_hand_effects(
        &mut self,
        jokers: &[Box<dyn Joker>],
        game_context: &mut GameContext,
        hand: &SelectHand,
    ) -> ProcessingResult {
        let start_time = std::time::Instant::now();

        // Generate cache key and check cache
        let cache_key = self.generate_hand_cache_key(jokers, game_context, hand);
        if let Some(cached_result) = self.check_cache(&cache_key) {
            return cached_result;
        }

        // Collect effects from all jokers
        let mut weighted_effects = Vec::new();

        for joker in jokers {
            let effect = joker.on_hand_played(game_context, hand);
            if !self.is_empty_effect(&effect) {
                weighted_effects.push(WeightedEffect {
                    effect,
                    priority: self.get_joker_priority(joker.id()),
                    source_joker_id: joker.id(),
                    is_retriggered: false,
                });
            }
        }

        // Process the collected effects
        let result = self.process_weighted_effects(weighted_effects, start_time.elapsed().as_micros() as u64);
        
        // Store result in cache
        self.store_in_cache(cache_key, result.clone());
        
        result
    }

    /// Process effects when individual cards are scored
    pub fn process_card_effects(
        &mut self,
        jokers: &[Box<dyn Joker>],
        game_context: &mut GameContext,
        card: &Card,
    ) -> ProcessingResult {
        let start_time = std::time::Instant::now();

        // Generate cache key and check cache
        let cache_key = self.generate_card_cache_key(jokers, game_context, card);
        if let Some(cached_result) = self.check_cache(&cache_key) {
            return cached_result;
        }

        // Collect effects from all jokers for this card
        let mut weighted_effects = Vec::new();

        for joker in jokers {
            let effect = joker.on_card_scored(game_context, card);
            if !self.is_empty_effect(&effect) {
                weighted_effects.push(WeightedEffect {
                    effect,
                    priority: self.get_joker_priority(joker.id()),
                    source_joker_id: joker.id(),
                    is_retriggered: false,
                });
            }
        }

        // Process the collected effects
        let result = self.process_weighted_effects(weighted_effects, start_time.elapsed().as_micros() as u64);
        
        // Store result in cache
        self.store_in_cache(cache_key, result.clone());
        
        result
    }

    /// Process a collection of weighted effects
    fn process_weighted_effects(
        &mut self,
        mut weighted_effects: Vec<WeightedEffect>,
        base_processing_time: u64,
    ) -> ProcessingResult {
        let mut errors = Vec::new();

        // Handle retriggering
        let (retriggered_count, retrigger_errors) = self.process_retriggers(&mut weighted_effects);
        errors.extend(retrigger_errors);

        // Sort by priority (higher priority applied later)
        weighted_effects.sort_by_key(|we| we.priority);

        // Validate effects if enabled
        if self.context.validate_effects {
            for weighted_effect in &weighted_effects {
                if let Err(validation_error) = self.validate_effect(&weighted_effect.effect) {
                    errors.push(EffectProcessingError::ValidationFailed(validation_error));
                }
            }
        }

        // Accumulate effects based on resolution strategy
        let accumulated_effect = self.accumulate_effects(&weighted_effects);

        ProcessingResult {
            accumulated_effect,
            jokers_processed: weighted_effects.len(),
            retriggered_count,
            errors,
            processing_time_micros: base_processing_time
                + std::time::Instant::now().elapsed().as_micros() as u64,
        }
    }

    /// Process retrigger effects for weighted effects
    ///
    /// This method handles the creation of retriggered copies of effects that have
    /// retrigger counts. It enforces a maximum retrigger limit to prevent infinite loops.
    ///
    /// # Arguments
    /// * `weighted_effects` - The vector of weighted effects to process retriggers for
    ///
    /// # Returns
    /// A tuple containing:
    /// * `u32` - The total number of retriggered effects created
    /// * `Vec<EffectProcessingError>` - Any errors encountered during retrigger processing
    fn process_retriggers(
        &self,
        weighted_effects: &mut Vec<WeightedEffect>,
    ) -> (u32, Vec<EffectProcessingError>) {
        let mut errors = Vec::new();
        let mut retriggered_count = 0;

        let mut i = 0;
        let original_length = weighted_effects.len();
        while i < original_length && retriggered_count < self.context.max_retriggered_effects {
            let retrigger_count = weighted_effects[i].effect.retrigger;

            // Process retriggers for this effect
            for _ in 0..retrigger_count {
                if retriggered_count >= self.context.max_retriggered_effects {
                    errors.push(EffectProcessingError::TooManyRetriggers(
                        self.context.max_retriggered_effects,
                    ));
                    break;
                }

                let mut retriggered_effect = weighted_effects[i].clone();
                retriggered_effect.is_retriggered = true;
                weighted_effects.push(retriggered_effect);
                retriggered_count += 1;
            }

            i += 1;
        }

        (retriggered_count, errors)
    }

    /// Accumulate multiple effects into a single effect using the current resolution strategy
    fn accumulate_effects(&self, weighted_effects: &[WeightedEffect]) -> JokerEffect {
        if weighted_effects.is_empty() {
            return JokerEffect::new();
        }

        let effects: Vec<JokerEffect> = weighted_effects
            .iter()
            .map(|we| we.effect.clone())
            .collect();

        match &self.context.resolution_strategy {
            ConflictResolutionStrategy::Sum => self.sum_effects(&effects),
            ConflictResolutionStrategy::Maximum => self.max_effects(&effects),
            ConflictResolutionStrategy::Minimum => self.min_effects(&effects),
            ConflictResolutionStrategy::FirstWins => effects[0].clone(),
            ConflictResolutionStrategy::LastWins => effects[effects.len() - 1].clone(),
        }
    }

    /// Sum all numeric effects together
    fn sum_effects(&self, effects: &[JokerEffect]) -> JokerEffect {
        let mut result = JokerEffect::new();

        // Start mult_multiplier at 1.0 for proper multiplication
        result.mult_multiplier = 1.0;

        for effect in effects {
            result.chips += effect.chips;
            result.mult += effect.mult;
            result.money += effect.money;
            result.hand_size_mod += effect.hand_size_mod;
            result.discard_mod += effect.discard_mod;
            result.sell_value_increase += effect.sell_value_increase;

            // Multiplicative effects are multiplied together
            // Only multiply if the effect has a non-default multiplier
            if effect.mult_multiplier != 0.0 {
                result.mult_multiplier *= effect.mult_multiplier;
            }

            // Boolean effects - any true makes result true
            result.destroy_self = result.destroy_self || effect.destroy_self;

            // Append vectors
            result.destroy_others.extend(&effect.destroy_others);
            result.transform_cards.extend(&effect.transform_cards);

            // Take last non-empty message
            if effect.message.is_some() {
                result.message = effect.message.clone();
            }
        }

        // If no multiplicative effects were applied, set back to default (0.0)
        if result.mult_multiplier == 1.0 {
            result.mult_multiplier = 0.0;
        }

        result
    }

    /// Take maximum values for all effects
    fn max_effects(&self, effects: &[JokerEffect]) -> JokerEffect {
        let mut result = effects[0].clone();

        for effect in &effects[1..] {
            result.chips = result.chips.max(effect.chips);
            result.mult = result.mult.max(effect.mult);
            result.money = result.money.max(effect.money);
            result.hand_size_mod = result.hand_size_mod.max(effect.hand_size_mod);
            result.discard_mod = result.discard_mod.max(effect.discard_mod);
            result.sell_value_increase = result.sell_value_increase.max(effect.sell_value_increase);
            result.mult_multiplier = result.mult_multiplier.max(effect.mult_multiplier);
        }

        result
    }

    /// Take minimum values for all effects
    fn min_effects(&self, effects: &[JokerEffect]) -> JokerEffect {
        let mut result = effects[0].clone();

        for effect in &effects[1..] {
            result.chips = result.chips.min(effect.chips);
            result.mult = result.mult.min(effect.mult);
            result.money = result.money.min(effect.money);
            result.hand_size_mod = result.hand_size_mod.min(effect.hand_size_mod);
            result.discard_mod = result.discard_mod.min(effect.discard_mod);
            result.sell_value_increase = result.sell_value_increase.min(effect.sell_value_increase);
            result.mult_multiplier = result.mult_multiplier.min(effect.mult_multiplier);
        }

        result
    }

    /// Check if an effect is empty (no-op)
    fn is_empty_effect(&self, effect: &JokerEffect) -> bool {
        effect.chips == 0
            && effect.mult == 0
            && effect.money == 0
            && effect.mult_multiplier == 0.0  // Default trait gives 0.0 for f64
            && effect.retrigger == 0
            && !effect.destroy_self
            && effect.destroy_others.is_empty()
            && effect.transform_cards.is_empty()
            && effect.hand_size_mod == 0
            && effect.discard_mod == 0
            && effect.sell_value_increase == 0
            && effect.message.is_none()
    }

    /// Get processing priority for a joker using the configured strategy
    fn get_joker_priority(&self, joker_id: JokerId) -> EffectPriority {
        self.context.priority_strategy.get_priority(joker_id)
    }

    /// Validate a single effect
    fn validate_effect(&self, effect: &JokerEffect) -> Result<(), String> {
        // Basic validation rules
        if effect.mult_multiplier < 0.0 {
            return Err("Mult multiplier cannot be negative".to_string());
        }

        if effect.retrigger > 10 {
            return Err("Too many retriggers - maximum is 10".to_string());
        }

        // Additional validation can be added here
        Ok(())
    }

    /// Generate a deterministic cache key for hand effect processing
    fn generate_hand_cache_key(
        &self,
        jokers: &[Box<dyn Joker>],
        game_context: &GameContext,
        hand: &SelectHand,
    ) -> String {
        let mut hasher = std::collections::hash_map::DefaultHasher::new();
        
        // Hash joker states
        for joker in jokers {
            joker.id().hash(&mut hasher);
            // Hash joker-specific state (you might need to add a method to get hashable state)
            // For now, we'll use the joker ID as a proxy
        }
        
        // Hash relevant game context
        game_context.money.hash(&mut hasher);
        game_context.mult.hash(&mut hasher);
        game_context.chips.hash(&mut hasher);
        game_context.hands_played.hash(&mut hasher);
        game_context.discards_used.hash(&mut hasher);
        game_context.ante.hash(&mut hasher);
        game_context.round.hash(&mut hasher);
        
        // Hash hand composition
        for card in hand.cards() {
            card.value.hash(&mut hasher);
            card.suit.hash(&mut hasher);
        }
        
        // Hash processing context settings that affect results
        self.context.resolution_strategy.hash(&mut hasher);
        self.context.max_retriggered_effects.hash(&mut hasher);
        
        format!("hand_{:x}", hasher.finish())
    }
    
    /// Generate a deterministic cache key for card effect processing
    fn generate_card_cache_key(
        &self,
        jokers: &[Box<dyn Joker>],
        game_context: &GameContext,
        card: &Card,
    ) -> String {
        let mut hasher = std::collections::hash_map::DefaultHasher::new();
        
        // Hash joker states
        for joker in jokers {
            joker.id().hash(&mut hasher);
        }
        
        // Hash relevant game context
        game_context.money.hash(&mut hasher);
        game_context.mult.hash(&mut hasher);
        game_context.chips.hash(&mut hasher);
        game_context.ante.hash(&mut hasher);
        game_context.round.hash(&mut hasher);
        
        // Hash card
        card.value.hash(&mut hasher);
        card.suit.hash(&mut hasher);
        
        // Hash processing context settings
        self.context.resolution_strategy.hash(&mut hasher);
        self.context.max_retriggered_effects.hash(&mut hasher);
        
        format!("card_{:x}", hasher.finish())
    }
    
    /// Check cache for existing result and update metrics
    fn check_cache(&mut self, cache_key: &str) -> Option<ProcessingResult> {
        if !self.context.cache_config.enabled {
            return None;
        }
        
        self.cache_metrics.total_lookups += 1;
        
        // Check if entry exists and is not expired
        if let Some(entry) = self.effect_cache.get_mut(cache_key) {
            let ttl = Duration::from_secs(self.context.cache_config.ttl_seconds);
            
            if entry.is_expired(ttl) {
                // Remove expired entry
                self.effect_cache.remove(cache_key);
                self.cache_metrics.misses += 1;
                self.cache_metrics.expiries += 1;
                None
            } else {
                // Cache hit - update access time and metrics
                entry.touch();
                self.cache_metrics.hits += 1;
                self.cache_metrics.time_saved_micros += entry.result.processing_time_micros;
                Some(entry.result.clone())
            }
        } else {
            // Cache miss
            self.cache_metrics.misses += 1;
            None
        }
    }
    
    /// Store result in cache with eviction if necessary
    fn store_in_cache(&mut self, cache_key: String, result: ProcessingResult) {
        if !self.context.cache_config.enabled {
            return;
        }
        
        // Check if we need to evict entries to stay within size limits
        while self.effect_cache.len() >= self.context.cache_config.max_entries {
            self.evict_oldest_entry();
        }
        
        // Store the new entry
        let entry = CacheEntry::new(result);
        self.effect_cache.insert(cache_key, entry);
    }
    
    /// Evict the oldest (least recently accessed) cache entry
    fn evict_oldest_entry(&mut self) {
        let mut oldest_key = None;
        let mut oldest_time = Instant::now();
        
        for (key, entry) in &self.effect_cache {
            if entry.last_accessed < oldest_time {
                oldest_time = entry.last_accessed;
                oldest_key = Some(key.clone());
            }
        }
        
        if let Some(key) = oldest_key {
            self.effect_cache.remove(&key);
            self.cache_metrics.evictions += 1;
        }
    }
    
    /// Clean up expired cache entries
    fn cleanup_expired_entries(&mut self) {
        let ttl = Duration::from_secs(self.context.cache_config.ttl_seconds);
        let mut expired_keys = Vec::new();
        
        for (key, entry) in &self.effect_cache {
            if entry.is_expired(ttl) {
                expired_keys.push(key.clone());
            }
        }
        
        for key in expired_keys {
            self.effect_cache.remove(&key);
            self.cache_metrics.expiries += 1;
        }
    }

    /// Clear the effect cache (useful for testing or memory management)
    pub fn clear_cache(&mut self) {
        self.effect_cache.clear();
        // Reset metrics when clearing cache
        self.cache_metrics = CacheMetrics::default();
    }

    /// Update processing context
    pub fn set_context(&mut self, context: ProcessingContext) {
        self.context = context;
    }

    /// Get current processing context
    pub fn context(&self) -> &ProcessingContext {
        &self.context
    }

    /// Get cache performance metrics
    pub fn cache_metrics(&self) -> &CacheMetrics {
        &self.cache_metrics
    }

    /// Get current cache size
    pub fn cache_size(&self) -> usize {
        self.effect_cache.len()
    }

    /// Update cache configuration
    pub fn set_cache_config(&mut self, config: CacheConfig) {
        self.context.cache_config = config;
        // Clear cache if caching was disabled
        if !self.context.cache_config.enabled {
            self.clear_cache();
        }
    }

    /// Perform cache maintenance (cleanup expired entries)
    pub fn maintain_cache(&mut self) {
        self.cleanup_expired_entries();
    }
}

impl Default for JokerEffectProcessor {
    fn default() -> Self {
        Self::new()
    }
}

#[cfg(test)]
mod tests {
    use super::*;

    #[test]
    fn test_empty_effect_detection() {
        let processor = JokerEffectProcessor::new();
        let empty_effect = JokerEffect::new();
        assert!(processor.is_empty_effect(&empty_effect));

        let non_empty_effect = JokerEffect::new().with_chips(5);
        assert!(!processor.is_empty_effect(&non_empty_effect));
    }

    #[test]
    fn test_sum_effects() {
        let processor = JokerEffectProcessor::new();
        let effects = vec![
            JokerEffect::new().with_chips(10).with_mult(2),
            JokerEffect::new().with_chips(5).with_mult(3),
        ];

        let result = processor.sum_effects(&effects);
        assert_eq!(result.chips, 15);
        assert_eq!(result.mult, 5);
    }

    #[test]
    fn test_multiplicative_effects() {
        let processor = JokerEffectProcessor::new();
        let effects = vec![
            JokerEffect::new().with_mult_multiplier(1.5),
            JokerEffect::new().with_mult_multiplier(2.0),
        ];

        let result = processor.sum_effects(&effects);
        assert_eq!(result.mult_multiplier, 3.0); // 1.5 * 2.0
    }

    #[test]
    fn test_effect_validation() {
        let processor = JokerEffectProcessor::new();

        let valid_effect = JokerEffect::new().with_mult_multiplier(1.5);
        assert!(processor.validate_effect(&valid_effect).is_ok());

        let invalid_effect = JokerEffect::new().with_mult_multiplier(-1.0);
        assert!(processor.validate_effect(&invalid_effect).is_err());
    }

    #[test]
    fn test_complex_effect_accumulation() {
        let processor = JokerEffectProcessor::new();

        // Create multiple effects with different properties
        let effects = vec![
            WeightedEffect {
                effect: JokerEffect::new().with_chips(10).with_mult(2),
                priority: EffectPriority::Low,
                source_joker_id: JokerId::Joker,
                is_retriggered: false,
            },
            WeightedEffect {
                effect: JokerEffect::new().with_chips(5).with_mult(3).with_money(1),
                priority: EffectPriority::Normal,
                source_joker_id: JokerId::GreedyJoker,
                is_retriggered: false,
            },
            WeightedEffect {
                effect: JokerEffect::new().with_mult_multiplier(1.5).with_money(2),
                priority: EffectPriority::High,
                source_joker_id: JokerId::LustyJoker,
                is_retriggered: false,
            },
        ];

        let result = processor.accumulate_effects(&effects);

        // Verify accumulation
        assert_eq!(result.chips, 15); // 10 + 5
        assert_eq!(result.mult, 5); // 2 + 3
        assert_eq!(result.money, 3); // 1 + 2
        assert_eq!(result.mult_multiplier, 1.5); // Only one multiplier
    }

    #[test]
    fn test_conflict_resolution_strategies() {
        let processor = JokerEffectProcessor::new();

        let effects = vec![
            JokerEffect::new().with_chips(10).with_mult(5),
            JokerEffect::new().with_chips(20).with_mult(3),
            JokerEffect::new().with_chips(5).with_mult(8),
        ];

        // Test Sum strategy (default)
        let sum_result = processor.sum_effects(&effects);
        assert_eq!(sum_result.chips, 35); // 10 + 20 + 5
        assert_eq!(sum_result.mult, 16); // 5 + 3 + 8

        // Test Maximum strategy
        let max_result = processor.max_effects(&effects);
        assert_eq!(max_result.chips, 20); // max(10, 20, 5)
        assert_eq!(max_result.mult, 8); // max(5, 3, 8)

        // Test Minimum strategy
        let min_result = processor.min_effects(&effects);
        assert_eq!(min_result.chips, 5); // min(10, 20, 5)
        assert_eq!(min_result.mult, 3); // min(5, 3, 8)
    }

    #[test]
    fn test_priority_ordering() {
        let mut weighted_effects = vec![
            WeightedEffect {
                effect: JokerEffect::new().with_chips(10),
                priority: EffectPriority::High,
                source_joker_id: JokerId::Joker,
                is_retriggered: false,
            },
            WeightedEffect {
                effect: JokerEffect::new().with_chips(20),
                priority: EffectPriority::Low,
                source_joker_id: JokerId::GreedyJoker,
                is_retriggered: false,
            },
            WeightedEffect {
                effect: JokerEffect::new().with_chips(30),
                priority: EffectPriority::Critical,
                source_joker_id: JokerId::LustyJoker,
                is_retriggered: false,
            },
        ];

        // Sort by priority (higher priority applied later)
        weighted_effects.sort_by_key(|we| we.priority);

        // Verify order: Low, High, Critical
        assert_eq!(weighted_effects[0].priority, EffectPriority::Low);
        assert_eq!(weighted_effects[1].priority, EffectPriority::High);
        assert_eq!(weighted_effects[2].priority, EffectPriority::Critical);
    }

    #[test]
    fn test_retriggering_logic() {
        let mut processor = JokerEffectProcessor::new();

        let weighted_effects = vec![
            WeightedEffect {
                effect: JokerEffect::new().with_chips(10).with_mult(2),
                priority: EffectPriority::Normal,
                source_joker_id: JokerId::Joker,
                is_retriggered: false,
            },
            WeightedEffect {
                effect: JokerEffect {
                    chips: 5,
                    mult: 1,
                    retrigger: 2, // This effect should retrigger 2 times
                    ..Default::default()
                },
                priority: EffectPriority::Normal,
                source_joker_id: JokerId::GreedyJoker,
                is_retriggered: false,
            },
        ];

        let result = processor.process_weighted_effects(weighted_effects, 0);

        // Should have processed 2 original + 2 retriggered = 4 total
        assert_eq!(result.jokers_processed, 4);
        assert_eq!(result.retriggered_count, 2);

        // Accumulated effect should include retriggered effects
        // Original: 10+5=15 chips, 2+1=3 mult
        // Retriggered: +5+5=10 chips, +1+1=2 mult
        // Total: 25 chips, 5 mult
        assert_eq!(result.accumulated_effect.chips, 25);
        assert_eq!(result.accumulated_effect.mult, 5);
    }

    #[test]
    fn test_retrigger_limit_protection() {
        let mut processor = JokerEffectProcessor::new();

        // Set a low retrigger limit for testing
        processor.context.max_retriggered_effects = 3;

        let weighted_effects = vec![WeightedEffect {
            effect: JokerEffect {
                chips: 10,
                retrigger: 10, // Would cause 10 retriggers, but limit is 3
                ..Default::default()
            },
            priority: EffectPriority::Normal,
            source_joker_id: JokerId::Joker,
            is_retriggered: false,
        }];

        let result = processor.process_weighted_effects(weighted_effects, 0);

        // Should have hit the limit
        assert_eq!(result.retriggered_count, 3);
        assert!(!result.errors.is_empty());
        assert!(matches!(
            result.errors[0],
            EffectProcessingError::TooManyRetriggers(3)
        ));
    }

    #[test]
    fn test_effect_validation_in_processing() {
        let mut processor = JokerEffectProcessor::new();
        processor.context.validate_effects = true;

        let weighted_effects = vec![
            WeightedEffect {
                effect: JokerEffect::new().with_chips(10),
                priority: EffectPriority::Normal,
                source_joker_id: JokerId::Joker,
                is_retriggered: false,
            },
            WeightedEffect {
                effect: JokerEffect::new().with_mult_multiplier(-1.0), // Invalid
                priority: EffectPriority::Normal,
                source_joker_id: JokerId::GreedyJoker,
                is_retriggered: false,
            },
        ];

        let result = processor.process_weighted_effects(weighted_effects, 0);

        // Should have validation errors
        assert!(!result.errors.is_empty());
        assert!(matches!(
            result.errors[0],
            EffectProcessingError::ValidationFailed(_)
        ));
    }

    #[test]
    fn test_empty_effects_handling() {
        let processor = JokerEffectProcessor::new();

        let weighted_effects = vec![WeightedEffect {
            effect: JokerEffect::new(), // Empty effect
            priority: EffectPriority::Normal,
            source_joker_id: JokerId::Joker,
            is_retriggered: false,
        }];

        let result = processor.accumulate_effects(&weighted_effects);

        // Should produce an empty effect
        assert!(processor.is_empty_effect(&result));
    }

    #[test]
    fn test_multiplicative_effects_combination() {
        let processor = JokerEffectProcessor::new();

        let effects = vec![
            JokerEffect::new().with_mult_multiplier(1.5),
            JokerEffect::new().with_mult_multiplier(2.0),
            JokerEffect::new().with_mult_multiplier(1.2),
        ];

        let result = processor.sum_effects(&effects);

        // Should multiply together: 1.5 * 2.0 * 1.2 = 3.6
        assert!((result.mult_multiplier - 3.6).abs() < 0.001);
    }

    #[test]
    fn test_processing_context_modification() {
        let mut processor = JokerEffectProcessor::new();

        // Test context modification
        let mut new_context = ProcessingContext::default();
        new_context.processing_mode = ProcessingMode::Delayed;
        new_context.resolution_strategy = ConflictResolutionStrategy::Maximum;
        new_context.validate_effects = false;

        processor.set_context(new_context.clone());

        assert_eq!(processor.context().processing_mode, ProcessingMode::Delayed);
        assert_eq!(
            processor.context().resolution_strategy,
            ConflictResolutionStrategy::Maximum
        );
        assert!(!processor.context().validate_effects);
    }

    #[test]
    fn test_comprehensive_priority_system() {
        let processor = JokerEffectProcessor::new();

        // Test with jokers that are actually registered in the registry
        assert_eq!(
            processor.get_joker_priority(JokerId::Joker),
            EffectPriority::Normal
        );
        assert_eq!(
            processor.get_joker_priority(JokerId::GreedyJoker),
            EffectPriority::Normal
        );
        assert_eq!(
            processor.get_joker_priority(JokerId::LustyJoker),
            EffectPriority::Normal
        );

        // Test fallback behavior for unregistered jokers
        // These jokers exist in the enum but aren't registered in the registry
        assert_eq!(
            processor.get_joker_priority(JokerId::IceCream),
            EffectPriority::Normal
        );
        assert_eq!(
            processor.get_joker_priority(JokerId::EggJoker),
            EffectPriority::Normal
        );
        assert_eq!(
            processor.get_joker_priority(JokerId::SpaceJoker),
            EffectPriority::Normal
        );
    }

    #[test]
    fn test_priority_based_effect_ordering() {
        let processor = JokerEffectProcessor::new();

        // Create effects with manually assigned priorities to demonstrate the system works
        let mut weighted_effects = vec![
            WeightedEffect {
                effect: JokerEffect::new().with_chips(50),
                priority: EffectPriority::High, // High priority
                source_joker_id: JokerId::EggJoker,
                is_retriggered: false,
            },
            WeightedEffect {
                effect: JokerEffect::new().with_chips(10),
                priority: EffectPriority::Low, // Low priority
                source_joker_id: JokerId::IceCream,
                is_retriggered: false,
            },
            WeightedEffect {
                effect: JokerEffect::new().with_chips(30),
                priority: EffectPriority::Normal, // Normal priority
                source_joker_id: JokerId::Joker,
                is_retriggered: false,
            },
        ];

        // Sort by priority (lower values processed first)
        weighted_effects.sort_by_key(|we| we.priority);

        // Verify the ordering: Low (1) -> Normal (5) -> High (10)
        assert_eq!(weighted_effects[0].source_joker_id, JokerId::IceCream);
        assert_eq!(weighted_effects[0].priority, EffectPriority::Low);

        assert_eq!(weighted_effects[1].source_joker_id, JokerId::Joker);
        assert_eq!(weighted_effects[1].priority, EffectPriority::Normal);

        assert_eq!(weighted_effects[2].source_joker_id, JokerId::EggJoker);
        assert_eq!(weighted_effects[2].priority, EffectPriority::High);

        // Test that the accumulation works correctly with priority ordering
        let result = processor.accumulate_effects(&weighted_effects);

        // All chips should be summed: 10 + 30 + 50 = 90
        assert_eq!(result.chips, 90);
    }

    #[test]
    fn test_priority_system_with_multiplicative_effects() {
        let processor = JokerEffectProcessor::new();

        // Test that multiplicative effects would get critical priority
        // (We test the priority assignment logic, even though these specific jokers
        // might not actually have multiplicative effects in the current implementation)

        // Create effects simulating what would happen with multiplicative jokers
        let weighted_effects = vec![
            WeightedEffect {
                effect: JokerEffect::new().with_chips(10),
                priority: EffectPriority::Normal, // Additive effect
                source_joker_id: JokerId::Joker,
                is_retriggered: false,
            },
            WeightedEffect {
                effect: JokerEffect::new().with_mult_multiplier(2.0),
                priority: EffectPriority::Critical, // Multiplicative effect
                source_joker_id: JokerId::SpaceJoker,
                is_retriggered: false,
            },
            WeightedEffect {
                effect: JokerEffect::new().with_mult(5),
                priority: EffectPriority::High, // High priority additive
                source_joker_id: JokerId::EggJoker,
                is_retriggered: false,
            },
        ];

        let result = processor.accumulate_effects(&weighted_effects);

        // Additive effects: 10 chips, 5 mult
        // Multiplicative effect: 2.0x mult multiplier
        assert_eq!(result.chips, 10);
        assert_eq!(result.mult, 5);
        assert_eq!(result.mult_multiplier, 2.0);
    }

    #[test]
    fn test_priority_assignment_logic_directly() {
        // Test the priority assignment logic directly by importing and testing
        // the determine_effect_priority function from joker_metadata
        use crate::joker_metadata::determine_effect_priority;

        // Test multiplicative effects get Critical priority
        assert_eq!(
            determine_effect_priority(&JokerId::Joker, "multiplicative_mult", "X2 Mult"),
            EffectPriority::Critical
        );

        // Test destructive effects get Critical priority
        assert_eq!(
            determine_effect_priority(&JokerId::Joker, "special", "destroy all cards"),
            EffectPriority::Critical
        );

        // Test economy effects get High priority
        assert_eq!(
            determine_effect_priority(&JokerId::Joker, "economy", "Earn $5 when played"),
            EffectPriority::High
        );

        // Test hand modification effects get High priority
        assert_eq!(
            determine_effect_priority(&JokerId::Joker, "hand_modification", "+1 hand size"),
            EffectPriority::High
        );

        // Test specific joker overrides
        assert_eq!(
            determine_effect_priority(
                &JokerId::IceCream,
                "conditional_chips",
                "conditional effect"
            ),
            EffectPriority::Low
        );

        assert_eq!(
            determine_effect_priority(&JokerId::EggJoker, "special", "affects sell values"),
            EffectPriority::High
        );

        // Test standard jokers get Normal priority
        assert_eq!(
            determine_effect_priority(&JokerId::Joker, "additive_mult", "+4 Mult"),
            EffectPriority::Normal
        );
    }

    #[test]
    fn test_processing_result_structure() {
        let mut processor = JokerEffectProcessor::new();

        let weighted_effects = vec![WeightedEffect {
            effect: JokerEffect::new().with_chips(10).with_mult(5),
            priority: EffectPriority::Normal,
            source_joker_id: JokerId::Joker,
            is_retriggered: false,
        }];

        let result = processor.process_weighted_effects(weighted_effects, 0);

        // Verify structure
        assert_eq!(result.jokers_processed, 1);
        assert_eq!(result.retriggered_count, 0);
        assert!(result.errors.is_empty());
        // Processing time can be 0 on fast systems
        assert_eq!(result.accumulated_effect.chips, 10);
        assert_eq!(result.accumulated_effect.mult, 5);
    }

    #[test]
    fn test_cache_basic_functionality() {
        let mut processor = JokerEffectProcessor::new();

        // Test that cache starts empty
        assert_eq!(processor.cache_size(), 0);
        assert_eq!(processor.cache_metrics().total_lookups, 0);

        // Test clear cache functionality
        processor.clear_cache();
        assert_eq!(processor.cache_size(), 0);
        assert_eq!(processor.cache_metrics().total_lookups, 0);
    }

    #[test]
    fn test_cache_key_generation() {
        use crate::card::{Value, Suit};
        use crate::joker::{GameContext, JokerId};
        use crate::hand::SelectHand;
        use std::collections::HashMap;

        let processor = JokerEffectProcessor::new();
        
        // Create test data
        let mut game_context = GameContext {
            chips: 100,
            mult: 4,
            money: 100,
            ante: 1,
            round: 1,
            stage: &crate::stage::Stage::PreBlind(),
            hands_played: 0,
            discards_used: 0,
            jokers: &[],
            hand: &crate::hand::Hand::new(vec![]),
            discarded: &[],
            joker_state_manager: &std::sync::Arc::new(crate::joker_state::JokerStateManager::new()),
            hand_type_counts: &HashMap::new(),
            cards_in_deck: 52,
            stone_cards_in_deck: 0,
            rng: &crate::rng::GameRng::secure(),
        };
        
        let hand = SelectHand {
            cards: vec![
                Card { rank: Value::Ace, suit: Suit::Hearts },
                Card { rank: Value::King, suit: Suit::Hearts },
            ],
        };
        
        let card = Card { rank: Value::Queen, suit: Suit::Spades };
        
        let jokers: Vec<Box<dyn crate::joker::Joker>> = vec![];
        
        // Test that cache keys are deterministic
        let key1 = processor.generate_hand_cache_key(&jokers, &game_context, &hand);
        let key2 = processor.generate_hand_cache_key(&jokers, &game_context, &hand);
        assert_eq!(key1, key2);
        
        let card_key1 = processor.generate_card_cache_key(&jokers, &game_context, &card);
        let card_key2 = processor.generate_card_cache_key(&jokers, &game_context, &card);
        assert_eq!(card_key1, card_key2);
        
        // Test that different inputs produce different keys
        game_context.money = 200;
        let key3 = processor.generate_hand_cache_key(&jokers, &game_context, &hand);
        assert_ne!(key1, key3);
    }

    #[test]
    fn test_cache_hit_miss_metrics() {
        let mut processor = JokerEffectProcessor::new();
        
        // Create a dummy cache entry
        let cache_key = "test_key".to_string();
        let test_result = ProcessingResult {
            accumulated_effect: JokerEffect::new(),
            jokers_processed: 1,
            retriggered_count: 0,
            errors: vec![],
            processing_time_micros: 100,
        };
        
        // Store in cache
        processor.store_in_cache(cache_key.clone(), test_result.clone());
        assert_eq!(processor.cache_size(), 1);
        
        // Test cache hit
        let cached = processor.check_cache(&cache_key);
        assert!(cached.is_some());
        assert_eq!(processor.cache_metrics().hits, 1);
        assert_eq!(processor.cache_metrics().misses, 0);
        assert_eq!(processor.cache_metrics().total_lookups, 1);
        assert_eq!(processor.cache_metrics().time_saved_micros, 100);
        
        // Test cache miss
        let missed = processor.check_cache("nonexistent_key");
        assert!(missed.is_none());
        assert_eq!(processor.cache_metrics().hits, 1);
        assert_eq!(processor.cache_metrics().misses, 1);
        assert_eq!(processor.cache_metrics().total_lookups, 2);
        
        // Test hit ratio calculation
        assert!((processor.cache_metrics().hit_ratio() - 0.5).abs() < 0.001);
    }

    #[test]
    fn test_cache_expiration() {
        let mut processor = JokerEffectProcessor::new();
        
        // Set very short TTL for testing
        let mut config = CacheConfig::default();
        config.ttl_seconds = 0; // Immediate expiration
        processor.set_cache_config(config);
        
        let cache_key = "test_key".to_string();
        let test_result = ProcessingResult {
            accumulated_effect: JokerEffect::new(),
            jokers_processed: 1,
            retriggered_count: 0,
            errors: vec![],
            processing_time_micros: 100,
        };
        
        // Store in cache
        processor.store_in_cache(cache_key.clone(), test_result);
        assert_eq!(processor.cache_size(), 1);
        
        // Sleep a tiny bit to ensure expiration
        std::thread::sleep(std::time::Duration::from_millis(1));
        
        // Should be expired now
        let cached = processor.check_cache(&cache_key);
        assert!(cached.is_none());
        assert_eq!(processor.cache_metrics().expiries, 1);
        assert_eq!(processor.cache_size(), 0);
    }

    #[test]
    fn test_cache_size_limits() {
        let mut processor = JokerEffectProcessor::new();
        
        // Set very small cache size for testing
        let mut config = CacheConfig::default();
        config.max_entries = 2;
        processor.set_cache_config(config);
        
        let test_result = ProcessingResult {
            accumulated_effect: JokerEffect::new(),
            jokers_processed: 1,
            retriggered_count: 0,
            errors: vec![],
            processing_time_micros: 100,
        };
        
        // Fill cache to limit
        processor.store_in_cache("key1".to_string(), test_result.clone());
        processor.store_in_cache("key2".to_string(), test_result.clone());
        assert_eq!(processor.cache_size(), 2);
        
        // Adding one more should trigger eviction
        processor.store_in_cache("key3".to_string(), test_result);
        assert_eq!(processor.cache_size(), 2);
        assert_eq!(processor.cache_metrics().evictions, 1);
    }

    #[test]
    fn test_cache_disabled() {
        let mut processor = JokerEffectProcessor::new();
        
        // Disable caching
        let mut config = CacheConfig::default();
        config.enabled = false;
        processor.set_cache_config(config);
        
        let cache_key = "test_key".to_string();
        let test_result = ProcessingResult {
            accumulated_effect: JokerEffect::new(),
            jokers_processed: 1,
            retriggered_count: 0,
            errors: vec![],
            processing_time_micros: 100,
        };
        
        // Attempt to store in cache - should be ignored
        processor.store_in_cache(cache_key.clone(), test_result);
        assert_eq!(processor.cache_size(), 0);
        
        // Cache lookup should return None
        let cached = processor.check_cache(&cache_key);
        assert!(cached.is_none());
        assert_eq!(processor.cache_metrics().total_lookups, 0);
    }

    #[test]
    fn test_cache_metrics_calculation() {
        let mut processor = JokerEffectProcessor::new();
        
        let test_result = ProcessingResult {
            accumulated_effect: JokerEffect::new(),
            jokers_processed: 1,
            retriggered_count: 0,
            errors: vec![],
            processing_time_micros: 150,
        };
        
        // Store and retrieve multiple times
        processor.store_in_cache("key1".to_string(), test_result.clone());
        processor.check_cache("key1"); // Hit
        processor.check_cache("key1"); // Hit
        processor.check_cache("key2"); // Miss
        
        let metrics = processor.cache_metrics();
        assert_eq!(metrics.hits, 2);
        assert_eq!(metrics.misses, 1);
        assert_eq!(metrics.total_lookups, 3);
        assert_eq!(metrics.time_saved_micros, 300); // 150 * 2 hits
        assert!((metrics.hit_ratio() - 2.0/3.0).abs() < 0.001);
        assert!((metrics.avg_time_saved_per_hit() - 150.0).abs() < 0.001);
    }

    #[test]
    fn test_cache_maintenance() {
        let mut processor = JokerEffectProcessor::new();
        
        // Set short TTL
        let mut config = CacheConfig::default();
        config.ttl_seconds = 0;
        processor.set_cache_config(config);
        
        let test_result = ProcessingResult {
            accumulated_effect: JokerEffect::new(),
            jokers_processed: 1,
            retriggered_count: 0,
            errors: vec![],
            processing_time_micros: 100,
        };
        
        // Store some entries
        processor.store_in_cache("key1".to_string(), test_result.clone());
        processor.store_in_cache("key2".to_string(), test_result);
        assert_eq!(processor.cache_size(), 2);
        
        // Wait for expiration
        std::thread::sleep(std::time::Duration::from_millis(1));
        
        // Maintenance should clean up expired entries
        processor.maintain_cache();
        assert_eq!(processor.cache_size(), 0);
        assert_eq!(processor.cache_metrics().expiries, 2);
    }

    #[test]
    fn test_cache_performance_improvement() {
        use crate::card::{Value, Suit};
        use crate::joker::{GameContext, JokerId};
        use crate::hand::SelectHand;
        use std::collections::HashMap;
        use std::time::Instant;

        // This test demonstrates cache performance benefits
        // Note: In a real benchmark, you'd use a proper benchmarking framework

        let mut processor_with_cache = JokerEffectProcessor::new();
        let mut processor_without_cache = JokerEffectProcessor::new();
        
        // Disable cache for one processor
        let mut config = CacheConfig::default();
        config.enabled = false;
        processor_without_cache.set_cache_config(config);
        
        // Helper function to create fresh GameContext instances
        let create_game_context = || {
            GameContext {
                chips: 100,
                mult: 4,
                money: 100,
                ante: 1,
                round: 1,
                stage: &crate::stage::Stage::PreBlind(),
                hands_played: 0,
                discards_used: 0,
                jokers: &[],
                hand: &crate::hand::Hand::new(vec![]),
                discarded: &[],
                joker_state_manager: &std::sync::Arc::new(crate::joker_state::JokerStateManager::new()),
                hand_type_counts: &HashMap::new(),
                cards_in_deck: 52,
                stone_cards_in_deck: 0,
                rng: &crate::rng::GameRng::secure(),
            }
        };
        
        let hand = SelectHand {
            cards: vec![
                Card { rank: Value::Ace, suit: Suit::Hearts },
                Card { rank: Value::King, suit: Suit::Hearts },
                Card { rank: Value::Queen, suit: Suit::Hearts },
                Card { rank: Value::Jack, suit: Suit::Hearts },
                Card { rank: Value::Ten, suit: Suit::Hearts },
            ],
        };
        
        let jokers: Vec<Box<dyn crate::joker::Joker>> = vec![];
        
        // Simulate repeated effect processing (would be common in RL training)
        let iterations = 100;
        
        // Test with cache
        let start_cached = Instant::now();
        for _ in 0..iterations {
            let mut game_context = create_game_context();
            processor_with_cache.process_hand_effects(&jokers, &mut game_context, &hand);
        }
        let cached_duration = start_cached.elapsed();
        
        // Test without cache
        let start_uncached = Instant::now();
        for _ in 0..iterations {
            let mut game_context = create_game_context();
            processor_without_cache.process_hand_effects(&jokers, &mut game_context, &hand);
        }
        let uncached_duration = start_uncached.elapsed();
        
        // Verify cache was effective
        let metrics = processor_with_cache.cache_metrics();
        assert!(metrics.hits > 0, "Cache should have recorded hits");
        assert!(metrics.hit_ratio() > 0.5, "Hit ratio should be significant");
        
        // Performance improvement should be measurable
        // Note: This is a simple demonstration - in practice, you'd need
        // more complex joker processing to see significant differences
        println!("Cached processing: {:?}", cached_duration);
        println!("Uncached processing: {:?}", uncached_duration);
        println!("Cache hit ratio: {:.2}%", metrics.hit_ratio() * 100.0);
        println!("Total time saved: {}μs", metrics.time_saved_micros);
        
        // The test passes if caching infrastructure works correctly
        assert!(metrics.total_lookups > 0);
    }

    #[test]
    fn test_cache_integration_with_processing() {
        use crate::card::{Value, Suit};
        use crate::joker::{GameContext, JokerId};
        use crate::hand::SelectHand;
        use std::collections::HashMap;

        let mut processor = JokerEffectProcessor::new();
        
        let mut game_context = GameContext {
            chips: 100,
            mult: 4,
            money: 100,
            ante: 1,
            round: 1,
            stage: &crate::stage::Stage::PreBlind(),
            hands_played: 0,
            discards_used: 0,
            jokers: &[],
            hand: &crate::hand::Hand::new(vec![]),
            discarded: &[],
            joker_state_manager: &std::sync::Arc::new(crate::joker_state::JokerStateManager::new()),
            hand_type_counts: &HashMap::new(),
            cards_in_deck: 52,
            stone_cards_in_deck: 0,
            rng: &crate::rng::GameRng::secure(),
        };
        
        let hand = SelectHand {
            cards: vec![
                Card { rank: Value::Ace, suit: Suit::Hearts },
                Card { rank: Value::King, suit: Suit::Hearts },
            ],
        };
        
        let card = Card { rank: Value::Queen, suit: Suit::Spades };
        let jokers: Vec<Box<dyn crate::joker::Joker>> = vec![];
        
        // First call should miss cache and store result
        let result1 = processor.process_hand_effects(&jokers, &mut game_context, &hand);
        assert_eq!(processor.cache_metrics().misses, 1);
        assert_eq!(processor.cache_metrics().hits, 0);
        assert_eq!(processor.cache_size(), 1);
        
        // Second call with same input should hit cache
        let result2 = processor.process_hand_effects(&jokers, &mut game_context, &hand);
        assert_eq!(processor.cache_metrics().misses, 1);
        assert_eq!(processor.cache_metrics().hits, 1);
        
        // Results should be identical
        assert_eq!(result1.jokers_processed, result2.jokers_processed);
        assert_eq!(result1.retriggered_count, result2.retriggered_count);
        
        // Test card effects caching
        let card_result1 = processor.process_card_effects(&jokers, &mut game_context, &card);
        assert_eq!(processor.cache_metrics().misses, 2); // New cache miss for card effects
        assert_eq!(processor.cache_size(), 2); // Now have both hand and card cache entries
        
        let card_result2 = processor.process_card_effects(&jokers, &mut game_context, &card);
        assert_eq!(processor.cache_metrics().hits, 2); // Cache hit for card effects
        
        // Card results should be identical
        assert_eq!(card_result1.jokers_processed, card_result2.jokers_processed);
    }

    #[test]
    fn test_processing_context_builder_default() {
        let builder = ProcessingContextBuilder::new();
        let context = builder.build();
        let default_context = ProcessingContext::default();

        assert_eq!(context.processing_mode, default_context.processing_mode);
        assert_eq!(
            context.resolution_strategy,
            default_context.resolution_strategy
        );
        assert_eq!(context.validate_effects, default_context.validate_effects);
        assert_eq!(
            context.max_retriggered_effects,
            default_context.max_retriggered_effects
        );
    }

    #[test]
    fn test_processing_context_builder_fluent_api() {
        let context = ProcessingContext::builder()
            .processing_mode(ProcessingMode::Delayed)
            .resolution_strategy(ConflictResolutionStrategy::Maximum)
            .validate_effects(false)
            .max_retriggered_effects(50)
            .build();

        assert_eq!(context.processing_mode, ProcessingMode::Delayed);
        assert_eq!(
            context.resolution_strategy,
            ConflictResolutionStrategy::Maximum
        );
        assert!(!context.validate_effects);
        assert_eq!(context.max_retriggered_effects, 50);
    }

    #[test]
    fn test_processing_context_builder_partial_configuration() {
        let context = ProcessingContext::builder()
            .processing_mode(ProcessingMode::Delayed)
            .validate_effects(false)
            .build();

        // Should use default values for unset fields
        assert_eq!(context.processing_mode, ProcessingMode::Delayed);
        assert_eq!(context.resolution_strategy, ConflictResolutionStrategy::Sum);
        assert!(!context.validate_effects);
        assert_eq!(context.max_retriggered_effects, 100);
    }

    #[test]
    fn test_processing_context_builder_chaining() {
        let builder = ProcessingContextBuilder::new()
            .processing_mode(ProcessingMode::Delayed)
            .resolution_strategy(ConflictResolutionStrategy::Maximum);

        let context1 = builder.clone().validate_effects(true).build();
        let context2 = builder.validate_effects(false).build();

        // Both should have the same processing mode and resolution strategy
        assert_eq!(context1.processing_mode, ProcessingMode::Delayed);
        assert_eq!(context2.processing_mode, ProcessingMode::Delayed);
        assert_eq!(
            context1.resolution_strategy,
            ConflictResolutionStrategy::Maximum
        );
        assert_eq!(
            context2.resolution_strategy,
            ConflictResolutionStrategy::Maximum
        );

        // But different validation settings
        assert!(context1.validate_effects);
        assert!(!context2.validate_effects);
    }

    #[test]
    fn test_processing_context_builder_from_default() {
        let builder = ProcessingContextBuilder::default();
        let context = builder.build();
        let default_context = ProcessingContext::default();

        assert_eq!(context.processing_mode, default_context.processing_mode);
        assert_eq!(
            context.resolution_strategy,
            default_context.resolution_strategy
        );
        assert_eq!(context.validate_effects, default_context.validate_effects);
        assert_eq!(
            context.max_retriggered_effects,
            default_context.max_retriggered_effects
        );
    }

    #[test]
    fn test_processing_context_builder_all_processing_modes() {
        let immediate_context = ProcessingContext::builder()
            .processing_mode(ProcessingMode::Immediate)
            .build();
        assert_eq!(immediate_context.processing_mode, ProcessingMode::Immediate);

        let delayed_context = ProcessingContext::builder()
            .processing_mode(ProcessingMode::Delayed)
            .build();
        assert_eq!(delayed_context.processing_mode, ProcessingMode::Delayed);
    }

    #[test]
    fn test_processing_context_builder_all_resolution_strategies() {
        let sum_context = ProcessingContext::builder()
            .resolution_strategy(ConflictResolutionStrategy::Sum)
            .build();
        assert_eq!(
            sum_context.resolution_strategy,
            ConflictResolutionStrategy::Sum
        );

        let max_context = ProcessingContext::builder()
            .resolution_strategy(ConflictResolutionStrategy::Maximum)
            .build();
        assert_eq!(
            max_context.resolution_strategy,
            ConflictResolutionStrategy::Maximum
        );

        let min_context = ProcessingContext::builder()
            .resolution_strategy(ConflictResolutionStrategy::Minimum)
            .build();
        assert_eq!(
            min_context.resolution_strategy,
            ConflictResolutionStrategy::Minimum
        );
    }

    #[test]
    fn test_processing_context_builder_validation_flags() {
        let validate_true = ProcessingContext::builder().validate_effects(true).build();
        assert!(validate_true.validate_effects);

        let validate_false = ProcessingContext::builder().validate_effects(false).build();
        assert!(!validate_false.validate_effects);
    }

    #[test]
    fn test_processing_context_builder_max_retriggered_effects() {
        let context = ProcessingContext::builder()
            .max_retriggered_effects(25)
            .build();
        assert_eq!(context.max_retriggered_effects, 25);

        let high_limit_context = ProcessingContext::builder()
            .max_retriggered_effects(1000)
            .build();
        assert_eq!(high_limit_context.max_retriggered_effects, 1000);

        let zero_limit_context = ProcessingContext::builder()
            .max_retriggered_effects(0)
            .build();
        assert_eq!(zero_limit_context.max_retriggered_effects, 0);
    }

    #[test]
    fn test_processing_context_builder_backward_compatibility() {
        // Test that existing code still works
        let mut manual_context = ProcessingContext::default();
        manual_context.processing_mode = ProcessingMode::Delayed;
        manual_context.validate_effects = false;

        let builder_context = ProcessingContext::builder()
            .processing_mode(ProcessingMode::Delayed)
            .validate_effects(false)
            .build();

        assert_eq!(
            manual_context.processing_mode,
            builder_context.processing_mode
        );
        assert_eq!(
            manual_context.validate_effects,
            builder_context.validate_effects
        );
        assert_eq!(
            manual_context.resolution_strategy,
            builder_context.resolution_strategy
        );
        assert_eq!(
            manual_context.max_retriggered_effects,
            builder_context.max_retriggered_effects
        );
    }

    #[test]
    fn test_processing_context_builder_debug_trait() {
        let builder = ProcessingContext::builder()
            .processing_mode(ProcessingMode::Delayed)
            .validate_effects(false);

        // Should be able to debug print the builder
        let debug_string = format!("{:?}", builder);
        assert!(debug_string.contains("ProcessingContextBuilder"));
    }

    #[test]
    fn test_processing_context_builder_clone_trait() {
        let builder = ProcessingContext::builder()
            .processing_mode(ProcessingMode::Delayed)
            .validate_effects(false);

        let cloned_builder = builder.clone();
        let original_context = builder.build();
        let cloned_context = cloned_builder.build();

        assert_eq!(
            original_context.processing_mode,
            cloned_context.processing_mode
        );
        assert_eq!(
            original_context.validate_effects,
            cloned_context.validate_effects
        );
        assert_eq!(
            original_context.resolution_strategy,
            cloned_context.resolution_strategy
        );
        assert_eq!(
            original_context.max_retriggered_effects,
            cloned_context.max_retriggered_effects
        );
    }

    #[test]
    fn test_configurable_priority_strategies() {
        // Test default behavior (should use MetadataPriorityStrategy)
        let default_processor = JokerEffectProcessor::new();
        let default_priority = default_processor.get_joker_priority(JokerId::Joker);
        assert_eq!(default_priority, EffectPriority::Normal);

        // Test with DefaultPriorityStrategy
        let default_context = ProcessingContext::builder()
            .priority_strategy(Arc::new(DefaultPriorityStrategy))
            .build();
        let default_strategy_processor = JokerEffectProcessor::with_context(default_context);
        
        // Should always return Normal for any joker
        assert_eq!(default_strategy_processor.get_joker_priority(JokerId::Joker), EffectPriority::Normal);
        assert_eq!(default_strategy_processor.get_joker_priority(JokerId::GreedyJoker), EffectPriority::Normal);
        assert_eq!(default_strategy_processor.get_joker_priority(JokerId::LustyJoker), EffectPriority::Normal);

        // Test with CustomPriorityStrategy
        let mut custom_mappings = std::collections::HashMap::new();
        custom_mappings.insert(JokerId::Joker, EffectPriority::High);
        custom_mappings.insert(JokerId::GreedyJoker, EffectPriority::Critical);
        
        let custom_context = ProcessingContext::builder()
            .priority_strategy(Arc::new(CustomPriorityStrategy::new(custom_mappings)))
            .build();
        let custom_processor = JokerEffectProcessor::with_context(custom_context);
        
        // Should use custom mappings
        assert_eq!(custom_processor.get_joker_priority(JokerId::Joker), EffectPriority::High);
        assert_eq!(custom_processor.get_joker_priority(JokerId::GreedyJoker), EffectPriority::Critical);
        // Should fall back to metadata strategy for unmapped jokers
        assert_eq!(custom_processor.get_joker_priority(JokerId::LustyJoker), EffectPriority::Normal);

        // Test with ContextAwarePriorityStrategy
        let context_aware_context = ProcessingContext::builder()
            .priority_strategy(Arc::new(ContextAwarePriorityStrategy::new()))
            .build();
        let context_aware_processor = JokerEffectProcessor::with_context(context_aware_context);
        
        // Should provide context-aware priorities
        let joker_priority = context_aware_processor.get_joker_priority(JokerId::Joker);
        let lusty_priority = context_aware_processor.get_joker_priority(JokerId::LustyJoker);
        
        // LustyJoker should get boosted priority (Normal -> High in this implementation)
        assert_eq!(joker_priority, EffectPriority::Normal);
        assert_eq!(lusty_priority, EffectPriority::High);
    }

    #[test]
    fn test_priority_strategy_api_from_issue() {
        // Test the exact API proposed in the issue
        let context = ProcessingContext::builder()
            .priority_strategy(Arc::new(MetadataPriorityStrategy::new()))
            .build();
            
        let processor = JokerEffectProcessor::with_context(context);
        
        // Verify it works
        let priority = processor.get_joker_priority(JokerId::Joker);
        assert_eq!(priority, EffectPriority::Normal);
    }

    #[test]
    fn test_processing_context_builder_api() {
        // Test the builder pattern works correctly
        let context = ProcessingContext::builder()
            .processing_mode(ProcessingMode::Delayed)
            .validate_effects(false)
            .max_retriggered_effects(50)
            .priority_strategy(Arc::new(DefaultPriorityStrategy))
            .build();
            
        assert_eq!(context.processing_mode, ProcessingMode::Delayed);
        assert_eq!(context.validate_effects, false);
        assert_eq!(context.max_retriggered_effects, 50);
        
        // Test the processor can be created with this context
        let processor = JokerEffectProcessor::with_context(context);
        assert_eq!(processor.get_joker_priority(JokerId::Joker), EffectPriority::Normal);
    }

    #[test]
    fn test_priority_strategy_runtime_changes() {
        // Test that priority strategy can be changed at runtime
        let mut processor = JokerEffectProcessor::new();
        
        // Initial priority (using default MetadataPriorityStrategy)
        let initial_priority = processor.get_joker_priority(JokerId::Joker);
        assert_eq!(initial_priority, EffectPriority::Normal);
        
        // Change to DefaultPriorityStrategy
        let new_context = ProcessingContext::builder()
            .priority_strategy(Arc::new(DefaultPriorityStrategy))
            .build();
        processor.set_context(new_context);
        
        // Should still return Normal (DefaultPriorityStrategy always returns Normal)
        let new_priority = processor.get_joker_priority(JokerId::Joker);
        assert_eq!(new_priority, EffectPriority::Normal);
        
        // Change to custom strategy with different priorities
        let mut custom_mappings = std::collections::HashMap::new();
        custom_mappings.insert(JokerId::Joker, EffectPriority::Critical);
        
        let custom_context = ProcessingContext::builder()
            .priority_strategy(Arc::new(CustomPriorityStrategy::new(custom_mappings)))
            .build();
        processor.set_context(custom_context);
        
        // Should now return Critical for Joker
        let custom_priority = processor.get_joker_priority(JokerId::Joker);
        assert_eq!(custom_priority, EffectPriority::Critical);
    }
}<|MERGE_RESOLUTION|>--- conflicted
+++ resolved
@@ -406,10 +406,7 @@
             resolution_strategy: self.resolution_strategy,
             validate_effects: self.validate_effects,
             max_retriggered_effects: self.max_retriggered_effects,
-<<<<<<< HEAD
-=======
             priority_strategy: self.priority_strategy,
->>>>>>> 867e32dc
             cache_config: CacheConfig::default(),
         }
     }
