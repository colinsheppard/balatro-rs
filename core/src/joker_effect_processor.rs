--- conflicted
+++ resolved
@@ -1,19 +1,14 @@
 use crate::card::Card;
 use crate::hand::SelectHand;
 use crate::joker::{GameContext, Joker, JokerEffect, JokerId};
-<<<<<<< HEAD
 use crate::joker::traits::{JokerGameplay, JokerModifiers, ProcessContext};
 use crate::joker_metadata::JokerMetadata;
 use crate::joker_registry;
-use crate::priority_strategy::{MetadataPriorityStrategy, PriorityStrategy};
-pub use crate::priority_strategy::{ContextAwarePriorityStrategy, CustomPriorityStrategy, DefaultPriorityStrategy};
-use crate::stage::Stage;
-=======
 pub use crate::priority_strategy::{
     ContextAwarePriorityStrategy, CustomPriorityStrategy, DefaultPriorityStrategy,
 };
 use crate::priority_strategy::{MetadataPriorityStrategy, PriorityStrategy};
->>>>>>> 611be174
+use crate::stage::Stage;
 #[cfg(feature = "python")]
 use pyo3::pyclass;
 use std::collections::HashMap;
@@ -421,10 +416,6 @@
             max_retriggered_effects: self.max_retriggered_effects,
             cache_config: self.cache_config,
             priority_strategy: self.priority_strategy,
-<<<<<<< HEAD
-=======
-            cache_config: self.cache_config,
->>>>>>> 611be174
         }
     }
 }
@@ -1999,26 +1990,12 @@
             rng: &crate::rng::GameRng::secure(),
         };
 
-<<<<<<< HEAD
-        let hand = SelectHand {
-            cards: vec![
-                Card { rank: Value::Ace, suit: Suit::Hearts },
-                Card { rank: Value::King, suit: Suit::Hearts },
-            ],
-        };
-        
-        let card = Card { rank: Value::Queen, suit: Suit::Spades };
->>>>>>> origin/main
-        
-=======
         let hand = SelectHand::new(vec![
             Card::new(Value::Ace, Suit::Heart),
             Card::new(Value::King, Suit::Heart),
         ]);
 
         let card = Card::new(Value::Queen, Suit::Spade);
-
->>>>>>> 611be174
         let jokers: Vec<Box<dyn crate::joker::Joker>> = vec![];
 
         // Test that cache keys are deterministic
@@ -2344,25 +2321,12 @@
             rng: &crate::rng::GameRng::secure(),
         };
 
-<<<<<<< HEAD
-        let hand = SelectHand {
-            cards: vec![
-                Card { rank: Value::Ace, suit: Suit::Hearts },
-                Card { rank: Value::King, suit: Suit::Hearts },
-            ],
-        };
-        
-        let card = Card { rank: Value::Queen, suit: Suit::Spades };
->>>>>>> origin/main
-=======
         let hand = SelectHand::new(vec![
             Card::new(Value::Ace, Suit::Heart),
             Card::new(Value::King, Suit::Heart),
         ]);
 
         let card = Card::new(Value::Queen, Suit::Spade);
-
->>>>>>> 611be174
         let jokers: Vec<Box<dyn crate::joker::Joker>> = vec![];
 
         // First call should miss cache and store result
@@ -2623,7 +2587,6 @@
     }
 
     #[test]
-<<<<<<< HEAD
     fn test_trait_optimization_metrics_calculation() {
         let mut metrics = TraitOptimizationMetrics::default();
         
@@ -2975,6 +2938,5 @@
         // Should now return Critical for Joker
         let custom_priority = processor.get_joker_priority(JokerId::Joker);
         assert_eq!(custom_priority, EffectPriority::Critical);
->>>>>>> origin/main
     }
 }