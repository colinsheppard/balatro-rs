--- conflicted
+++ resolved
@@ -818,11 +818,7 @@
         game_context.round.hash(&mut hasher);
 
         // Hash hand composition
-<<<<<<< HEAD
-        for card in &hand.cards() {
-=======
         for card in hand.cards() {
->>>>>>> origin/main
             card.value.hash(&mut hasher);
             card.suit.hash(&mut hasher);
         }
@@ -1528,21 +1524,12 @@
 
         let hand = SelectHand {
             cards: vec![
-<<<<<<< HEAD
                 Card::new(Value::Ace, Suit::Hearts),
                 Card::new(Value::King, Suit::Hearts),
             ],
         };
         
         let card = Card::new(Value::Queen, Suit::Spades);
-=======
-                Card { rank: Value::Ace, suit: Suit::Hearts },
-                Card { rank: Value::King, suit: Suit::Hearts },
-            ],
-        };
-        
-        let card = Card { rank: Value::Queen, suit: Suit::Spades };
->>>>>>> origin/main
         
         let jokers: Vec<Box<dyn crate::joker::Joker>> = vec![];
 
@@ -1789,19 +1776,11 @@
 
         let hand = SelectHand {
             cards: vec![
-<<<<<<< HEAD
                 Card::new(Value::Ace, Suit::Hearts),
                 Card::new(Value::King, Suit::Hearts),
                 Card::new(Value::Queen, Suit::Hearts),
                 Card::new(Value::Jack, Suit::Hearts),
                 Card::new(Value::Ten, Suit::Hearts),
-=======
-                Card { rank: Value::Ace, suit: Suit::Hearts },
-                Card { rank: Value::King, suit: Suit::Hearts },
-                Card { rank: Value::Queen, suit: Suit::Hearts },
-                Card { rank: Value::Jack, suit: Suit::Hearts },
-                Card { rank: Value::Ten, suit: Suit::Hearts },
->>>>>>> origin/main
             ],
         };
 
@@ -1873,21 +1852,12 @@
 
         let hand = SelectHand {
             cards: vec![
-<<<<<<< HEAD
                 Card::new(Value::Ace, Suit::Hearts),
                 Card::new(Value::King, Suit::Hearts),
             ],
         };
         
         let card = Card::new(Value::Queen, Suit::Spades);
-=======
-                Card { rank: Value::Ace, suit: Suit::Hearts },
-                Card { rank: Value::King, suit: Suit::Hearts },
-            ],
-        };
-        
-        let card = Card { rank: Value::Queen, suit: Suit::Spades };
->>>>>>> origin/main
         let jokers: Vec<Box<dyn crate::joker::Joker>> = vec![];
 
         // First call should miss cache and store result
