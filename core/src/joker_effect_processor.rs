--- conflicted
+++ resolved
@@ -1776,19 +1776,11 @@
 
         let hand = SelectHand {
             cards: vec![
-<<<<<<< HEAD
                 Card { value: Value::Ace, suit: Suit::Hearts, id: 1, edition: crate::card::Edition::Base, enhancement: None, seal: None },
                 Card { value: Value::King, suit: Suit::Hearts, id: 2, edition: crate::card::Edition::Base, enhancement: None, seal: None },
                 Card { value: Value::Queen, suit: Suit::Hearts, id: 3, edition: crate::card::Edition::Base, enhancement: None, seal: None },
                 Card { value: Value::Jack, suit: Suit::Hearts, id: 4, edition: crate::card::Edition::Base, enhancement: None, seal: None },
                 Card { value: Value::Ten, suit: Suit::Hearts, id: 5, edition: crate::card::Edition::Base, enhancement: None, seal: None },
-=======
-                Card::new(Value::Ace, Suit::Hearts),
-                Card::new(Value::King, Suit::Hearts),
-                Card::new(Value::Queen, Suit::Hearts),
-                Card::new(Value::Jack, Suit::Hearts),
-                Card::new(Value::Ten, Suit::Hearts),
->>>>>>> ef866903
             ],
         };
 
