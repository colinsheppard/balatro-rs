--- conflicted
+++ resolved
@@ -470,11 +470,7 @@
 
         // Test boolean generation
         let _bool_val = rng.gen_bool(0.5);
-<<<<<<< HEAD
-        // Boolean generation always succeeds - no assertion needed
-=======
         // Boolean is either true or false - no assertion needed
->>>>>>> e5d57625
 
         // Test shuffle
         let mut vec = vec![1, 2, 3, 4, 5];
