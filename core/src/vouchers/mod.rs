--- conflicted
+++ resolved
@@ -617,7 +617,6 @@
     /// Observatory voucher - Planet cards in shop give x1.5 mult
     Observatory,
 
-<<<<<<< HEAD
     // Gameplay vouchers from Issue #18
     /// Grabber voucher - +1 hand size permanently
     Grabber,
@@ -647,8 +646,7 @@
     TarotMerchant,
     /// Tarot Tycoon voucher - Tarot cards appear 4X more
     TarotTycoon,
-=======
->>>>>>> f42fa76c
+
     /// Placeholder for future voucher implementations
     VoucherPlaceholder,
 }
@@ -668,7 +666,6 @@
             VoucherId::RerollGlut => write!(f, "Reroll Glut"),
             VoucherId::OmenGlobe => write!(f, "Omen Globe"),
             VoucherId::Observatory => write!(f, "Observatory"),
-<<<<<<< HEAD
             VoucherId::Grabber => write!(f, "Grabber"),
             VoucherId::NachoTong => write!(f, "Nacho Tong"),
             VoucherId::Wasteful => write!(f, "Wasteful"),
@@ -683,8 +680,6 @@
             VoucherId::PaintBrush => write!(f, "Paint Brush"),
             VoucherId::TarotMerchant => write!(f, "Tarot Merchant"),
             VoucherId::TarotTycoon => write!(f, "Tarot Tycoon"),
-=======
->>>>>>> f42fa76c
             VoucherId::VoucherPlaceholder => write!(f, "Voucher Placeholder"),
         }
     }
@@ -720,7 +715,6 @@
             // Upgraded versions require base versions
             VoucherId::OverstockPlus => vec![VoucherId::Overstock],
 
-<<<<<<< HEAD
             // Gameplay vouchers from Issue #18 - most are base vouchers
             VoucherId::Grabber => vec![],
             VoucherId::NachoTong => vec![],
@@ -738,8 +732,7 @@
             // Upgraded versions require base versions
             VoucherId::MoneyTree => vec![VoucherId::SeedMoney],
             VoucherId::TarotTycoon => vec![VoucherId::TarotMerchant],
-=======
->>>>>>> f42fa76c
+
             VoucherId::VoucherPlaceholder => vec![],
         }
     }
