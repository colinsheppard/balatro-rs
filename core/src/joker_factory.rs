--- conflicted
+++ resolved
@@ -172,10 +172,8 @@
             FacelessJoker,
             Square,
             Walkie,
-<<<<<<< HEAD
             // Custom implemented jokers with interaction support
             AbstractJoker,
-=======
             // RNG-based jokers (Issue #442)
             Oops, // OopsAllSixesJoker
             Reserved7, // SixShooterJoker
@@ -185,7 +183,6 @@
             Fortune, // MysteryJoker
             VagabondJoker,
             Reserved9, // ChaoticJoker
->>>>>>> 92b9307f
             // Special mechanic jokers using new trait system
             Erosion,
             Blueprint,
