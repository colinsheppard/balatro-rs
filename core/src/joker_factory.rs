use crate::joker::basic_economy_jokers::{
    DelayedGratificationJoker, GiftCardJoker, RocketJoker, ToTheMoonJoker,
};
use crate::joker::four_fingers::FourFingersJoker;
use crate::joker::multiplicative_jokers::AcrobatJoker;
use crate::joker::resource_chips_jokers::ScaryFaceJoker;
use crate::joker::retrigger_jokers::*;
use crate::joker::scaling_additive_mult_jokers::*;
use crate::joker::scaling_chips_jokers::*;
use crate::joker::scaling_xmult_jokers::*;
use crate::joker::steel_joker_composition::SteelJoker;
use crate::joker::{Joker, JokerId, JokerRarity};
use crate::joker_impl::*;
use crate::scaling_joker_custom;
use crate::scaling_joker_impl::get_scaling_joker_by_id;
use crate::special_jokers::*;
use crate::static_joker_factory::StaticJokerFactory;

/// Factory for creating joker instances by ID
pub struct JokerFactory;

impl JokerFactory {
    /// Create a joker instance by its ID
    pub fn create(id: JokerId) -> Option<Box<dyn Joker>> {
        match id {
            JokerId::Joker => Some(Box::new(TheJoker)),
            JokerId::GreedyJoker => Some(Box::new(GreedyJoker)),
            JokerId::LustyJoker => Some(Box::new(LustyJoker)),
            JokerId::WrathfulJoker => Some(Box::new(WrathfulJoker)),
            JokerId::GluttonousJoker => Some(Box::new(GluttonousJoker)),
            // Hand-type jokers using StaticJoker framework (Clean Code: eliminate duplication)
            JokerId::JollyJoker => Some(StaticJokerFactory::create_jolly_joker()),
            JokerId::ZanyJoker => Some(StaticJokerFactory::create_zany_joker()),
            JokerId::MadJoker => Some(StaticJokerFactory::create_mad_joker()),
            JokerId::CrazyJoker => Some(StaticJokerFactory::create_crazy_joker()),
            JokerId::DrollJoker => Some(StaticJokerFactory::create_droll_joker()),
            JokerId::SlyJoker => Some(StaticJokerFactory::create_sly_joker()),
            JokerId::WilyJoker => Some(StaticJokerFactory::create_wily_joker()),
            JokerId::CleverJoker => Some(StaticJokerFactory::create_clever_joker()),
            JokerId::DeviousJoker => Some(StaticJokerFactory::create_devious_joker()),
            JokerId::CraftyJoker => Some(StaticJokerFactory::create_crafty_joker()),

            // Money-based conditional jokers
            JokerId::BusinessCard => Some(Box::new(BusinessCard)),
            JokerId::EggJoker => Some(Box::new(Egg)),
            JokerId::Burglar => Some(Box::new(Burglar)),

            // Hand type conditional jokers from main branch
            JokerId::Supernova => Some(Box::new(SupernovaJoker)),
            JokerId::SpaceJoker => Some(Box::new(SpaceJoker)),
            JokerId::IceCream => Some(Box::new(IceCreamJoker)),
            JokerId::Runner => Some(Box::new(RunnerJoker)),

            // Static jokers from StaticJokerFactory
            // Note: RedCard scaling version is handled by Reserved6 below
            JokerId::BlueJoker => Some(StaticJokerFactory::create_blue_joker()),
            JokerId::FacelessJoker => Some(StaticJokerFactory::create_faceless_joker()),
            JokerId::Square => {
                scaling_joker_custom::get_custom_scaling_joker_by_id(JokerId::Square)
            }
            JokerId::Walkie => Some(StaticJokerFactory::create_walkie()),

            // Placeholder jokers with TODO comments
            JokerId::HalfJoker => Some(StaticJokerFactory::create_half_joker()),
            JokerId::Banner => Some(StaticJokerFactory::create_banner()),
            JokerId::AbstractJoker => Some(Box::new(AbstractJoker)),
            JokerId::SteelJoker => Some(Box::new(SteelJoker::new())),
            JokerId::ScaryFace => Some(Box::new(ScaryFaceJoker::new())),

            // RNG-based jokers (Issue #442)
            JokerId::Oops => Some(Box::new(OopsAllSixesJoker)),
            JokerId::Reserved7 => Some(Box::new(SixShooterJoker)),
            JokerId::LuckyCharm => Some(Box::new(LuckyCardJoker)),
            JokerId::Reserved8 => Some(Box::new(GrimJoker)),
            JokerId::AcrobatJoker => Some(Box::new(AcrobatJoker::new())),
            JokerId::FortuneTeller => Some(Box::new(FortuneTellerJoker::new())),
            JokerId::VagabondJoker => Some(Box::new(VagabondJokerImpl)),
            JokerId::Reserved9 => Some(Box::new(ChaoticJoker)),

            // Special mechanic jokers using new trait system
            JokerId::Erosion => Some(Box::new(ErosionJoker)),
            JokerId::Blueprint => Some(Box::new(BlueprintJoker::new())),
            JokerId::Photograph => Some(Box::new(PhotographJoker::new())),
            JokerId::TheOrder => Some(Box::new(TheOrderJoker)),
            JokerId::FourFingers => Some(Box::new(FourFingersJoker::new())),
            JokerId::Triboulet => Some(Box::new(TribouletJoker)),

            // Economy jokers
            JokerId::DelayedGratification => Some(Box::new(DelayedGratificationJoker::new())),
            JokerId::RocketShip => Some(Box::new(RocketJoker::new())),
            JokerId::ToTheMoon => Some(Box::new(ToTheMoonJoker::new())),
            JokerId::GiftCard => Some(Box::new(GiftCardJoker::new())),

            // Scaling additive mult jokers
            JokerId::Trousers => Some(Box::new(SpareTrousersJoker::new())),
            JokerId::GreenJoker => Some(Box::new(GreenJoker::new())),
            JokerId::Reserved5 => Some(Box::new(RideTheBusJoker::new())), // RideTheBus
            JokerId::Reserved6 => Some(Box::new(RedCardJoker::new())),    // RedCard (pack skipping)

            // Scaling chips jokers
            JokerId::Castle => Some(Box::new(CastleJoker::new())),
            JokerId::Wee => Some(Box::new(WeeJoker::new())),
            JokerId::Stuntman => Some(Box::new(StuntmanJoker::new())),
            JokerId::Hiker => Some(Box::new(HikerJoker::new())),
            JokerId::OddTodd => Some(Box::new(OddToddJoker::new())),
            JokerId::Arrowhead => Some(Box::new(ArrowheadJoker::new())),
            JokerId::Scholar => Some(Box::new(ScholarJoker::new())),

            // Scaling xmult jokers
            JokerId::Reserved => Some(Box::new(ThrowbackJoker::new())), // Throwback
            JokerId::Ceremonial => Some(Box::new(CeremonialDaggerJoker::new())),

            // Custom scaling jokers with complex logic
            JokerId::BullMarket => {
                scaling_joker_custom::get_custom_scaling_joker_by_id(JokerId::BullMarket)
            }
            JokerId::Bootstraps => {
                scaling_joker_custom::get_custom_scaling_joker_by_id(JokerId::Bootstraps)
            }
            JokerId::Reserved2 => {
                scaling_joker_custom::get_custom_scaling_joker_by_id(JokerId::Reserved2)
            } // Mystic Summit

            // Basic scaling jokers (when no trait-based alternative exists)
            JokerId::MarbleJoker => {
                get_scaling_joker_by_id(JokerId::MarbleJoker).map(|j| Box::new(j) as Box<dyn Joker>)
            }
            JokerId::Loyalty => {
                get_scaling_joker_by_id(JokerId::Loyalty).map(|j| Box::new(j) as Box<dyn Joker>)
            }

            // Retrigger jokers
            JokerId::Dusk => Some(Box::new(DuskJoker::new())),
            JokerId::Seltzer => Some(Box::new(SeltzerJoker::new())),
            JokerId::Hanging => Some(Box::new(HangingChadJoker::new())),
            JokerId::SockAndBuskin => Some(Box::new(SockAndBuskinJoker::new())),

            // TODO: Implement remaining jokers
            _ => None,
        }
    }

    /// Get all joker IDs by rarity
    pub fn get_by_rarity(rarity: JokerRarity) -> Vec<JokerId> {
        use JokerId::*;

        match rarity {
            JokerRarity::Common => vec![
                Joker,
                GreedyJoker,
                LustyJoker,
                WrathfulJoker,
                GluttonousJoker,
                JollyJoker,
                ZanyJoker,
                MadJoker,
                CrazyJoker,
                DrollJoker,
                SlyJoker,
                WilyJoker,
                CleverJoker,
                DeviousJoker,
                CraftyJoker,
                // Money-based conditional jokers
                BusinessCard,
                EggJoker,
                // Hand type conditional jokers
                Supernova,
                IceCream,
                Runner,
                // New static jokers
                FacelessJoker,
                Square,
                Walkie,
                HalfJoker,
                Banner,
                AbstractJoker,
                // RNG-based jokers (Issue #442)
                Reserved7,  // SixShooterJoker
                LuckyCharm, // LuckyCardJoker
                // Special mechanic jokers
                Erosion,
                Photograph,
                // Scaling additive mult jokers
                GreenJoker,
                Reserved5, // RideTheBus
                Reserved6, // RedCard (pack skipping)
                // Scaling chips jokers
                OddTodd,
                Arrowhead,
                Scholar,
                // Resource chips jokers
                ScaryFace, // ScaryFace Joker
                // Scaling xmult jokers (none in common)
                // Retrigger jokers
                Hanging, // HangingChadJoker
                // Scaling mult jokers moved to Common
                Fortune, // Fortune Teller
            ],
            JokerRarity::Uncommon => vec![
                // Money-based conditional jokers
                Burglar,    // Hand type conditional jokers
                SpaceJoker, // New static jokers
                BlueJoker,
                SteelJoker, // Scaling Steel Joker
                // RNG-based jokers (Issue #442)
                Oops,      // OopsAllSixesJoker
                Reserved8, // GrimJoker
                VagabondJoker,
                // Special mechanic jokers
                TheOrder,
                FourFingers,
                // Scaling additive mult jokers
                Trousers, // Spare Trousers
                // Scaling chips jokers
                Hiker,
                // Scaling xmult jokers
                Reserved,   // Throwback
                Ceremonial, // Ceremonial Dagger
                // Retrigger jokers
                Dusk,
                Seltzer,
                SockAndBuskin,
            ],
            JokerRarity::Rare => vec![
                // RNG-based jokers (Issue #442)
                AcrobatJoker,
                // Special mechanic jokers
                Blueprint,
<<<<<<< HEAD
=======
                // Scaling mult jokers
>>>>>>> d5ab546b
                // Scaling chips jokers
                Castle,
                Wee,
                Stuntman,
                // Custom scaling jokers
                Reserved2, // Mystic Summit
            ],
            JokerRarity::Legendary => vec![
                // RNG-based jokers (Issue #442)
                Reserved9, // ChaoticJoker
                Triboulet, // Legendary joker that gives X2 mult for Kings and Queens
            ],
        }
    }

    /// Get all implemented joker IDs
    pub fn get_all_implemented() -> Vec<JokerId> {
        use JokerId::*;
        vec![
            Joker,
            GreedyJoker,
            LustyJoker,
            WrathfulJoker,
            GluttonousJoker,
            JollyJoker,
            ZanyJoker,
            MadJoker,
            CrazyJoker,
            DrollJoker,
            SlyJoker,
            WilyJoker,
            CleverJoker,
            DeviousJoker,
            CraftyJoker,
            // Money-based conditional jokers
            BusinessCard,
            EggJoker,
            Burglar,
            // Hand type conditional jokers
            Supernova,
            SpaceJoker,
            IceCream,
            Runner,
            // New fully implemented static jokers
            BlueJoker,
            FacelessJoker,
            Square,
            Walkie,
            // Custom implemented jokers with interaction support
            AbstractJoker,
            // RNG-based jokers (Issue #442)
            Oops,       // OopsAllSixesJoker
            Reserved7,  // SixShooterJoker
            LuckyCharm, // LuckyCardJoker
            Reserved8,  // GrimJoker
            AcrobatJoker,
            FortuneTeller,
            VagabondJoker,
            Reserved9, // ChaoticJoker
            // Special mechanic jokers using new trait system
            Erosion,
            Blueprint,
            Photograph,
            TheOrder,
            FourFingers,
            Triboulet, // Legendary joker - Kings and Queens give X2 mult
            // Scaling additive mult jokers
            Trousers, // Spare Trousers
            GreenJoker,
            Reserved5, // RideTheBus
            Reserved6, // RedCard (pack skipping)
<<<<<<< HEAD
            RedCard,   // Red Card (direct mapping)
            Fortune,   // Fortune Teller
=======
>>>>>>> d5ab546b
            // Scaling chips jokers
            Castle,
            Wee,
            Stuntman,
            Hiker,
            OddTodd,
            Arrowhead,
            Scholar,
            // Resource chips jokers
            ScaryFace, // ScaryFace Joker
            // Scaling xmult jokers
            SteelJoker, // Scaling Steel Joker
            Reserved,   // Throwback
            Ceremonial, // Ceremonial Dagger
            // Custom scaling jokers
            BullMarket, // Bull Joker
            Bootstraps, // Bootstraps Joker
            Reserved2,  // Mystic Summit
            // Basic scaling jokers
            MarbleJoker,
            Loyalty,
            // Retrigger jokers
            Dusk,
            Seltzer,
            Hanging,
            SockAndBuskin,
            // Note: HalfJoker and Banner are still placeholders
        ]
    }
}

#[cfg(test)]
mod tests {
    use super::*;

    #[test]
    fn test_create_new_static_jokers() {
        // Test fully implemented static jokers
        let blue_joker = JokerFactory::create(JokerId::BlueJoker);
        assert!(blue_joker.is_some());
        assert_eq!(blue_joker.unwrap().id(), JokerId::BlueJoker);

        let faceless = JokerFactory::create(JokerId::FacelessJoker);
        assert!(faceless.is_some());
        assert_eq!(faceless.unwrap().id(), JokerId::FacelessJoker);

        let square = JokerFactory::create(JokerId::Square);
        assert!(square.is_some());
        assert_eq!(square.unwrap().id(), JokerId::Square);

        let walkie = JokerFactory::create(JokerId::Walkie);
        assert!(walkie.is_some());
        assert_eq!(walkie.unwrap().id(), JokerId::Walkie);

        let runner = JokerFactory::create(JokerId::Runner);
        assert!(runner.is_some());
        assert_eq!(runner.unwrap().id(), JokerId::Runner);
    }

    #[test]
    fn test_create_placeholder_jokers() {
        // Test placeholder jokers are created (even though they don't work correctly yet)
        let half = JokerFactory::create(JokerId::HalfJoker);
        assert!(half.is_some());
        assert_eq!(half.unwrap().id(), JokerId::HalfJoker);

        let banner = JokerFactory::create(JokerId::Banner);
        assert!(banner.is_some());
        assert_eq!(banner.unwrap().id(), JokerId::Banner);

        let abstract_joker = JokerFactory::create(JokerId::AbstractJoker);
        assert!(abstract_joker.is_some());
        assert_eq!(abstract_joker.unwrap().id(), JokerId::AbstractJoker);

        let steel = JokerFactory::create(JokerId::SteelJoker);
        assert!(steel.is_some());
        assert_eq!(steel.unwrap().id(), JokerId::SteelJoker);

        let scary_face = JokerFactory::create(JokerId::ScaryFace);
        assert!(scary_face.is_some());
        assert_eq!(scary_face.unwrap().id(), JokerId::ScaryFace);
    }

    #[test]
    fn test_new_jokers_in_rarity_lists() {
        let common_jokers = JokerFactory::get_by_rarity(JokerRarity::Common);
        assert!(common_jokers.contains(&JokerId::FacelessJoker));
        assert!(common_jokers.contains(&JokerId::Square));
        assert!(common_jokers.contains(&JokerId::Walkie));
        assert!(common_jokers.contains(&JokerId::Runner));
        assert!(common_jokers.contains(&JokerId::HalfJoker));
        assert!(common_jokers.contains(&JokerId::Banner));
        assert!(common_jokers.contains(&JokerId::AbstractJoker));
        assert!(common_jokers.contains(&JokerId::ScaryFace));

        let uncommon_jokers = JokerFactory::get_by_rarity(JokerRarity::Uncommon);
        assert!(uncommon_jokers.contains(&JokerId::BlueJoker));
        assert!(uncommon_jokers.contains(&JokerId::SteelJoker));
        // Note: RedCard is now a scaling joker (Reserved6) handled separately
    }

    #[test]
    fn test_new_jokers_in_implemented_list() {
        let implemented = JokerFactory::get_all_implemented();

        // Fully implemented jokers should be in the list
        assert!(implemented.contains(&JokerId::BlueJoker));
        assert!(implemented.contains(&JokerId::FacelessJoker));
        assert!(implemented.contains(&JokerId::Square));
        assert!(implemented.contains(&JokerId::Walkie));
        assert!(implemented.contains(&JokerId::Runner));
        assert!(implemented.contains(&JokerId::AbstractJoker));
        assert!(implemented.contains(&JokerId::ScaryFace));

        // AbstractJoker is now properly implemented and included above
        // Note: Placeholder jokers (HalfJoker, Banner)
        // are intentionally not in get_all_implemented() as they're not complete
    }

    #[test]
    fn test_scaling_jokers_integration() {
        // Test scaling additive mult jokers
        let trousers = JokerFactory::create(JokerId::Trousers);
        assert!(trousers.is_some());
        assert_eq!(trousers.unwrap().id(), JokerId::Trousers);

        let green_joker = JokerFactory::create(JokerId::GreenJoker);
        assert!(green_joker.is_some());
        assert_eq!(green_joker.unwrap().id(), JokerId::GreenJoker);

        let ride_the_bus = JokerFactory::create(JokerId::Reserved5);
        assert!(ride_the_bus.is_some());
        assert_eq!(ride_the_bus.unwrap().id(), JokerId::Reserved5);

        let red_card = JokerFactory::create(JokerId::Reserved6);
        assert!(red_card.is_some());
        assert_eq!(red_card.unwrap().id(), JokerId::Reserved6);

        let fortune_teller = JokerFactory::create(JokerId::FortuneTeller);
        assert!(fortune_teller.is_some());
        assert_eq!(fortune_teller.unwrap().id(), JokerId::FortuneTeller);

        // Test scaling chips jokers
        let castle = JokerFactory::create(JokerId::Castle);
        assert!(castle.is_some());
        assert_eq!(castle.unwrap().id(), JokerId::Castle);

        let wee = JokerFactory::create(JokerId::Wee);
        assert!(wee.is_some());
        assert_eq!(wee.unwrap().id(), JokerId::Wee);

        let stuntman = JokerFactory::create(JokerId::Stuntman);
        assert!(stuntman.is_some());
        assert_eq!(stuntman.unwrap().id(), JokerId::Stuntman);

        let hiker = JokerFactory::create(JokerId::Hiker);
        assert!(hiker.is_some());
        assert_eq!(hiker.unwrap().id(), JokerId::Hiker);

        let odd_todd = JokerFactory::create(JokerId::OddTodd);
        assert!(odd_todd.is_some());
        assert_eq!(odd_todd.unwrap().id(), JokerId::OddTodd);

        let arrowhead = JokerFactory::create(JokerId::Arrowhead);
        assert!(arrowhead.is_some());
        assert_eq!(arrowhead.unwrap().id(), JokerId::Arrowhead);

        let scholar = JokerFactory::create(JokerId::Scholar);
        assert!(scholar.is_some());
        assert_eq!(scholar.unwrap().id(), JokerId::Scholar);

        // Test scaling xmult jokers
        let steel_joker = JokerFactory::create(JokerId::SteelJoker);
        assert!(steel_joker.is_some());
        assert_eq!(steel_joker.unwrap().id(), JokerId::SteelJoker);

        let throwback = JokerFactory::create(JokerId::Reserved);
        assert!(throwback.is_some());
        assert_eq!(throwback.unwrap().id(), JokerId::Reserved);

        let ceremonial = JokerFactory::create(JokerId::Ceremonial);
        assert!(ceremonial.is_some());
        assert_eq!(ceremonial.unwrap().id(), JokerId::Ceremonial);

        // Test custom scaling jokers
        let bull_market = JokerFactory::create(JokerId::BullMarket);
        assert!(bull_market.is_some());
        assert_eq!(bull_market.unwrap().id(), JokerId::BullMarket);

        let bootstraps = JokerFactory::create(JokerId::Bootstraps);
        assert!(bootstraps.is_some());
        assert_eq!(bootstraps.unwrap().id(), JokerId::Bootstraps);

        let mystic_summit = JokerFactory::create(JokerId::Reserved2);
        assert!(mystic_summit.is_some());
        assert_eq!(mystic_summit.unwrap().id(), JokerId::Reserved2);

        // Test legacy scaling jokers
        let marble_joker = JokerFactory::create(JokerId::MarbleJoker);
        assert!(marble_joker.is_some());
        assert_eq!(marble_joker.unwrap().id(), JokerId::MarbleJoker);

        let loyalty = JokerFactory::create(JokerId::Loyalty);
        assert!(loyalty.is_some());
        assert_eq!(loyalty.unwrap().id(), JokerId::Loyalty);
    }

    #[test]
    fn test_scaling_jokers_in_rarity_lists() {
        let common_jokers = JokerFactory::get_by_rarity(JokerRarity::Common);
        // Common scaling jokers
        assert!(common_jokers.contains(&JokerId::GreenJoker));
        assert!(common_jokers.contains(&JokerId::Reserved5)); // RideTheBus
        assert!(common_jokers.contains(&JokerId::Reserved6)); // RedCard (pack skipping)
        assert!(common_jokers.contains(&JokerId::OddTodd));
        assert!(common_jokers.contains(&JokerId::Arrowhead));
        assert!(common_jokers.contains(&JokerId::Scholar));

        let uncommon_jokers = JokerFactory::get_by_rarity(JokerRarity::Uncommon);
        // Uncommon scaling jokers
        assert!(uncommon_jokers.contains(&JokerId::Trousers)); // Spare Trousers
        assert!(uncommon_jokers.contains(&JokerId::SteelJoker));
        assert!(uncommon_jokers.contains(&JokerId::Hiker));
        assert!(uncommon_jokers.contains(&JokerId::Reserved)); // Throwback
        assert!(uncommon_jokers.contains(&JokerId::Ceremonial)); // Ceremonial Dagger

        let _common_jokers = JokerFactory::get_by_rarity(JokerRarity::Common);
        // Fortune Teller moved to Common
<<<<<<< HEAD
        assert!(common_jokers.contains(&JokerId::Fortune)); // Fortune Teller

        let rare_jokers = JokerFactory::get_by_rarity(JokerRarity::Rare);
        // Rare scaling jokers
=======
        // FortuneTeller is in get_all_implemented but not assigned to a specific rarity

        let rare_jokers = JokerFactory::get_by_rarity(JokerRarity::Rare);
        // Rare jokers
>>>>>>> d5ab546b
        assert!(rare_jokers.contains(&JokerId::Castle));
        assert!(rare_jokers.contains(&JokerId::Wee));
        assert!(rare_jokers.contains(&JokerId::Stuntman));
        assert!(rare_jokers.contains(&JokerId::Reserved2)); // Mystic Summit
    }

    #[test]
    fn test_scaling_jokers_in_implemented_list() {
        let implemented = JokerFactory::get_all_implemented();

        // All integrated scaling jokers should be in implemented list
        // Scaling additive mult jokers
        assert!(implemented.contains(&JokerId::Trousers));
        assert!(implemented.contains(&JokerId::GreenJoker));
        assert!(implemented.contains(&JokerId::Reserved5));
        assert!(implemented.contains(&JokerId::Reserved6));
        assert!(implemented.contains(&JokerId::FortuneTeller));

        // Scaling chips jokers
        assert!(implemented.contains(&JokerId::Castle));
        assert!(implemented.contains(&JokerId::Wee));
        assert!(implemented.contains(&JokerId::Stuntman));
        assert!(implemented.contains(&JokerId::Hiker));
        assert!(implemented.contains(&JokerId::OddTodd));
        assert!(implemented.contains(&JokerId::Arrowhead));
        assert!(implemented.contains(&JokerId::Scholar));

        // Scaling xmult jokers
        assert!(implemented.contains(&JokerId::SteelJoker));
        assert!(implemented.contains(&JokerId::Reserved));
        assert!(implemented.contains(&JokerId::Ceremonial));

        // Custom scaling jokers
        assert!(implemented.contains(&JokerId::BullMarket));
        assert!(implemented.contains(&JokerId::Bootstraps));
        assert!(implemented.contains(&JokerId::Reserved2));

        // Legacy scaling jokers
        assert!(implemented.contains(&JokerId::MarbleJoker));
        assert!(implemented.contains(&JokerId::Loyalty));
    }
}<|MERGE_RESOLUTION|>--- conflicted
+++ resolved
@@ -227,10 +227,7 @@
                 AcrobatJoker,
                 // Special mechanic jokers
                 Blueprint,
-<<<<<<< HEAD
-=======
                 // Scaling mult jokers
->>>>>>> d5ab546b
                 // Scaling chips jokers
                 Castle,
                 Wee,
@@ -302,11 +299,6 @@
             GreenJoker,
             Reserved5, // RideTheBus
             Reserved6, // RedCard (pack skipping)
-<<<<<<< HEAD
-            RedCard,   // Red Card (direct mapping)
-            Fortune,   // Fortune Teller
-=======
->>>>>>> d5ab546b
             // Scaling chips jokers
             Castle,
             Wee,
@@ -533,19 +525,12 @@
         assert!(uncommon_jokers.contains(&JokerId::Reserved)); // Throwback
         assert!(uncommon_jokers.contains(&JokerId::Ceremonial)); // Ceremonial Dagger
 
-        let _common_jokers = JokerFactory::get_by_rarity(JokerRarity::Common);
+        let common_jokers = JokerFactory::get_by_rarity(JokerRarity::Common);
         // Fortune Teller moved to Common
-<<<<<<< HEAD
         assert!(common_jokers.contains(&JokerId::Fortune)); // Fortune Teller
 
         let rare_jokers = JokerFactory::get_by_rarity(JokerRarity::Rare);
         // Rare scaling jokers
-=======
-        // FortuneTeller is in get_all_implemented but not assigned to a specific rarity
-
-        let rare_jokers = JokerFactory::get_by_rarity(JokerRarity::Rare);
-        // Rare jokers
->>>>>>> d5ab546b
         assert!(rare_jokers.contains(&JokerId::Castle));
         assert!(rare_jokers.contains(&JokerId::Wee));
         assert!(rare_jokers.contains(&JokerId::Stuntman));
