//! Comprehensive security tests for array bounds and integer overflow vulnerabilities.
//!
//! This module contains tests specifically designed to validate that the security
//! fixes prevent memory corruption, crashes, and other security issues.

#[cfg(test)]
mod tests {
    use balatro_rs::config::Config;
    use balatro_rs::math_safe::{
        safe_add, safe_divide, safe_multiply, safe_size_for_move_operations, safe_subtract,
        saturating_subtract, validate_array_size, MathError,
    };
    use balatro_rs::space::ActionSpace;

    /// Test that ActionSpace creation handles zero available_max without underflow
    #[test]
    fn test_action_space_zero_available_max() {
        // This should not panic or cause underflow
        let config = Config {
            available_max: 0,
            ..Default::default()
        };
        let action_space = ActionSpace::from(config);

        // Both move arrays should be empty when available_max is 0
        assert_eq!(action_space.move_card_left.len(), 0);
        assert_eq!(action_space.move_card_right.len(), 0);
        assert_eq!(action_space.select_card.len(), 0);
    }

    /// Test that ActionSpace creation handles small available_max values correctly
    #[test]
    fn test_action_space_small_available_max() {
        let config1 = Config {
            available_max: 1,
            ..Default::default()
        };
        let action_space = ActionSpace::from(config1);

        // With 1 card available, no move operations should be possible
        assert_eq!(action_space.move_card_left.len(), 0);
        assert_eq!(action_space.move_card_right.len(), 0);
        assert_eq!(action_space.select_card.len(), 1);

        let config = Config {
            available_max: 2,
            ..Default::default()
        };
        let action_space = ActionSpace::from(config);

        // With 2 cards available, 1 move operation should be possible
        assert_eq!(action_space.move_card_left.len(), 1);
        assert_eq!(action_space.move_card_right.len(), 1);
        assert_eq!(action_space.select_card.len(), 2);
    }

    /// Test edge cases for safe mathematical operations
    #[test]
    fn test_safe_subtract_edge_cases() {
        // Normal subtraction
        assert_eq!(safe_subtract(10, 5), Ok(5));

        // Edge case: equal values
        assert_eq!(safe_subtract(5, 5), Ok(0));

        // Edge case: would underflow
        assert_eq!(safe_subtract(5, 10), Err(MathError::Underflow));
        assert_eq!(safe_subtract(0, 1), Err(MathError::Underflow));

        // Edge case: zero minus zero
        assert_eq!(safe_subtract(0, 0), Ok(0));

        // Edge case: maximum values
        assert_eq!(safe_subtract(usize::MAX, 0), Ok(usize::MAX));
        assert_eq!(safe_subtract(usize::MAX, usize::MAX), Ok(0));
    }

    /// Test safe addition with overflow detection
    #[test]
    fn test_safe_add_overflow() {
        // Normal addition
        assert_eq!(safe_add(5, 3), Ok(8));

        // Edge case: would overflow
        assert_eq!(safe_add(usize::MAX, 1), Err(MathError::Overflow));
        assert_eq!(safe_add(usize::MAX - 1, 2), Err(MathError::Overflow));

        // Edge case: maximum safe values
        assert_eq!(safe_add(usize::MAX - 1, 1), Ok(usize::MAX));
        assert_eq!(safe_add(0, usize::MAX), Ok(usize::MAX));
    }

    /// Test safe multiplication with overflow detection
    #[test]
    fn test_safe_multiply_overflow() {
        // Normal multiplication
        assert_eq!(safe_multiply(5, 3), Ok(15));

        // Edge case: would overflow
        if usize::BITS >= 64 {
            assert_eq!(safe_multiply(usize::MAX, 2), Err(MathError::Overflow));
        }

        // Edge case: multiplication by zero
        assert_eq!(safe_multiply(usize::MAX, 0), Ok(0));
        assert_eq!(safe_multiply(0, usize::MAX), Ok(0));

        // Edge case: multiplication by one
        assert_eq!(safe_multiply(100, 1), Ok(100));
        assert_eq!(safe_multiply(1, 100), Ok(100));
    }

    /// Test safe division with division by zero detection
    #[test]
    fn test_safe_divide_zero() {
        // Normal division
        assert_eq!(safe_divide(10, 2), Ok(5));

        // Edge case: division by zero
        assert_eq!(safe_divide(10, 0), Err(MathError::DivisionByZero));
        assert_eq!(safe_divide(0, 0), Err(MathError::DivisionByZero));

        // Edge case: zero divided by non-zero
        assert_eq!(safe_divide(0, 5), Ok(0));

        // Edge case: number divided by itself
        assert_eq!(safe_divide(7, 7), Ok(1));
    }

    /// Test saturating arithmetic behavior
    #[test]
    fn test_saturating_subtract() {
        // Normal subtraction
        assert_eq!(saturating_subtract(10, 3), 7);

        // Saturating behavior (returns 0 instead of underflowing)
        assert_eq!(saturating_subtract(3, 10), 0);
        assert_eq!(saturating_subtract(0, 5), 0);
        assert_eq!(saturating_subtract(0, 0), 0);

        // Edge cases
        assert_eq!(saturating_subtract(1, 1), 0);
        assert_eq!(saturating_subtract(usize::MAX, 0), usize::MAX);
    }

    /// Test safe size calculation for move operations
    #[test]
    fn test_safe_size_for_move_operations() {
        // Normal cases
        assert_eq!(safe_size_for_move_operations(5), 4);
        assert_eq!(safe_size_for_move_operations(10), 9);

        // Edge cases that previously caused vulnerabilities
        assert_eq!(safe_size_for_move_operations(0), 0);
        assert_eq!(safe_size_for_move_operations(1), 0);

        // Large values
        assert_eq!(safe_size_for_move_operations(1000), 999);
    }

    /// Test array size validation
    #[test]
    fn test_validate_array_size() {
        // Valid sizes
        assert!(validate_array_size(0, "test").is_ok());
        assert!(validate_array_size(100, "test").is_ok());
        assert!(validate_array_size(10000, "test").is_ok());
        assert!(validate_array_size(1_000_000, "test").is_ok());

        // Invalid sizes (too large)
        assert!(validate_array_size(1_000_001, "test").is_err());
        assert!(validate_array_size(usize::MAX, "test").is_err());
    }

    /// Test Config field access for validation
    #[test]
    #[allow(clippy::field_reassign_with_default)]
    fn test_config_available_max_validation() {
        let config = Config {
            available_max: 0,
            ..Config::default()
        };
        assert_eq!(config.available_max, 0);

        let config = Config {
            available_max: 100,
            ..Config::default()
        };
        assert_eq!(config.available_max, 100);

        let config = Config {
            available_max: 1_000_000,
            ..Config::default()
        };
        assert_eq!(config.available_max, 1_000_000);

        // Verify validation function works
        assert!(validate_array_size(0, "test").is_ok());
        assert!(validate_array_size(100, "test").is_ok());
        assert!(validate_array_size(1_000_000, "test").is_ok());
        assert!(validate_array_size(1_000_001, "test").is_err());
    }

    /// Fuzz-style test for ActionSpace creation with random values
    #[test]
    fn test_action_space_fuzz() {
        use balatro_rs::rng::GameRng;
        let rng = GameRng::for_testing(42);

        // Test 1000 random valid configurations
        for _ in 0..1000 {
            let mut config = Config::default();

            // Use valid range for available_max
            let available_max = rng.gen_range(0..=1000);
            config.available_max = available_max;

            // This should never panic
            let action_space = ActionSpace::from(config);

            // Verify the relationships hold
            assert_eq!(action_space.select_card.len(), available_max);
            assert_eq!(
                action_space.move_card_left.len(),
                available_max.saturating_sub(1)
            );
            assert_eq!(
                action_space.move_card_right.len(),
                available_max.saturating_sub(1)
            );
        }
    }

    /// Property-based test for arithmetic operations
    #[test]
    fn test_arithmetic_properties() {
        use balatro_rs::rng::GameRng;
        let rng = GameRng::for_testing(43);

        for _ in 0..100 {
            let a = rng.gen_range(0..1000);
            let b = rng.gen_range(0..1000);

            // Property: safe_add is commutative for valid operations
            if let (Ok(result1), Ok(result2)) = (safe_add(a, b), safe_add(b, a)) {
                assert_eq!(result1, result2);
            }

            // Property: safe_subtract with same values returns 0
            assert_eq!(safe_subtract(a, a), Ok(0));

            // Property: saturating_subtract never panics
            let _result = saturating_subtract(a, b); // Should never panic

            // Property: safe_size_for_move_operations is always <= input
            assert!(safe_size_for_move_operations(a) <= a);
        }
    }

    /// Boundary condition tests
    #[test]
    fn test_boundary_conditions() {
        // Test zero boundaries
        assert_eq!(safe_size_for_move_operations(0), 0);
        assert_eq!(safe_size_for_move_operations(1), 0);
        assert_eq!(safe_size_for_move_operations(2), 1);

        // Test with ActionSpace creation
        let mut config = Config::default();

        for available_max in 0..=10 {
            config.available_max = available_max;
            let action_space = ActionSpace::from(config.clone());

            // Verify no arrays are created with invalid sizes
            assert!(action_space.move_card_left.len() <= available_max);
            assert!(action_space.move_card_right.len() <= available_max);
            assert_eq!(action_space.select_card.len(), available_max);
        }
    }

    /// Memory safety test - ensure no out-of-bounds access
    #[test]
    #[allow(clippy::field_reassign_with_default)]
    fn test_memory_safety() {
        let config = Config {
            available_max: 0,
            ..Config::default()
        };
        let action_space = ActionSpace::from(config);

        // These should be empty vectors, safe to iterate over
<<<<<<< HEAD
        if action_space.move_card_left.first().is_some() {
            panic!("Should not iterate over empty vector");
        }
        if action_space.move_card_right.first().is_some() {
            panic!("Should not iterate over empty vector");
        }
        if action_space.select_card.first().is_some() {
=======
        if !action_space.move_card_left.is_empty() {
            panic!("Should not iterate over empty vector");
        }
        if !action_space.move_card_right.is_empty() {
            panic!("Should not iterate over empty vector");
        }
        if !action_space.select_card.is_empty() {
>>>>>>> a7c7d42a
            panic!("Should not iterate over empty vector");
        }
    }
}<|MERGE_RESOLUTION|>--- conflicted
+++ resolved
@@ -290,15 +290,6 @@
         let action_space = ActionSpace::from(config);
 
         // These should be empty vectors, safe to iterate over
-<<<<<<< HEAD
-        if action_space.move_card_left.first().is_some() {
-            panic!("Should not iterate over empty vector");
-        }
-        if action_space.move_card_right.first().is_some() {
-            panic!("Should not iterate over empty vector");
-        }
-        if action_space.select_card.first().is_some() {
-=======
         if !action_space.move_card_left.is_empty() {
             panic!("Should not iterate over empty vector");
         }
@@ -306,7 +297,6 @@
             panic!("Should not iterate over empty vector");
         }
         if !action_space.select_card.is_empty() {
->>>>>>> a7c7d42a
             panic!("Should not iterate over empty vector");
         }
     }
