use balatro_rs::{
    joker::{JokerId, JokerRarity},
    joker_factory::JokerFactory,
};

/// Test that Fortune Teller Joker is correctly created as a scaling joker
/// that gains +1 Mult per Tarot card used
#[test]
fn test_fortune_teller_joker_correctly_created() {
    // Initialize all systems before running the test to avoid factory race conditions
    balatro_rs::initialize().expect("Failed to initialize core systems");

    let fortune = JokerFactory::create(JokerId::Fortune);
    assert!(fortune.is_some());

    let joker = fortune.unwrap();
    assert_eq!(joker.id(), JokerId::Fortune);
    assert_eq!(joker.name(), "Fortune Teller");
    assert_eq!(joker.description(), "+1 Mult per Tarot card used");
    assert_eq!(joker.rarity(), JokerRarity::Common);

    // Verify it's not the MysteryJoker (which has a different description)
    assert_ne!(joker.description(), "Random effect each hand");
}

/// Test that Red Card Joker is correctly created as a scaling joker
/// that gains +3 Mult per pack skipped
#[test]
fn test_red_card_joker_correctly_created() {
    let red_card = JokerFactory::create(JokerId::Reserved6);
    assert!(red_card.is_some());

    let joker = red_card.unwrap();
    assert_eq!(joker.id(), JokerId::RedCard);
    assert_eq!(joker.name(), "Red Card");
    assert_eq!(joker.description(), "+3 Mult per pack skipped");
    assert_eq!(joker.rarity(), JokerRarity::Common);

    // Verify it's not the static joker that gives "+3 Mult when red cards are scored"
    assert_ne!(
        joker.description(),
        "Red cards (Hearts and Diamonds) give +3 Mult when scored"
    );
}

/// Test that Steel Joker is correctly created as a scaling joker
/// that gives X0.25 Mult for each Steel Card in your full deck
#[test]
fn test_steel_joker_correctly_created() {
    // Initialize all systems before running the test to avoid factory race conditions
    balatro_rs::initialize().expect("Failed to initialize core systems");

    let steel = JokerFactory::create(JokerId::SteelJoker);
    assert!(steel.is_some());

    let joker = steel.unwrap();
    assert_eq!(joker.id(), JokerId::SteelJoker);
    assert_eq!(joker.name(), "Steel Joker");
    assert_eq!(
        joker.description(),
        "Gives X0.25 Mult for each Steel Card in your full deck"
    );
    assert_eq!(joker.rarity(), JokerRarity::Uncommon);

    // Verify it's not the old incorrect description
    assert_ne!(joker.description(), "+0.2x Mult per card destroyed");
}

/// Integration test: Verify Fortune Teller can be created
#[test]
fn test_fortune_teller_creation() {
    // Initialize all systems before running the test to avoid factory race conditions
    balatro_rs::initialize().expect("Failed to initialize core systems");

    // Verify we can create Fortune Teller without crashes
    let fortune = JokerFactory::create(JokerId::Fortune).unwrap();
    assert_eq!(fortune.name(), "Fortune Teller");
    assert_eq!(fortune.description(), "+1 Mult per Tarot card used");
}

/// Integration test: Verify Red Card can be created
#[test]
fn test_red_card_creation() {
    // Initialize all systems before running the test to avoid factory race conditions
    balatro_rs::initialize().expect("Failed to initialize core systems");

    // Verify Red Card can be created and used without crashes
    let red_card = JokerFactory::create(JokerId::Reserved6).unwrap();
    assert_eq!(red_card.name(), "Red Card");
    assert_eq!(red_card.description(), "+3 Mult per pack skipped");
}

/// Integration test: Verify Steel Joker can be created
#[test]
fn test_steel_joker_creation() {
    // Initialize all systems before running the test to avoid factory race conditions
    balatro_rs::initialize().expect("Failed to initialize core systems");

    // Verify Steel Joker can be created and used without crashes
    let steel = JokerFactory::create(JokerId::SteelJoker).unwrap();
    assert_eq!(steel.name(), "Steel Joker");
    assert_eq!(
        steel.description(),
        "Gives X0.25 Mult for each Steel Card in your full deck"
    );
}

/// Test that all three jokers appear in the correct rarity lists
#[test]
fn test_jokers_in_rarity_lists() {
    // Initialize all systems before running the test to avoid factory race conditions
    balatro_rs::initialize().expect("Failed to initialize core systems");

<<<<<<< HEAD
    // Fortune should be in Common (as implemented)
    let common_jokers = JokerFactory::get_by_rarity(JokerRarity::Common);
    assert!(common_jokers.contains(&JokerId::Fortune));

    // Red Card should be in Uncommon
    let uncommon_jokers = JokerFactory::get_by_rarity(JokerRarity::Uncommon);
    assert!(uncommon_jokers.contains(&JokerId::RedCard));
=======
    // FortuneTeller is not assigned to a specific rarity but exists in get_all_implemented
    let common_jokers = JokerFactory::get_by_rarity(JokerRarity::Common);
    // Removed FortuneTeller assertion - it's not assigned to Common rarity
    assert!(common_jokers.contains(&JokerId::Reserved6));
>>>>>>> d5ab546b

    // Steel Joker should be in Uncommon
    let uncommon_jokers = JokerFactory::get_by_rarity(JokerRarity::Uncommon);
    assert!(uncommon_jokers.contains(&JokerId::SteelJoker));
}

/// Test that all three jokers are in the implemented list
#[test]
fn test_jokers_in_implemented_list() {
    // Initialize all systems before running the test to avoid factory race conditions
    balatro_rs::initialize().expect("Failed to initialize core systems");

    let implemented = JokerFactory::get_all_implemented();

    assert!(implemented.contains(&JokerId::Fortune));
    assert!(implemented.contains(&JokerId::RedCard)); // Red Card
    assert!(implemented.contains(&JokerId::SteelJoker));
}

/// Regression test: Ensure other jokers still work correctly
#[test]
fn test_other_jokers_not_affected() {
    // Initialize all systems before running the test to avoid factory race conditions
    balatro_rs::initialize().expect("Failed to initialize core systems");

    // Test a few other jokers to ensure we didn't break anything
    let joker = JokerFactory::create(JokerId::Joker).unwrap();
    assert_eq!(joker.name(), "Joker");

    let greedy = JokerFactory::create(JokerId::GreedyJoker).unwrap();
    assert_eq!(greedy.name(), "Greedy Joker");

    let blue = JokerFactory::create(JokerId::BlueJoker).unwrap();
    assert_eq!(blue.name(), "Blue Joker");
}<|MERGE_RESOLUTION|>--- conflicted
+++ resolved
@@ -111,20 +111,10 @@
     // Initialize all systems before running the test to avoid factory race conditions
     balatro_rs::initialize().expect("Failed to initialize core systems");
 
-<<<<<<< HEAD
     // Fortune should be in Common (as implemented)
     let common_jokers = JokerFactory::get_by_rarity(JokerRarity::Common);
     assert!(common_jokers.contains(&JokerId::Fortune));
-
-    // Red Card should be in Uncommon
-    let uncommon_jokers = JokerFactory::get_by_rarity(JokerRarity::Uncommon);
-    assert!(uncommon_jokers.contains(&JokerId::RedCard));
-=======
-    // FortuneTeller is not assigned to a specific rarity but exists in get_all_implemented
-    let common_jokers = JokerFactory::get_by_rarity(JokerRarity::Common);
-    // Removed FortuneTeller assertion - it's not assigned to Common rarity
-    assert!(common_jokers.contains(&JokerId::Reserved6));
->>>>>>> d5ab546b
+    assert!(common_jokers.contains(&JokerId::Reserved6)); // RedCard
 
     // Steel Joker should be in Uncommon
     let uncommon_jokers = JokerFactory::get_by_rarity(JokerRarity::Uncommon);
