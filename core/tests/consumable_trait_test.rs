--- conflicted
+++ resolved
@@ -850,12 +850,6 @@
 // Integration tests with actual consumable implementations
 #[test]
 fn test_integration_consumable_slots_with_real_consumables() {
-<<<<<<< HEAD
-    
-=======
-    use balatro_rs::consumables::ConsumableId;
-
->>>>>>> 45a44365
     let mut slots = ConsumableSlots::new();
 
     // Create instances of different consumable types
