--- conflicted
+++ resolved
@@ -215,7 +215,6 @@
     assert!(consumable.get_description().contains("Enhanced mock"));
 }
 
-<<<<<<< HEAD
 #[test]
 fn test_target_type_method() {
     // Test target_type() method for all variants
@@ -362,8 +361,9 @@
     for target in &shop_targets {
         assert!(target.is_valid(&game));
     }
-=======
-/// Tests for ConsumableSlots basic functionality
+}
+
+// Tests for ConsumableSlots basic functionality
 #[test]
 fn test_consumable_slots_basic_functionality() {
     // Test default creation
@@ -512,5 +512,4 @@
     // Capacity should be exactly what was requested
     assert_eq!(small_slots.capacity(), 2);
     assert_eq!(large_slots.capacity(), 100);
->>>>>>> 7f812f23
 }