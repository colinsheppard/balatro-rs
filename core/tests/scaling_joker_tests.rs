--- conflicted
+++ resolved
@@ -890,12 +890,6 @@
 
 #[test]
 fn test_performance_with_many_scaling_jokers() {
-<<<<<<< HEAD
-    // This test would verify that having multiple scaling jokers
-    // doesn't significantly impact game performance
-    todo!("Implement performance test for multiple scaling jokers");
-}
-=======
     use std::time::Instant;
     
     // Performance baseline: operations should complete within reasonable time
