--- conflicted
+++ resolved
@@ -22,24 +22,6 @@
 const MAX_CUSTOM_DATA_KEY_LENGTH: usize = 256;
 const MAX_CUSTOM_DATA_VALUE_LENGTH: usize = 8192;
 const MAX_SEARCH_QUERY_LENGTH: usize = 1024;
-
-// Helper functions for consistent error handling
-fn value_error(message: &str) -> PyErr {
-    PyErr::new::<pyo3::exceptions::PyValueError, _>(message)
-}
-
-fn runtime_error(message: &str) -> PyErr {
-    PyErr::new::<pyo3::exceptions::PyRuntimeError, _>(message)
-}
-
-fn deprecation_warning(py: Python, message: &str) -> PyResult<()> {
-    let warnings = py.import("warnings")?;
-    warnings.call_method1(
-        "warn",
-        (message, py.get_type::<pyo3::exceptions::PyDeprecationWarning>(), 2),
-    )?;
-    Ok(())
-}
 
 /// Optimized game state snapshot that minimizes memory allocations
 ///
@@ -292,7 +274,7 @@
     }
 }
 
-#[pyclass(module = "pylatro")]
+#[pyclass]
 struct GameEngine {
     game: Game,
 }
@@ -689,7 +671,7 @@
     fn search_jokers(&self, query: &str) -> PyResult<Vec<JokerMetadata>> {
         // Input validation for security
         if query.len() > MAX_SEARCH_QUERY_LENGTH {
-            return Err(value_error(&format!(
+            return Err(PyErr::new::<pyo3::exceptions::PyValueError, _>(format!(
                 "Search query too long (max {MAX_SEARCH_QUERY_LENGTH} characters)"
             )));
         }
@@ -912,19 +894,21 @@
     ) -> PyResult<bool> {
         // Input validation for security
         if key.len() > MAX_CUSTOM_DATA_KEY_LENGTH {
-            return Err(value_error(&format!(
+            return Err(PyErr::new::<pyo3::exceptions::PyValueError, _>(format!(
                 "Key too long (max {MAX_CUSTOM_DATA_KEY_LENGTH} characters)"
             )));
         }
 
         if value.len() > MAX_CUSTOM_DATA_VALUE_LENGTH {
-            return Err(value_error(&format!(
+            return Err(PyErr::new::<pyo3::exceptions::PyValueError, _>(format!(
                 "Value too long (max {MAX_CUSTOM_DATA_VALUE_LENGTH} characters)"
             )));
         }
 
         if key.is_empty() {
-            return Err(value_error("Key cannot be empty"));
+            return Err(PyErr::new::<pyo3::exceptions::PyValueError, _>(
+                "Key cannot be empty",
+            ));
         }
 
         // Check if joker is active
@@ -1096,7 +1080,7 @@
     }
 }
 
-#[pyclass(module = "pylatro")]
+#[pyclass]
 struct GameState {
     snapshot: GameStateSnapshot,
 }
@@ -1152,14 +1136,6 @@
     fn jokers(&self) -> PyResult<Vec<Jokers>> {
         // Emit deprecation warning
         Python::with_gil(|py| {
-<<<<<<< HEAD
-            deprecation_warning(
-                py,
-                "GameState.jokers is deprecated. Use GameState.joker_ids with \
-                 The jokers property will be removed in a future version. \
-                 See migration guide for details.",
-            )
-=======
             let warnings = py.import("warnings")?;
             warnings.call_method1(
                 "warn",
@@ -1172,7 +1148,6 @@
                 ),
             )?;
             Ok::<(), PyErr>(())
->>>>>>> 519d0dbc
         })?;
 
         // TODO: Convert new joker system to old Jokers enum for Python compatibility
@@ -1250,21 +1225,24 @@
     fn gen_actions(&self) -> PyResult<Vec<Action>> {
         // Issue deprecation warning
         Python::with_gil(|py| -> PyResult<()> {
-            deprecation_warning(
-                py,
-                "GameState.gen_actions() is deprecated. Use GameEngine.gen_actions() \
-                 instead. GameState should only be used for reading game state, \
-                 not performing actions.",
+            let warnings = py.import("warnings")?;
+            warnings.call_method1(
+                "warn",
+                (
+                    "GameState.gen_actions() is deprecated. Use GameEngine.gen_actions() \
+                     instead. GameState should only be used for reading game state, \
+                     not performing actions.",
+                ),
             )?;
-            deprecation_warning(
-                py,
-                "This method will be removed in version 2.0. Migration guide: https://github.com/spencerduncan/balatro-rs/wiki/Python-API-Migration",
+            warnings.call_method1(
+                "warn",
+                ("This method will be removed in version 2.0. Migration guide: https://github.com/spencerduncan/balatro-rs/wiki/Python-API-Migration",),
             )?;
             Ok(())
         })?;
 
         // This method cannot work without access to the actual Game instance
-        Err(runtime_error(
+        Err(PyErr::new::<pyo3::exceptions::PyRuntimeError, _>(
             "GameState.gen_actions() is deprecated and no longer functional. Use GameEngine.gen_actions() instead. GameState is now a read-only snapshot of the game state."
         ))
     }
@@ -1371,10 +1349,11 @@
     }
 }
 
-/// Safely convert serde_json::Value to Python object using modern PyO3 API
+/// Safely convert serde_json::Value to Python object using proper lifetime management
 ///
-/// This uses the modern PyO3 Bound API for better memory safety and performance.
-/// Updated to use PyO3 0.24+ patterns for improved lifetime management.
+/// This replaces the deprecated to_object() calls with a safer approach that avoids
+/// creating unnecessary Python object references that could cause memory leaks.
+#[allow(deprecated)] // TODO: Migrate to new PyO3 API in future version
 fn safe_json_to_py(py: Python, value: &serde_json::Value) -> PyResult<pyo3::PyObject> {
     match value {
         serde_json::Value::Null => Ok(py.None()),
@@ -1388,20 +1367,20 @@
                 Ok(py.None())
             }
         }
-        serde_json::Value::String(s) => Ok(s.clone().into_py(py)),
+        serde_json::Value::String(s) => Ok(s.into_py(py)),
         serde_json::Value::Array(arr) => {
-            let py_list: PyResult<Vec<pyo3::PyObject>> = arr
+            let py_list: Vec<pyo3::PyObject> = arr
                 .iter()
                 .map(|item| safe_json_to_py(py, item))
-                .collect();
-            Ok(py_list?.into_py(py))
+                .collect::<PyResult<Vec<_>>>()?;
+            Ok(py_list.into_py(py))
         }
         serde_json::Value::Object(obj) => {
-            let py_dict: PyResult<std::collections::HashMap<String, pyo3::PyObject>> = obj
+            let py_dict: std::collections::HashMap<String, pyo3::PyObject> = obj
                 .iter()
                 .map(|(k, v)| safe_json_to_py(py, v).map(|py_val| (k.clone(), py_val)))
-                .collect();
-            Ok(py_dict?.into_py(py))
+                .collect::<PyResult<std::collections::HashMap<_, _>>>()?;
+            Ok(py_dict.into_py(py))
         }
     }
 }
